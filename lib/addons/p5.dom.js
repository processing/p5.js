--- conflicted
+++ resolved
@@ -979,12 +979,4 @@
       p5.prototype.set.call(this, x, y, imgOrCol);
     }
   };
-<<<<<<< HEAD
-
-
-
-
-})();
-=======
-}));
->>>>>>> 6f084b3c
+}));