--- conflicted
+++ resolved
@@ -1791,7 +1791,6 @@
 
     /**
      * Path to the media element source.
-<<<<<<< HEAD
      *
      * @property src
      * @return {String} src
@@ -1818,34 +1817,6 @@
      *   text('Click Me!', width / 2, height / 2);
      * }
      *
-=======
-     *
-     * @property src
-     * @return {String} src
-     * @example
-     * <div><code>
-     * var ele;
-     *
-     * function setup() {
-     *   background(250);
-     *
-     *   //p5.MediaElement objects are usually created
-     *   //by calling the createAudio(), createVideo(),
-     *   //and createCapture() functions.
-     *
-     *   //In this example we create
-     *   //a new p5.MediaElement via createAudio().
-     *   ele = createAudio('assets/beat.mp3');
-     *
-     *   //We'll set up our example so that
-     *   //when you click on the text,
-     *   //an alert box displays the MediaElement's
-     *   //src field.
-     *   textAlign(CENTER);
-     *   text('Click Me!', width / 2, height / 2);
-     * }
-     *
->>>>>>> 793ed6ca
      * function mouseClicked() {
      *   //here we test if the mouse is over the
      *   //canvas element when it's clicked
