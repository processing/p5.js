--- conflicted
+++ resolved
@@ -1,4 +1,4 @@
-/*! p5.dom.js v0.2.4 October 6, 2015 */
+/*! p5.dom.js v0.2.2 May 30, 2015 */
 /**
  * <p>The web is much more than just canvas and p5.dom makes it easy to interact
  * with other HTML5 objects, including text, hyperlink, image, input, video,
@@ -36,6 +36,7 @@
 // =============================================================================
 //                         p5 additions
 // =============================================================================
+
   /**
    * Searches the page for an element with the given ID, class, or tag name (using the '#' or '.' 
    * prefixes to specify an ID or class respectively, and none for a tag) and returns it as
@@ -64,7 +65,6 @@
       res = document.getElementById(str);
       if (res) {
         return wrapElement(res);
-        //return res;
       }else {
         return null;
       }
@@ -112,7 +112,6 @@
    * Helper function for getElement and getElements.
    */
   function wrapElement(elt) {
-    console.log(elt.type);
     if(elt.tagName === "INPUT" && elt.type === "checkbox") {
       return new p5.CheckBox(elt);
     } else if (elt.tagName === "VIDEO" || elt.tagName === "AUDIO") {
@@ -167,13 +166,6 @@
    * @method createDiv
    * @param  {String} html inner HTML for element created
    * @return {Object/p5.Element} pointer to p5.Element holding created node
-   * @example
-   * <div class='norender'><code>
-   * var myDiv;
-   * function setup() {
-   *   myDiv = createDiv('this is some text');
-   * }
-   * </code></div>
    */
 
   /**
@@ -185,13 +177,6 @@
    * @method createP
    * @param  {String} html inner HTML for element created
    * @return {Object/p5.Element} pointer to p5.Element holding created node
-   * @example
-   * <div class='norender'><code>
-   * var myP;
-   * function setup() {
-   *   myP = createP('this is some text');
-   * }
-   * </code></div>
    */
 
   /**
@@ -202,13 +187,6 @@
    * @method createSpan
    * @param  {String} html inner HTML for element created
    * @return {Object/p5.Element} pointer to p5.Element holding created node
-   * @example
-   * <div class='norender'><code>
-   * var mySpan;
-   * function setup() {
-   *   mySpan = createSpan('this is some text');
-   * }
-   * </code></div>
    */
   var tags = ['div', 'p', 'span'];
   tags.forEach(function(tag) {
@@ -231,25 +209,15 @@
    * @param  {String} [alt] alternate text to be used if image does not load
    * @param  {Function} [successCallback] callback to be called once image data is loaded
    * @return {Object/p5.Element} pointer to p5.Element holding created node
-   * @example
-   * <div class='norender'><code>
-   * var img;
-   * function setup() {
-   *   img = createImg('http://p5js.org/img/asterisk-01.png');
-   * }
-   * </code></div>
    */
   p5.prototype.createImg = function() {
     var elt = document.createElement('img');
     var args = arguments;
-    var self;
+    var self = {};
     var setAttrs = function(){
-      self.width = elt.offsetWidth;
-      self.height = elt.offsetHeight;
-      if (args.length > 1 && typeof args[1] === 'function'){
-        self.fn = args[1];
-        self.fn();
-      }else if (args.length > 1 && typeof args[2] === 'function'){
+      self.width = elt.width;
+      self.height = elt.height;
+      if (args.length === 3 && typeof args[2] === 'function'){
         self.fn = args[2];
         self.fn();
       }
@@ -258,8 +226,12 @@
     if (args.length > 1 && typeof args[1] === 'string'){
       elt.alt = args[1];
     }
-    elt.onload = function(){
+    if (elt.complete){
       setAttrs();
+    }else{
+      elt.onload = function(){
+        setAttrs();
+      }
     }
     self = addElement(elt, this);
     return self;
@@ -276,13 +248,6 @@
    * @param  {String} [target]   target where new link should open,
    *                             could be _blank, _self, _parent, _top.
    * @return {Object/p5.Element} pointer to p5.Element holding created node
-   * @example
-   * <div class='norender'><code>
-   * var myLink;
-   * function setup() {
-   *   myLink = createA('http://p5js.org/', 'this is a link');
-   * }
-   * </code></div>
    */
   p5.prototype.createA = function(href, html, target) {
     var elt = document.createElement('a');
@@ -306,20 +271,6 @@
    * @param  {Number} max maximum value of the slider
    * @param  {Number} [value] default value of the slider
    * @return {Object/p5.Element} pointer to p5.Element holding created node
-   * @example
-   * <div><code>
-   * var slider;
-   * function setup() {
-   *   slider = createSlider(0, 255, 100);
-   *   slider.position(10, 10);
-   *   slider.style('width', '80px');
-   * }
-   *
-   * function draw() {
-   *   var val = slider.value();
-   *   background(val);
-   * }
-   * </code></div>
    */
   p5.prototype.createSlider = function(min, max, value, step) {
     var elt = document.createElement('input');
@@ -327,7 +278,7 @@
     elt.min = min;
     elt.max = max;
     if (step) elt.step = step;
-    if (typeof(value) === "number") elt.value = value;
+    if (value) elt.value = value;
     return addElement(elt, this);
   };
 
@@ -342,22 +293,6 @@
    * @param  {String} label label displayed on the button
    * @param  {String} [value] value of the button
    * @return {Object/p5.Element} pointer to p5.Element holding created node
-   * @example
-   * <div class='norender'><code>
-   * var button;
-   * function setup() {
-   *   createCanvas(100, 100);
-   *   background(0);
-   *   button = createButton('click me');
-   *   button.position(19, 19);
-   *   button.mousePressed(changeBG);
-   * }
-   *
-   * function changeBG() {
-   *   var val = random(255);
-   *   background(val);
-   * }
-   * </code></div>
    */
   p5.prototype.createButton = function(label, value) {
     var elt = document.createElement('button');
@@ -408,54 +343,6 @@
     }
     return self;
   };
-
-  /**
-   * Creates a radio button &lt;input&gt;&lt;/input&gt; element in the DOM.
-   *
-   * @method createRadio
-   * @param  {String} [divId] the id and name of the created div and input field respectively 
-   * @return {Object/p5.Element} pointer to p5.Element holding created node
-   */
-  p5.prototype.createRadio = function(divId) {
-    var elt = document.createElement('div');
-    elt.setAttribute('id',divId);
-    var self = addElement(elt, this);
-    self.option = function(name, value){
-      var opt = document.createElement('input');
-      opt.type = 'radio';
-      opt.innerHTML = name;
-      if (arguments.length > 1)
-        opt.value = value;
-      else
-        opt.value = name;
-      opt.setAttribute('name',divId);
-      elt.appendChild(opt);
-      if (name){
-        var ran = Math.random().toString(36).slice(2);
-        var label = document.createElement('label');
-        opt.setAttribute('id', ran);
-        label.htmlFor = ran;
-        label.appendChild(document.createTextNode(name));
-        elt.appendChild(label);
-      }
-      return opt;
-    };
-    self.value = function(){
-      var length = this.elt.childNodes.length;
-      if(arguments[0]) {
-        for (var i = 0; i < length; i+=2){
-          if(this.elt.childNodes[i].value == arguments[0])
-            return this.elt.childNodes[i].checked
-        }
-      } else {
-        for (var i = 0; i < length; i+=2){
-          if(this.elt.childNodes[i].checked == true)
-            return this.elt.childNodes[i].value;
-        }
-      }
-    };
-    return self
-  }
 
   /**
    * Creates a dropdown menu &lt;select&gt;&lt;/select&gt; element in the DOM.
@@ -1011,22 +898,15 @@
   };
 
   /**
-   * Sets the given style (css) property (1st arg) of the element with the
-   * given value (2nd arg). If a single argument is given, .style()
-   * returns the value of the given property; however, if the single argument
-   * is given in css syntax ('text-align:center'), .style() sets the css
-   * appropriatly. .style() also handles 2d and 3d css transforms. If
-   * the 1st arg is 'rotate', 'translate', or 'position', the following arguments
-   * accept Numbers as values. ('translate', 10, 100, 50);
+   * Sets the given style (css) property of the element with the given value.
+   * If no value is specified, returns the value of the given property,
+   * or undefined if the property is not.
    *
    * @method style
    * @param  {String} property   property to be set
-   * @param  {String|Number} [value]   value to assign to property
-   * @param  {String|Number} [value]   value to assign to property (rotate/translate)
-   * @param  {String|Number} [value]   value to assign to property (rotate/translate)
-   * @param  {String|Number} [value]   value to assign to property (translate)
+   * @param  {String} [value]    value to assign to property
    * @return {String|Object/p5.Element} value of property, if no value is specified
-   * or p5.Element
+   *                             or p5.Element
    * @example
    * <div><code class="norender">
    * var myDiv = createDiv("I like pandas.");
@@ -1035,72 +915,19 @@
    * </code></div>
    */
   p5.Element.prototype.style = function(prop, val) {
-    var self = this;
-
     if (typeof val === 'undefined') {
-      if (prop.indexOf(':') === -1) {
-        var styles = window.getComputedStyle(self.elt);
-        var style = styles.getPropertyValue(prop);
-        return style;
-      } else {
-        var attrs = prop.split(';');
-        for (var i = 0; i < attrs.length; i++) {
-          var parts = attrs[i].split(':');
-          if (parts[0] && parts[1]) {
-            this.elt.style[parts[0].trim()] = parts[1].trim();
-          }
+      var attrs = prop.split(';');
+      for (var i=0; i<attrs.length; i++) {
+        var parts = attrs[i].split(':');
+        if (parts[0] && parts[1]) {
+          this.elt.style[parts[0].trim()] = parts[1].trim();
         }
       }
     } else {
-      if (prop === 'rotate'){
-        if (arguments.length === 2) {
-          var style = this.elt.style.transform.replace(/rotate3d\(.*\)/g, '');
-          style = style.replace(/rotate[X-Z]?\(.*\)/g, '');
-          this.elt.style.transform = 'rotate(' + arguments[0] + 'deg)';
-          this.elt.style.transform += style;
-        } else if (arguments.length === 3) {
-          var style = this.elt.style.transform.replace(/rotate3d\(.*\)/g, '');
-          style = style.replace(/rotate[X-Z]?\(.*\)/g, '');
-          this.elt.style.transform = 'rotate(' + arguments[0] + 'deg, ' + arguments[1] + 'deg)';
-          this.elt.style.transform += style;
-        } else if (arguments.length === 4) {
-          var style = this.elt.style.transform.replace(/rotate3d\(.*\)/g, '');
-          style = style.replace(/rotate[X-Z]?\(.*\)/g, '');
-          this.elt.style.transform = 'rotateX(' + arguments[0] + 'deg)';
-          this.elt.style.transform += 'rotateY(' + arguments[1] + 'deg)';
-          this.elt.style.transform += 'rotateZ(' + arguments[2] + 'deg)';
-          this.elt.style.transform += style;
-        }
-      } else if (prop === 'translate') {
-        if (arguments.length === 3) {
-          var style = this.elt.style.transform.replace(/translate3d\(.*\)/g, '');
-          style = style.replace(/translate[X-Z]?\(.*\)/g, '');
-          this.elt.style.transform = 'translate(' + arguments[0] + 'px, ' + arguments[1] + 'px)';
-          this.elt.style.transform += style;
-        } else if (arguments.length === 4) {
-          var style = this.elt.style.transform.replace(/translate3d\(.*\)/g, '');
-          style = style.replace(/translate[X-Z]?\(.*\)/g, '');
-          this.elt.style.transform = 'translate3d(' + arguments[0] + 'px,' + arguments[1] + 'px,' + arguments[2] + 'px)';
-          this.elt.style.transform += style;
-          this.elt.parentElement.style.perspective = '1000px';
-        } else if (arguments.length === 5) {
-          var style = this.elt.style.transform.replace(/translate3d\(.*\)/g, '');
-          style = style.replace(/translate[X-Z]?\(.*\)/g, '');
-          this.elt.style.transform = 'translate3d(' + arguments[0] + 'px,' + arguments[1] + 'px,' + arguments[2] + 'px)';
-          this.elt.style.transform += style;
-          this.elt.parentElement.style.perspective = arguments[3] + 'px';
-        }
-      } else if (prop === 'position') {
-        this.elt.style.left = arguments[1] + 'px';
-        this.elt.style.top = arguments[2] + 'px';
-        this.x = arguments[1];
-        this.y = arguments[2];
-      } else {
-        this.elt.style[prop] = val;
-        if (prop === 'width' || prop === 'height' || prop === 'left' || prop === 'top') {
-          var numVal = val.replace(/\D+/g, '');
-          this[prop] = parseInt(numVal, 10); 
-        }
+      this.elt.style[prop] = val;
+      if (prop === 'width' || prop === 'height' || prop === 'left' || prop === 'top'){
+        var numVal = val.replace(/\D+/g,'');
+        this[prop] = parseInt(numVal);
       }
     }
     return this;
@@ -1223,7 +1050,7 @@
           this.width = aW;
           this.height = aH;
         }
-        
+        this.elt.style.overflow = 'hidden';
         this.width = this.elt.offsetWidth;
         this.height = this.elt.offsetHeight;
 
@@ -1722,11 +1549,7 @@
 // =============================================================================
 //                         p5.CheckBox
 // =============================================================================
-<<<<<<< HEAD
-
-=======
   
->>>>>>> c1bbf411
   /**
    * Base class for all checkbox elements
    *
