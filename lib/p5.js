--- conflicted
+++ resolved
@@ -1,8 +1,4 @@
-<<<<<<< HEAD
 /*! p5.js v0.3.2 September 04, 2014 */
-=======
-/*! p5.js v0.3.5 September 02, 2014 */
->>>>>>> dee51aff
 var shim = function (require) {
     window.requestDraw = function () {
       return window.requestAnimationFrame || window.webkitRequestAnimationFrame || window.mozRequestAnimationFrame || window.oRequestAnimationFrame || window.msRequestAnimationFrame || function (callback, element) {
