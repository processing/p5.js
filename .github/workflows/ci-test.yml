--- conflicted
+++ resolved
@@ -43,28 +43,15 @@
         run: npm ci
         env:
           CI: true
-<<<<<<< HEAD
-
-          #- name: Build and test (Ubuntu)
-          #  if: matrix.os == 'windows-latest'
-          #  run: npm test -- --project=unit-tests-webgpu
-          #  env:
-          #    CI: true
 
       - name: Build and test (Ubuntu)
+        id: test
         if: matrix.os == 'ubuntu-latest'
         run: npm test -- --project=unit-tests
+        continue-on-error: true
         env:
           CI: true
 
-      - name: Report test coverage
-=======
-      - name: build and test
-        id: test
-        run: npm test
-        continue-on-error: true
-        env:
-          CI: true
       - name: Generate Visual Test Report
         if: always()
         run: node visual-report.js
@@ -87,7 +74,6 @@
           CI: true
       - name: report test coverage
         if: steps.test.outcome == 'success'
->>>>>>> 83c871cc
         run: bash <(curl -s https://codecov.io/bash) -f coverage/coverage-final.json
         env:
           CI: true
