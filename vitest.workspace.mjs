--- conflicted
+++ resolved
@@ -31,12 +31,9 @@
         './test/unit/spec.js',
         './test/unit/assets/**/*',
         './test/unit/visual/visualTest.js',
-<<<<<<< HEAD
         './test/unit/visual/cases/webgpu.js',
         './test/unit/webgpu/*.js',
-=======
         './test/types/**/*'
->>>>>>> 83c871cc
       ],
       testTimeout: 1000,
       globals: true,
@@ -44,7 +41,6 @@
         enabled: true,
         name: 'chrome',
         provider: 'webdriverio',
-<<<<<<< HEAD
         screenshotFailures: false,
         providerOptions: {
           capabilities: process.env.CI ? {
@@ -61,12 +57,9 @@
             }
           } : undefined
         }
-=======
-        screenshotFailures: false
       },
       fakeTimers: {
         toFake: [...(configDefaults.fakeTimers.toFake ?? []), 'performance']
->>>>>>> 83c871cc
       }
     }
   },
@@ -93,6 +86,7 @@
         './test/unit/assets/**/*',
         './test/unit/visual/visualTest.js',
         // './test/unit/visual/cases/webgpu.js',
+        './test/types/**/*'
       ],
       testTimeout: 1000,
       globals: true,
@@ -116,6 +110,9 @@
             }
           } : undefined
         }
+      },
+      fakeTimers: {
+        toFake: [...(configDefaults.fakeTimers.toFake ?? []), 'performance']
       }
     }
   },
