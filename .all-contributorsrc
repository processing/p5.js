--- conflicted
+++ resolved
@@ -3749,22 +3749,25 @@
       ]
     },
     {
-<<<<<<< HEAD
+      "login": "wong-justin",
+      "name": "J Wong",
+      "avatar_url": "https://avatars.githubusercontent.com/u/28441593?v=4",
+      "profile": "http://wonger.dev",
+      "contributions": [
+        "code",
+        "doc"
+      ]
+    },
+    {
       "login": "aceslowman",
       "name": "Austin Lee Slominski",
       "avatar_url": "https://avatars.githubusercontent.com/u/6826702?v=4",
       "profile": "http://aceslowman.com",
-=======
-      "login": "wong-justin",
-      "name": "J Wong",
-      "avatar_url": "https://avatars.githubusercontent.com/u/28441593?v=4",
-      "profile": "http://wonger.dev",
->>>>>>> 42b3546e
-      "contributions": [
-        "code",
-        "doc"
-      ]
-    }
+      "contributions": [
+        "code",
+        "doc"
+      ]
+    },
   ],
   "repoType": "github",
   "repoHost": "https://github.com",
