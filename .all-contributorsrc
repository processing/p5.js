--- conflicted
+++ resolved
@@ -6994,17 +6994,19 @@
       ]
     },
     {
-<<<<<<< HEAD
       "login": "eslteacher902010",
       "name": "eslteacher902010",
       "avatar_url": "https://avatars.githubusercontent.com/u/210183195?v=4",
       "profile": "https://github.com/eslteacher902010",
-=======
+      "contributions": [
+        "code"
+      ]
+    },
+    {
       "login": "nking07049925",
       "name": "Nikita Korol",
       "avatar_url": "https://avatars.githubusercontent.com/u/11886663?v=4",
       "profile": "https://github.com/nking07049925",
->>>>>>> 8760fba4
       "contributions": [
         "code"
       ]
