--- conflicted
+++ resolved
@@ -5861,17 +5861,20 @@
       ]
     },
     {
-<<<<<<< HEAD
+      "login": "janisepulveda",
+      "name": "Janis Sepúlveda",
+      "avatar_url": "https://avatars.githubusercontent.com/u/144460794?v=4",
+      "profile": "https://github.com/janisepulveda",
+      "contributions": [
+        "translation",
+        "ideas"
+      ]
+    },
+    {
       "login": "leey611",
       "name": "yu",
       "avatar_url": "https://avatars.githubusercontent.com/u/43624848?v=4",
       "profile": "https://yuyuy.cargo.site/",
-=======
-      "login": "janisepulveda",
-      "name": "Janis Sepúlveda",
-      "avatar_url": "https://avatars.githubusercontent.com/u/144460794?v=4",
-      "profile": "https://github.com/janisepulveda",
->>>>>>> 30d11a0c
       "contributions": [
         "translation",
         "ideas"
