--- conflicted
+++ resolved
@@ -6476,7 +6476,6 @@
       ]
     },
     {
-<<<<<<< HEAD
       "login": "xinemata",
       "name": "Xin Xin",
       "avatar_url": "https://avatars.githubusercontent.com/u/9159424?v=4",
@@ -6487,14 +6486,15 @@
         "talk",
         "mentoring",
         "ideas"
-=======
+      ]
+    },
+    {
       "login": "akkarn1689",
       "name": "Ashish Karn",
       "avatar_url": "https://avatars.githubusercontent.com/u/82334486?v=4",
       "profile": "https://karn-ashish-16.onrender.com/",
       "contributions": [
         "code"
->>>>>>> b9cb8e6a
       ]
     }
   ],
