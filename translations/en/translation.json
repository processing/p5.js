--- conflicted
+++ resolved
@@ -28,16 +28,11 @@
       "stackSubseq": "▶️ Called from line {{line}} in \"{{func}}\" in {{file}} ({{location}})\n\n",
       "stackTop": "▶️ Error at line {{line}} in \"{{func}}\" in {{file}} ({{location}})\n\n",
       "syntax": {
-<<<<<<< HEAD
         "badReturnOrYield": "\nSyntax Error ▶️ `return` / `yield` lies outside of a function. Make sure you’re not missing any brackets, so that `return` / `yield` lies inside a function.\nFor more: {{url}}",
         "invalidToken": "There's a syntax error due to a symbol that JavaScript doesn't recognize or didn't expect at it's place.\nFor more: {{url}}",
         "missingInitializer": "\nSyntax Error ▶️ A const variable is declared but not initialized. In JavaScript, an initializer for a const is required. A value must be specified in the same statement in which the variable is declared. Check the line number in the error below and assign the const variable a value.\nFor more: {{url}}",
         "redeclaredVariable": "\nSyntax Error ▶️ \"{{symbol}}\" is being redefined. JavaScript doesn't allow declaring a variable more than once. Check the line number in error below for redeclaration of the variable.\nFor more: {{url}}",
         "unexpectedToken": "There's a syntax error due to a symbol that wasn't expected at it's place.\nUsually this is due to a typo. Check the line number in the error below for anything missing/extra.\nFor more: {{url}}"
-=======
-        "invalidToken": "There's a syntax error due to a symbol that JavaScript doesn't recognize or didn't expect at its place.\nFor more: {{url}}",
-        "unexpectedToken": "There's a syntax error due to a symbol that wasn't expected at its place.\nUsually this is due to a typo. Check the line number in the error below for anything missing/extra.\nFor more: {{url}}"
->>>>>>> b6d228cf
       },
       "type": {
         "constAssign": "\nError ▶️ A const variable is being re-assigned. In javascript, re-assigning a value to a constant is not allowed. If you want to re-assign new values to a variable, make sure it is not declared a const.\n{{location}}\nFor more: {{url}}",
