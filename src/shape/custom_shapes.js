/**
 * @module Shape
 * @submodule Custom Shapes
 * @for p5
 * @requires core
 * @requires constants
 */

// REMINDER: remove .js extension (currently using it to run file locally)
import { Color } from '../color/p5.Color';
import { Vector } from '../math/p5.Vector';
import * as constants from '../core/constants';

// ---- UTILITY FUNCTIONS ----
function polylineLength(vertices) {
  let length = 0;
  for (let i = 1; i < vertices.length; i++) {
    length += vertices[i-1].position.dist(vertices[i].position);
  }
  return length;
}

// ---- GENERAL BUILDING BLOCKS ----

class Vertex {
  constructor(properties) {
    for (const [key, value] of Object.entries(properties)) {
      this[key] = value;
    }
  }
  /*
  get array() {
    // convert to 1D array
    // call `toArray()` if value is an object with a toArray() method
    // handle primitive values separately
    // maybe handle object literals too, with Object.values()?
    // probably don’t need anything else for now?
  }
  */
  // TODO: make sure name of array conversion method is
  // consistent with any modifications to the names of corresponding
  // properties of p5.Vector and p5.Color
}

class ShapePrimitive {
  vertices;
  _shape = null;
  _primitivesIndex = null;
  _contoursIndex = null;
  isClosing = false;

  constructor(...vertices) {
    if (this.constructor === ShapePrimitive) {
      throw new Error('ShapePrimitive is an abstract class: it cannot be instantiated.');
    }
    if (vertices.length > 0) {
      this.vertices = vertices;
    }
    else {
      throw new Error('At least one vertex must be passed to the constructor.');
    }
  }

  get vertexCount() {
    return this.vertices.length;
  }

  get vertexCapacity() {
    throw new Error('Getter vertexCapacity must be implemented.');
  }

  get _firstInterpolatedVertex() {
    return this.startVertex();
  }

  get canOverrideAnchor() {
    return false;
  }

  accept(visitor) {
    throw new Error('Method accept() must be implemented.');
  }

  addToShape(shape) {
    /*
    TODO:
    Refactor?
    Test this method once more primitives are implemented.
    Test segments separately (Segment adds an extra step to this method).
    */
    let lastContour = shape.at(-1);

    if (lastContour.primitives.length === 0) {
      lastContour.primitives.push(this);
    } else {
      // last primitive in shape
      let lastPrimitive = shape.at(-1, -1);
      let hasSameType = lastPrimitive instanceof this.constructor;
      let spareCapacity = lastPrimitive.vertexCapacity -
                          lastPrimitive.vertexCount;

      // this primitive
      let pushableVertices;
      let remainingVertices;

      if (hasSameType && spareCapacity > 0) {

        pushableVertices = this.vertices.splice(0, spareCapacity);
        remainingVertices = this.vertices;
        lastPrimitive.vertices.push(...pushableVertices);

        if (remainingVertices.length > 0) {
          lastContour.primitives.push(this);
        }
      }
      else {
        lastContour.primitives.push(this);
      }
    }

    // if primitive itself was added
    // (i.e. its individual vertices weren't all added to an existing primitive)
    // give it a reference to the shape and store its location within the shape
    let addedToShape = this.vertices.length > 0;
    if (addedToShape) {
      let lastContour = shape.at(-1);
      this._primitivesIndex = lastContour.primitives.length - 1;
      this._contoursIndex = shape.contours.length - 1;
      this._shape = shape;
    }

    return shape.at(-1, -1);
  }

  get _nextPrimitive() {
    return this._belongsToShape ?
      this._shape.at(this._contoursIndex, this._primitivesIndex + 1) :
      null;
  }

  get _belongsToShape() {
    return this._shape !== null;
  }

  handlesClose() {
    return false;
  }

  close(vertex) {
    throw new Error('Unimplemented!');
  }
}

class Contour {
  #kind;
  primitives;

  constructor(kind = constants.PATH) {
    this.#kind = kind;
    this.primitives = [];
  }

  get kind() {
    const isEmpty = this.primitives.length === 0;
    const isPath = this.#kind === constants.PATH;
    return isEmpty && isPath ? constants.EMPTY_PATH : this.#kind;
  }

  accept(visitor) {
    for (const primitive of this.primitives) {
      primitive.accept(visitor);
    }
  }
}

// ---- PATH PRIMITIVES ----

class Anchor extends ShapePrimitive {
  #vertexCapacity = 1;

  get vertexCapacity() {
    return this.#vertexCapacity;
  }

  accept(visitor) {
    visitor.visitAnchor(this);
  }

  getEndVertex() {
    return this.vertices[0];
  }
}

// abstract class
class Segment extends ShapePrimitive {
  constructor(...vertices) {
    super(...vertices);
    if (this.constructor === Segment) {
      throw new Error('Segment is an abstract class: it cannot be instantiated.');
    }
  }

  // segments in a shape always have a predecessor
  // (either an anchor or another segment)
  get _previousPrimitive() {
    return this._belongsToShape ?
      this._shape.at(this._contoursIndex, this._primitivesIndex - 1) :
      null;
  }

  getStartVertex() {
    return this._previousPrimitive.getEndVertex();
  }

  getEndVertex() {
    return this.vertices.at(-1);
  }
}

class LineSegment extends Segment {
  #vertexCapacity = 1;

  get vertexCapacity() {
    return this.#vertexCapacity;
  }

  accept(visitor) {
    visitor.visitLineSegment(this);
  }
}

class BezierSegment extends Segment {
  #order;
  #vertexCapacity;

  constructor(order, ...vertices) {
    super(...vertices);

    // Order m may sometimes be passed as an array [m], since arrays
    // may be used elsewhere to store order of
    // Bezier curves and surfaces in a common format

    let numericalOrder = Array.isArray(order) ? order[0] : order;
    this.#order = numericalOrder;
    this.#vertexCapacity = numericalOrder;
  }

  get order() {
    return this.#order;
  }

  get vertexCapacity() {
    return this.#vertexCapacity;
  }

  #_hullLength;
  hullLength() {
    if (this.#_hullLength === undefined) {
      this.#_hullLength = polylineLength([
        this.getStartVertex(),
        ...this.vertices
      ]);
    }
    return this.#_hullLength;
  }

  accept(visitor) {
    visitor.visitBezierSegment(this);
  }
}

/*
To-do: Consider type and end modes -- see #6766
may want to use separate classes, but maybe not

For now, the implementation overrides
super.getEndVertex() in order to preserve current p5
endpoint behavior, but we're considering defaulting
to interpolated endpoints (a breaking change)
*/
class SplineSegment extends Segment {
  #vertexCapacity = Infinity;
  _splineProperties = {
    ends: constants.INCLUDE,
    tightness: 0
  };

  get vertexCapacity() {
    return this.#vertexCapacity;
  }

  accept(visitor) {
    visitor.visitSplineSegment(this);
  }

  get _comesAfterSegment() {
    return this._previousPrimitive instanceof Segment;
  }

  get canOverrideAnchor() {
    return this._splineProperties.ends === constants.EXCLUDE;
  }

  // assuming for now that the first interpolated vertex is always
  // the second vertex passed to splineVertex()
  // if this spline segment doesn't follow another segment,
  // the first vertex is in an anchor
  get _firstInterpolatedVertex() {
    if (this._splineProperties.ends === constants.EXCLUDE) {
      return this._comesAfterSegment ?
        this.vertices[1] :
        this.vertices[0];
    } else {
      return this.getStartVertex();
    }
  }

  get _chainedToSegment() {
    if (this._belongsToShape && this._comesAfterSegment) {
      let interpolatedStartPosition = this._firstInterpolatedVertex.position;
      let predecessorEndPosition = this.getStartVertex().position;
      return predecessorEndPosition.equals(interpolatedStartPosition);
    }
    else {
      return false;
    }
  }

  // extend addToShape() with a warning in case second vertex
  // doesn't line up with end of last segment
  addToShape(shape) {
    const added = super.addToShape(shape);
    this._splineProperties.ends = shape._splineProperties.ends;
    this._splineProperties.tightness = shape._splineProperties.tightness;

    if (this._splineProperties.ends !== constants.EXCLUDE) return added;

    let verticesPushed = !this._belongsToShape;
    let lastPrimitive = shape.at(-1, -1);

    let message = (array1, array2) =>
      `Spline does not start where previous path segment ends:
      second spline vertex at (${array1})
      expected to be at (${array2}).`;

    if (verticesPushed &&
      // Only check once the first interpolated vertex has been added
      lastPrimitive.vertices.length === 2 &&
      lastPrimitive._comesAfterSegment &&
      !lastPrimitive._chainedToSegment
    ) {
      let interpolatedStart = lastPrimitive._firstInterpolatedVertex.position;
      let predecessorEnd = lastPrimitive.getStartVertex().position;

      console.warn(
        message(interpolatedStart.array(), predecessorEnd.array())
      );
    }

    // Note: Could add a warning in an else-if case for when this spline segment
    // is added directly to the shape instead of pushing its vertices to
    // an existing spline segment. However, if we assume addToShape() is called by
    // splineVertex(), it'd add a new spline segment with only one vertex in that case,
    // and the check wouldn't be needed yet.

    // TODO: Consider case where positions match but other vertex properties don't.
    return added;
  }

  // override method on base class
  getEndVertex() {
    if (this._splineProperties.ends === constants.INCLUDE) {
      return super.getEndVertex();
    } else if (this._splineProperties.ends === constants.EXCLUDE) {
      return this.vertices.at(-2);
    } else {
      return this.getStartVertex();
    }
  }

  getControlPoints() {
    let points = [];

    if (this._comesAfterSegment) {
      points.push(this.getStartVertex());
    }
    points.push(this.getStartVertex());

    for (const vertex of this.vertices) {
      points.push(vertex);
    }

    const prevVertex = this.getStartVertex();
    if (this._splineProperties.ends === constants.INCLUDE) {
      points.unshift(prevVertex);
      points.push(this.vertices.at(-1));
    } else if (this._splineProperties.ends === constants.JOIN) {
      points.unshift(this.vertices.at(-1));
      points.push(prevVertex, this.vertices.at(0));
    }

    return points;
  }

  handlesClose() {
    if (!this._belongsToShape) return false;

    // Only handle closing if the spline is the only thing in its contour after
    // the anchor
    const contour = this._shape.at(this._contoursIndex);
    return contour.primitives.length === 2 && this._primitivesIndex === 1;
  }

  close() {
    this._splineProperties.ends = constants.JOIN;
  }
}

// ---- ISOLATED PRIMITIVES ----

class Point extends ShapePrimitive {
  #vertexCapacity = 1;

  get vertexCapacity() {
    return this.#vertexCapacity;
  }

  accept(visitor) {
    visitor.visitPoint(this);
  }
}

class Line extends ShapePrimitive {
  #vertexCapacity = 2;

  get vertexCapacity() {
    return this.#vertexCapacity;
  }

  accept(visitor) {
    visitor.visitLine(this);
  }
}

class Triangle extends ShapePrimitive {
  #vertexCapacity = 3;

  get vertexCapacity() {
    return this.#vertexCapacity;
  }

  accept(visitor) {
    visitor.visitTriangle(this);
  }
}

class Quad extends ShapePrimitive {
  #vertexCapacity = 4;

  get vertexCapacity() {
    return this.#vertexCapacity;
  }

  accept(visitor) {
    visitor.visitQuad(this);
  }
}

// ---- TESSELLATION PRIMITIVES ----

class TriangleFan extends ShapePrimitive {
  #vertexCapacity = Infinity;

  get vertexCapacity() {
    return this.#vertexCapacity;
  }

  accept(visitor) {
    visitor.visitTriangleFan(this);
  }
}

class TriangleStrip extends ShapePrimitive {
  #vertexCapacity = Infinity;

  get vertexCapacity() {
    return this.#vertexCapacity;
  }

  accept(visitor) {
    visitor.visitTriangleStrip(this);
  }
}

class QuadStrip extends ShapePrimitive {
  #vertexCapacity = Infinity;

  get vertexCapacity() {
    return this.#vertexCapacity;
  }

  accept(visitor) {
    visitor.visitQuadStrip(this);
  }
}

// ---- PRIMITIVE SHAPE CREATORS ----

class PrimitiveShapeCreators {
  // TODO: make creators private?
  // That'd probably be better, but for now, it may be convenient to use
  // native Map properties like size, e.g. for testing, and it's simpler to
  // not have to wrap all the properties that might be useful
  creators;

  constructor() {
    let creators = new Map();

    /* TODO: REFACTOR BASED ON THE CODE BELOW,
       ONCE CONSTANTS ARE IMPLEMENTED AS SYMBOLS

    // Store Symbols as strings for use in Map keys
    const EMPTY_PATH = constants.EMPTY_PATH.description;
    const PATH = constants.PATH.description;
    //etc.

    creators.set(`vertex-${EMPTY_PATH}`, (...vertices) => new Anchor(...vertices));
    // etc.

    get(vertexKind, shapeKind) {
      const key = `${vertexKind}-${shapeKind.description}`;
      return this.creators.get(key);
    }
    // etc.
    */

    // vertex
    creators.set(`vertex-${constants.EMPTY_PATH}`, (...vertices) => new Anchor(...vertices));
    creators.set(`vertex-${constants.PATH}`, (...vertices) => new LineSegment(...vertices));
    creators.set(`vertex-${constants.POINTS}`, (...vertices) => new Point(...vertices));
    creators.set(`vertex-${constants.LINES}`, (...vertices) => new Line(...vertices));
    creators.set(`vertex-${constants.TRIANGLES}`, (...vertices) => new Triangle(...vertices));
    creators.set(`vertex-${constants.QUADS}`, (...vertices) => new Quad(...vertices));
    creators.set(`vertex-${constants.TRIANGLE_FAN}`, (...vertices) => new TriangleFan(...vertices));
    creators.set(`vertex-${constants.TRIANGLE_STRIP}`, (...vertices) => new TriangleStrip(...vertices));
    creators.set(`vertex-${constants.QUAD_STRIP}`, (...vertices) => new QuadStrip(...vertices));

    // bezierVertex (constructors all take order and vertices so they can be called in a uniform way)
    creators.set(`bezierVertex-${constants.EMPTY_PATH}`, (order, ...vertices) => new Anchor(...vertices));
    creators.set(`bezierVertex-${constants.PATH}`, (order, ...vertices) => new BezierSegment(order, ...vertices));

    // splineVertex
    creators.set(`splineVertex-${constants.EMPTY_PATH}`, (...vertices) => new Anchor(...vertices));
    creators.set(`splineVertex-${constants.PATH}`, (...vertices) => new SplineSegment(...vertices));

    this.creators = creators;
  }

  get(vertexKind, shapeKind) {
    const key = `${vertexKind}-${shapeKind}`;
    return this.creators.get(key);
  }

  set(vertexKind, shapeKind, creator) {
    const key = `${vertexKind}-${shapeKind}`;
    this.creators.set(key, creator);
  }

  clear() {
    this.creators.clear();
  }
}

// ---- SHAPE ----

/* Note: It's assumed that Shape instances are always built through
 * their beginShape()/endShape() methods. For example, this ensures
 * that a segment is never the first primitive in a contour (paths
 * always start with an anchor), which simplifies code elsewhere.
 */
class Shape {
  #vertexProperties;
  #initialVertexProperties;
  #primitiveShapeCreators;
  #bezierOrder = 3;
  kind = null;
  contours = [];
  _splineProperties = {
    tightness: 0,
    ends: constants.INCLUDE
  };
  userVertexProperties = null;

  constructor(
    vertexProperties,
    primitiveShapeCreators = new PrimitiveShapeCreators()
  ) {
    this.#initialVertexProperties = vertexProperties;
    this.#vertexProperties = vertexProperties;
    this.#primitiveShapeCreators = primitiveShapeCreators;

    for (const key in this.#vertexProperties) {
      if (key !== 'position' && key !== 'textureCoordinates') {
        this[key] = function(value) {
          this.#vertexProperties[key] = value;
        };
      }
    }
  }

  serializeToArray(val) {
    if (val === null || val === undefined) {
      return [];
    } if (val instanceof Number) {
      return [val];
    } else if (val instanceof Array) {
      return val;
    } else if (val.array instanceof Function) {
      return val.array();
    } else {
      throw new Error(`Can't convert ${val} to array!`);
    }
  }

  vertexToArray(vertex) {
    const array = [];
    for (const key in this.#vertexProperties) {
      if (this.userVertexProperties && key in this.userVertexProperties)
        continue;
      const val = vertex[key];
      array.push(...this.serializeToArray(val));
    }
    for (const key in this.userVertexProperties) {
      if (key in vertex) {
        array.push(...this.serializeToArray(vertex[key]));
      } else {
        array.push(...new Array(this.userVertexProperties[key]).fill(0));
      }
    }
    return array;
  }

  hydrateValue(queue, original) {
    if (original === null) {
      return null;
    } else if (original instanceof Number) {
      return queue.shift();
    } else if (original instanceof Array) {
      const array = [];
      for (let i = 0; i < original.length; i++) {
        array.push(queue.shift());
      }
      return array;
    } else if (original instanceof Vector) {
      return new Vector(queue.shift(), queue.shift(), queue.shift());
    } else if (original instanceof Color) {
      // NOTE: Not sure what intention here is, `Color` constructor signature
      // has changed so needed to be reviewed
      const array = [
        queue.shift(),
        queue.shift(),
        queue.shift(),
        queue.shift()
      ];
      return new Color(array);
    }
  }

  arrayToVertex(array) {
    const vertex = {};
    const queue = [...array];

    for (const key in this.#vertexProperties) {
      if (this.userVertexProperties && key in this.userVertexProperties)
        continue;
      const original = this.#vertexProperties[key];
      vertex[key] = this.hydrateValue(queue, original);
    }
    for (const key in this.userVertexProperties) {
      const original = this.#vertexProperties[key];
      vertex[key] = this.hydrateValue(queue, original);
    }
    return vertex;
  }

  arrayScale(array, scale) {
    return array.map(v => v * scale);
  }

  arraySum(first, ...rest) {
    return first.map((v, i) => {
      let result = v;
      for (let j = 0; j < rest.length; j++) {
        result += rest[j][i];
      }
      return result;
    });
  }

  arrayMinus(a, b) {
    return a.map((v, i) => v - b[i]);
  }

  evaluateCubicBezier([a, b, c, d], t) {
    return this.arraySum(
      this.arrayScale(a, Math.pow(1 - t, 3)),
      this.arrayScale(b, 3 * Math.pow(1 - t, 2) * t),
      this.arrayScale(c, 3 * (1 - t) * Math.pow(t, 2)),
      this.arrayScale(d, Math.pow(t, 3))
    );
  }

  evaluateQuadraticBezier([a, b, c], t) {
    return this.arraySum(
      this.arrayScale(a, Math.pow(1 - t, 2)),
      this.arrayScale(b, 2 * (1 - t) * t),
      this.arrayScale(c, t * t)
    );
  }

  /*
  catmullRomToBezier(vertices, tightness)

  Abbreviated description:
  Converts a Catmull-Rom spline to a sequence of Bezier curveTo points.

  Parameters:
  vertices -> Array [v0, v1, v2, v3, ...] of at least four vertices
  tightness -> Number affecting shape of curve

  Returns:
  array of Bezier curveTo control points, each represented as [c1, c2, c3][]

  TODO:
  1. It seems p5 contains code for converting from Catmull-Rom to Bezier in at least two places:

  catmullRomToBezier() is based on code in the legacy endShape() function:
  https://github.com/processing/p5.js/blob/1b66f097761d3c2057c0cec4349247d6125f93ca/src/core/p5.Renderer2D.js#L859C1-L886C1

  A different conversion can be found elsewhere in p5:
  https://github.com/processing/p5.js/blob/17304ce9e9ef3f967bd828102a51b62a2d39d4f4/src/typography/p5.Font.js#L1179

  A more careful review and comparison of both implementations would be helpful. They're different. I put
  catmullRomToBezier() together quickly without checking the math/algorithm, when I made the proof of concept
  for the refactor.

  2. It may be possible to replace the code in p5.Font.js with the code here, to reduce duplication.
  */
  catmullRomToBezier(vertices, tightness) {
    let s = 1 - tightness;
    let bezArrays = [];

    for (let i = 0; i + 3 < vertices.length; i++) {
      const [a, b, c, d] = vertices.slice(i, i + 4);
      const bezB = this.arraySum(
        b,
        this.arrayScale(this.arrayMinus(c, a), s / 6)
      );
      const bezC = this.arraySum(
        c,
        this.arrayScale(this.arrayMinus(b, d), s / 6)
      );
      const bezD = c;

      bezArrays.push([bezB, bezC, bezD]);
    }
    return bezArrays;
  }

  // TODO for at() method:

  // RENAME?
  // -at() indicates it works like Array.prototype.at(), e.g. with negative indices
  // -get() may work better if we want to add a corresponding set() method
  // -a set() method could maybe check for problematic usage (e.g. inserting a Triangle into a PATH)
  // -renaming or removing would necessitate changes at call sites (it's already in use)

  // REFACTOR?

  // TEST
  at(contoursIndex, primitivesIndex, verticesIndex) {
    let contour;
    let primitive;

    contour = this.contours.at(contoursIndex);

    switch(arguments.length) {
      case 1:
        return contour;
      case 2:
        return contour.primitives.at(primitivesIndex);
      case 3:
        primitive = contour.primitives.at(primitivesIndex);
        return primitive.vertices.at(verticesIndex);
    }
  }

  // maybe call this clear() for consistency with PrimitiveShapeCreators.clear()?
  // note: p5.Geometry has a reset() method, but also clearColors()
  // looks like reset() isn't in the public reference, so maybe we can switch
  // everything to clear()? Not sure if reset/clear is used in other classes,
  // but it'd be good if geometries and shapes are consistent
  reset() {
    this.#vertexProperties = { ...this.#initialVertexProperties };
    this.kind = null;
    this.contours = [];
    this.userVertexProperties = null;
  }

  vertexProperty(name, data) {
    this.userVertexProperties = this.userVertexProperties || {};
    const key = this.vertexPropertyKey(name);

    const dataArray = Array.isArray(data) ? data : [data];

    if (!this.userVertexProperties[key]) {
      this.userVertexProperties[key] = dataArray.length;
    }
    this.#vertexProperties[key] = dataArray;
  }
  vertexPropertyName(key) {
    return key.replace(/Src$/, '');
  }
  vertexPropertyKey(name) {
    return name + 'Src';
  }

  bezierOrder(...order) {
    this.#bezierOrder = order;
  }

  splineProperty(key, value) {
    this._splineProperties[key] = value;
  }

  splineProperties(values) {
    if (values) {
      for (const key in values) {
        this.splineProperty(key, values[key]);
      }
    } else {
      return this._splineProperties;
    }
  }

  /*
  To-do: Maybe refactor #createVertex() since this has side effects that aren't advertised
  in the method name?
  */
  #createVertex(position, textureCoordinates) {
    this.#vertexProperties.position = position;

    if (textureCoordinates !== undefined) {
      this.#vertexProperties.textureCoordinates = textureCoordinates;
    }

    return new Vertex(this.#vertexProperties);
  }

  #createPrimitiveShape(vertexKind, shapeKind, ...vertices) {
    let primitiveShapeCreator = this.#primitiveShapeCreators.get(
      vertexKind, shapeKind
    );

    return  vertexKind === 'bezierVertex' ?
      primitiveShapeCreator(this.#bezierOrder, ...vertices) :
      primitiveShapeCreator(...vertices);
  }

  /*
    #generalVertex() is reused by the special vertex functions,
    including vertex(), bezierVertex(), splineVertex(), and arcVertex():

    It creates a vertex, builds a primitive including that
    vertex, and has the primitive add itself to the shape.
  */
  #generalVertex(kind, position, textureCoordinates) {
    let vertexKind = kind;
    let lastContourKind = this.at(-1).kind;
    let vertex = this.#createVertex(position, textureCoordinates);

    let primitiveShape = this.#createPrimitiveShape(
      vertexKind,
      lastContourKind,
      vertex
    );

    return primitiveShape.addToShape(this);
  }

  vertex(position, textureCoordinates, { isClosing = false } = {}) {
    const added = this.#generalVertex('vertex', position, textureCoordinates);
    added.isClosing = isClosing;
  }

  bezierVertex(position, textureCoordinates) {
    this.#generalVertex('bezierVertex', position, textureCoordinates);
  }

  splineVertex(position, textureCoordinates) {
    this.#generalVertex('splineVertex', position, textureCoordinates);
  }

  arcVertex(position, textureCoordinates) {
    this.#generalVertex('arcVertex', position, textureCoordinates);
  }

  beginContour(shapeKind = constants.PATH) {
    if (this.at(-1)?.kind === constants.EMPTY_PATH) {
      this.contours.pop();
    }
    this.contours.push(new Contour(shapeKind));
  }

  endContour(closeMode = constants.OPEN, _index = this.contours.length - 1) {
    const contour = this.at(_index);
    if (closeMode === constants.CLOSE) {
      // shape characteristics
      const isPath = contour.kind === constants.PATH;

      // anchor characteristics
      const anchorVertex = this.at(_index, 0, 0);
      const anchorHasPosition = Object.hasOwn(anchorVertex, 'position');
      const lastSegment = this.at(_index, -1);

      // close path
      if (isPath && anchorHasPosition) {
        if (lastSegment.handlesClose()) {
          lastSegment.close(anchorVertex);
        } else {
          // Temporarily remove contours after the current one so that we add to the original
          // contour again
          const rest = this.contours.splice(
            _index + 1,
            this.contours.length - _index - 1
          );
          const prevVertexProperties = this.#vertexProperties;
          this.#vertexProperties = { ...prevVertexProperties };
          for (const key in anchorVertex) {
            if (['position', 'textureCoordinates'].includes(key)) continue;
            this.#vertexProperties[key] = anchorVertex[key];
          }
          this.vertex(
            anchorVertex.position,
            anchorVertex.textureCoordinates,
            { isClosing: true }
          );
          this.#vertexProperties = prevVertexProperties;
          this.contours.push(...rest);
        }
      }
    }
  }

  beginShape(shapeKind = constants.PATH) {
    this.kind = shapeKind;
    // Implicitly start a contour
    this.beginContour(shapeKind);
  }
  /* TO-DO:
     Refactor?
     - Might not need anchorHasPosition.
     - Might combine conditions at top, and rely on shortcircuiting.
     Does nothing if shape is not a path or has multiple contours. Might discuss this.
  */
  endShape(closeMode = constants.OPEN) {
    if (closeMode === constants.CLOSE) {
      // Close the first contour, the one implicitly used for shape data
      // added without an explicit contour
      this.endContour(closeMode, 0);
    }
  }

  accept(visitor) {
    for (const contour of this.contours) {
      contour.accept(visitor);
    }
  }
}

// ---- PRIMITIVE VISITORS ----

// abstract class
class PrimitiveVisitor {
  constructor() {
    if (this.constructor === PrimitiveVisitor) {
      throw new Error('PrimitiveVisitor is an abstract class: it cannot be instantiated.');
    }
  }
  // path primitives
  visitAnchor(anchor) {
    throw new Error('Method visitAnchor() has not been implemented.');
  }
  visitLineSegment(lineSegment) {
    throw new Error('Method visitLineSegment() has not been implemented.');
  }
  visitBezierSegment(bezierSegment) {
    throw new Error('Method visitBezierSegment() has not been implemented.');
  }
  visitSplineSegment(curveSegment) {
    throw new Error('Method visitSplineSegment() has not been implemented.');
  }
  visitArcSegment(arcSegment) {
    throw new Error('Method visitArcSegment() has not been implemented.');
  }

  // isolated primitives
  visitPoint(point) {
    throw new Error('Method visitPoint() has not been implemented.');
  }
  visitLine(line) {
    throw new Error('Method visitLine() has not been implemented.');
  }
  visitTriangle(triangle) {
    throw new Error('Method visitTriangle() has not been implemented.');
  }
  visitQuad(quad) {
    throw new Error('Method visitQuad() has not been implemented.');
  }

  // tessellation primitives
  visitTriangleFan(triangleFan) {
    throw new Error('Method visitTriangleFan() has not been implemented.');
  }
  visitTriangleStrip(triangleStrip) {
    throw new Error('Method visitTriangleStrip() has not been implemented.');
  }
  visitQuadStrip(quadStrip) {
    throw new Error('Method visitQuadStrip() has not been implemented.');
  }
}

// requires testing
class PrimitiveToPath2DConverter extends PrimitiveVisitor {
  path = new Path2D();
  strokeWeight;

  constructor({ strokeWeight }) {
    super();
    this.strokeWeight = strokeWeight;
  }

  // path primitives
  visitAnchor(anchor) {
    let vertex = anchor.getEndVertex();
    this.path.moveTo(vertex.position.x, vertex.position.y);
  }
  visitLineSegment(lineSegment) {
    if (lineSegment.isClosing) {
      // The same as lineTo, but it adds a stroke join between this
      // and the starting vertex rather than having two caps
      this.path.closePath();
    } else {
      let vertex = lineSegment.getEndVertex();
      this.path.lineTo(vertex.position.x, vertex.position.y);
    }
  }
  visitBezierSegment(bezierSegment) {
    let [v1, v2, v3] = bezierSegment.vertices;

    switch (bezierSegment.order) {
      case 2:
        this.path.quadraticCurveTo(
          v1.position.x,
          v1.position.y,
          v2.position.x,
          v2.position.y
        );
        break;
      case 3:
        this.path.bezierCurveTo(
          v1.position.x,
          v1.position.y,
          v2.position.x,
          v2.position.y,
          v3.position.x,
          v3.position.y
        );
        break;
    }
  }
  visitSplineSegment(splineSegment) {
    const shape = splineSegment._shape;

    if (
      splineSegment._splineProperties.ends === constants.EXCLUDE &&
      !splineSegment._comesAfterSegment
    ) {
      let startVertex = splineSegment._firstInterpolatedVertex;
      this.path.moveTo(startVertex.position.x, startVertex.position.y);
    }

    const arrayVertices = splineSegment.getControlPoints().map(
      v => shape.vertexToArray(v)
    );
    let bezierArrays = shape.catmullRomToBezier(
      arrayVertices,
      splineSegment._splineProperties.tightness
    ).map(arr => arr.map(vertArr => shape.arrayToVertex(vertArr)));
    for (const array of bezierArrays) {
      const points = array.flatMap(vert => [vert.position.x, vert.position.y]);
      this.path.bezierCurveTo(...points);
    }
  }
  visitPoint(point) {
    const { x, y } = point.vertices[0].position;
    this.path.moveTo(x, y);
    // Hack: to draw just strokes and not fills, draw a very very tiny line
    this.path.lineTo(x + 0.00001, y);
  }
  visitLine(line) {
    const { x: x0, y: y0 } = line.vertices[0].position;
    const { x: x1, y: y1 } = line.vertices[1].position;
    this.path.moveTo(x0, y0);
    this.path.lineTo(x1, y1);
  }
  visitTriangle(triangle) {
    const [v0, v1, v2] = triangle.vertices;
    this.path.moveTo(v0.position.x, v0.position.y);
    this.path.lineTo(v1.position.x, v1.position.y);
    this.path.lineTo(v2.position.x, v2.position.y);
    this.path.closePath();
  }
  visitQuad(quad) {
    const [v0, v1, v2, v3] = quad.vertices;
    this.path.moveTo(v0.position.x, v0.position.y);
    this.path.lineTo(v1.position.x, v1.position.y);
    this.path.lineTo(v2.position.x, v2.position.y);
    this.path.lineTo(v3.position.x, v3.position.y);
    this.path.closePath();
  }
  visitTriangleFan(triangleFan) {
    const [v0, ...rest] = triangleFan.vertices;
    for (let i = 0; i < rest.length - 1; i++) {
      const v1 = rest[i];
      const v2 = rest[i + 1];
      this.path.moveTo(v0.position.x, v0.position.y);
      this.path.lineTo(v1.position.x, v1.position.y);
      this.path.lineTo(v2.position.x, v2.position.y);
      this.path.closePath();
    }
  }
  visitTriangleStrip(triangleStrip) {
    for (let i = 0; i < triangleStrip.vertices.length - 2; i++) {
      const v0 = triangleStrip.vertices[i];
      const v1 = triangleStrip.vertices[i + 1];
      const v2 = triangleStrip.vertices[i + 2];
      this.path.moveTo(v0.position.x, v0.position.y);
      this.path.lineTo(v1.position.x, v1.position.y);
      this.path.lineTo(v2.position.x, v2.position.y);
      this.path.closePath();
    }
  }
  visitQuadStrip(quadStrip) {
    for (let i = 0; i < quadStrip.vertices.length - 3; i += 2) {
      const v0 = quadStrip.vertices[i];
      const v1 = quadStrip.vertices[i + 1];
      const v2 = quadStrip.vertices[i + 2];
      const v3 = quadStrip.vertices[i + 3];
      this.path.moveTo(v0.position.x, v0.position.y);
      this.path.lineTo(v1.position.x, v1.position.y);
      // These are intentionally out of order to go around the quad
      this.path.lineTo(v3.position.x, v3.position.y);
      this.path.lineTo(v2.position.x, v2.position.y);
      this.path.closePath();
    }
  }
}

class PrimitiveToVerticesConverter extends PrimitiveVisitor {
  contours = [];
  curveDetail;
  pointsToLines;

  constructor({ curveDetail = 1, pointsToLines = true } = {}) {
    super();
    this.curveDetail = curveDetail;
    this.pointsToLines = pointsToLines;
  }

  lastContour() {
    return this.contours[this.contours.length - 1];
  }

  visitAnchor(anchor) {
    this.contours.push([]);
    // Weird edge case: if the next segment is a spline, we might
    // need to jump to a different vertex.
    const next = anchor._nextPrimitive;
    if (next?.canOverrideAnchor) {
      this.lastContour().push(next._firstInterpolatedVertex);
    } else {
      this.lastContour().push(anchor.getEndVertex());
    }
  }
  visitLineSegment(lineSegment) {
    this.lastContour().push(lineSegment.getEndVertex());
  }
  visitBezierSegment(bezierSegment) {
    const contour = this.lastContour();
    const numPoints = Math.max(
      1,
      Math.ceil(bezierSegment.hullLength() * this.curveDetail)
    );
    const vertexArrays = [
      bezierSegment.getStartVertex(),
      ...bezierSegment.vertices
    ].map(v => bezierSegment._shape.vertexToArray(v));
    for (let i = 0; i < numPoints; i++) {
      const t = (i + 1) / numPoints;
      contour.push(
        bezierSegment._shape.arrayToVertex(
          bezierSegment.order === 3
            ? bezierSegment._shape.evaluateCubicBezier(vertexArrays, t)
            : bezierSegment._shape.evaluateQuadraticBezier(vertexArrays, t)
        )
      );
    }
  }
  visitSplineSegment(splineSegment) {
    const shape = splineSegment._shape;
    const contour = this.lastContour();

    const arrayVertices = splineSegment.getControlPoints().map(
      v => shape.vertexToArray(v)
    );
    let bezierArrays = shape.catmullRomToBezier(
      arrayVertices,
      splineSegment._splineProperties.tightness
    );
    let startVertex = shape.vertexToArray(
      splineSegment._firstInterpolatedVertex
    );
    for (const array of bezierArrays) {
      const bezierControls = [startVertex, ...array];
      const numPoints = Math.max(
        1,
        Math.ceil(
          polylineLength(bezierControls.map(v => shape.arrayToVertex(v))) *
          this.curveDetail
        )
      );
      for (let i = 0; i < numPoints; i++) {
        const t = (i + 1) / numPoints;
        contour.push(
          shape.arrayToVertex(shape.evaluateCubicBezier(bezierControls, t))
        );
      }
      startVertex = array[2];
    }
  }
  visitPoint(point) {
    if (this.pointsToLines) {
      this.contours.push(...point.vertices.map(v => [v, v]));
    } else {
      this.contours.push(point.vertices.slice());
    }
  }
  visitLine(line) {
    this.contours.push(line.vertices.slice());
  }
  visitTriangle(triangle) {
    this.contours.push(triangle.vertices.slice());
  }
  visitQuad(quad) {
    this.contours.push(quad.vertices.slice());
  }
  visitTriangleFan(triangleFan) {
    // WebGL itself interprets the vertices as a fan, no reformatting needed
    this.contours.push(triangleFan.vertices.slice());
  }
  visitTriangleStrip(triangleStrip) {
    // WebGL itself interprets the vertices as a strip, no reformatting needed
    this.contours.push(triangleStrip.vertices.slice());
  }
  visitQuadStrip(quadStrip) {
    // WebGL itself interprets the vertices as a strip, no reformatting needed
    this.contours.push(quadStrip.vertices.slice());
  }
}

class PointAtLengthGetter extends PrimitiveVisitor {
  constructor() {
    super();
  }
}

function customShapes(p5, fn) {
  // ---- GENERAL CLASSES ----

  /**
   * @private
   * A class to describe a custom shape made with `beginShape()`/`endShape()`.
   *
   * Every `Shape` has a `kind`. The kind takes any value that
   * can be passed to <a href="#/p5/beginShape">beginShape()</a>:
   *
   * - `PATH`
   * - `POINTS`
   * - `LINES`
   * - `TRIANGLES`
   * - `QUADS`
   * - `TRIANGLE_FAN`
   * - `TRIANGLE_STRIP`
   * - `QUAD_STRIP`
   *
   * A `Shape` of any kind consists of `contours`, which can be thought of as
   * subshapes (shapes inside another shape). Each `contour` is built from
   * basic shapes called primitives, and each primitive consists of one or more vertices.
   *
   * For example, a square can be made from a single path contour with four line-segment
   * primitives. Each line segment contains a vertex that indicates its endpoint. A square
   * with a circular hole in it contains the circle in a separate contour.
   *
   * By default, each vertex only has a position, but a shape's vertices may have other
   * properties such as texture coordinates, a normal vector, a fill color, and a stroke color.
   * The properties every vertex should have may be customized by passing `vertexProperties` to
   * `createShape()`.
   *
   * Once a shape is created and given a name like `myShape`, it can be built up with
   * methods such as `myShape.beginShape()`, `myShape.vertex()`, and `myShape.endShape()`.
   *
   * Vertex functions such as `vertex()` or `bezierVertex()` are used to set the `position`
   * property of vertices, as well as the `textureCoordinates` property if applicable. Those
   * properties only apply to a single vertex.
   *
   * If `vertexProperties` includes other properties, they are each set by a method of the
   * same name. For example, if vertices in `myShape` have a `fill`, then that is set with
   * `myShape.fill()`. In the same way that a <a href="#/p5/fill">fill()</a> may be applied
   * to one or more shapes, `myShape.fill()` may be applied to one or more vertices.
   *
   * @class p5.Shape
   * @param {Object} [vertexProperties={position: createVector(0, 0)}] vertex properties and their initial values.
   */

  p5.Shape = Shape;

  /**
   * @private
   * A class to describe a contour made with `beginContour()`/`endContour()`.
   *
   * Contours may be thought of as shapes inside of other shapes.
   * For example, a contour may be used to create a hole in a shape that is created
   * with <a href="#/p5/beginShape">beginShape()</a>/<a href="#/p5/endShape">endShape()</a>.
   * Multiple contours may be included inside a single shape.
   *
   * Contours can have any `kind` that a shape can have:
   *
   * - `PATH`
   * - `POINTS`
   * - `LINES`
   * - `TRIANGLES`
   * - `QUADS`
   * - `TRIANGLE_FAN`
   * - `TRIANGLE_STRIP`
   * - `QUAD_STRIP`
   *
   * By default, a contour has the same kind as the shape that contains it, but this
   * may be changed by passing a different `kind` to <a href="#/p5/beginContour">beginContour()</a>.
   *
   * A `Contour` of any kind consists of `primitives`, which are the most basic
   * shapes that can be drawn. For example, if a contour is a hexagon, then
   * it's made from six line-segment primitives.
   *
   * @class p5.Contour
   */

  p5.Contour = Contour;

  /**
   * @private
   * A base class to describe a shape primitive (a basic shape drawn with
   * `beginShape()`/`endShape()`).
   *
   * Shape primitives are the most basic shapes that can be drawn with
   * <a href="#/p5/beginShape">beginShape()</a>/<a href="#/p5/endShape">endShape()</a>:
   *
   * - segment primitives: line segments, bezier segments, spline segments, and arc segments
   * - isolated primitives: points, lines, triangles, and quads
   * - tessellation primitives: triangle fans, triangle strips, and quad strips
   *
   * More complex shapes may be created by combining many primitives, possibly of different kinds,
   * into a single shape.
   *
   * In a similar way, every shape primitive is built from one or more vertices.
   * For example, a point consists of a single vertex, while a triangle consists of three vertices.
   * Each type of shape primitive has a `vertexCapacity`, which may be `Infinity` (for example, a
   * spline may consist of any number of vertices). A primitive's `vertexCount` is the number of
   * vertices it currently contains.
   *
   * Each primitive can add itself to a shape with an `addToShape()` method.
   *
   * It can also accept visitor objects with an `accept()` method. When a primitive accepts a visitor,
   * it gives the visitor access to its vertex data. For example, one visitor to a segment might turn
   * the data into 2D drawing instructions. Another might find a point at a given distance
   * along the segment.
   *
   * @class p5.ShapePrimitive
   * @abstract
   */

  p5.ShapePrimitive = ShapePrimitive;

  /**
   * @private
   * A class to describe a vertex (a point on a shape), in 2D or 3D.
   *
   * Vertices are the basic building blocks of all `p5.Shape` objects, including
   * shapes made with <a href="#/p5/vertex">vertex()</a>, <a href="#/p5/arcVertex">arcVertex()</a>,
   * <a href="#/p5/bezierVertex">bezierVertex()</a>, and <a href="#/p5/splineVertex">splineVertex()</a>.
   *
   * Like a point on an object in the real world, a vertex may have different properties.
   * These may include coordinate properties such as `position`, `textureCoordinates`, and `normal`,
   * color properties such as `fill` and `stroke`, and more.
   *
   * A vertex called `myVertex` with position coordinates `(2, 3, 5)` and a green stroke may be created
   * like this:
   *
   * ```js
   * let myVertex = new p5.Vertex({
   *   position: createVector(2, 3, 5),
   *   stroke: color('green')
   * });
   * ```
   *
   * Any property names may be used. The `p5.Shape` class assumes that if a vertex has a
   * position or texture coordinates, they are stored in `position` and `textureCoordinates`
   * properties.
   *
   * Property values may be any
   * <a href="https://developer.mozilla.org/en-US/docs/Glossary/Primitive">JavaScript primitive</a>, any
   * <a href="https://developer.mozilla.org/en-US/docs/Web/JavaScript/Reference/Operators/Object_initializer">object literal</a>,
   * or any object with an `array` property.
   *
   * For example, if a position is stored as a `p5.Vector` object and a stroke is stored as a `p5.Color` object,
   * then the `array` properties of those objects will be used by the vertex's own `array` property, which provides
   * all the vertex data in a single array.
   *
   * @class p5.Vertex
   * @param {Object} [properties={position: createVector(0, 0)}] vertex properties.
   */

  p5.Vertex = Vertex;

  // ---- PATH PRIMITIVES ----

  /**
   * @private
   * A class responsible for...
   *
   * @class p5.Anchor
   * @extends p5.ShapePrimitive
   * @param {p5.Vertex} vertex the vertex to include in the anchor.
   */

  p5.Anchor = Anchor;

  /**
   * @private
   * A class responsible for...
   *
   * Note: When a segment is added to a shape, it's attached to an anchor or another segment.
   * Adding it to another shape may result in unexpected behavior.
   *
   * @class p5.Segment
   * @extends p5.ShapePrimitive
   * @param {...p5.Vertex} vertices the vertices to include in the segment.
   */

  p5.Segment = Segment;

  /**
   * @private
   * A class responsible for...
   *
   * @class p5.LineSegment
   * @param {p5.Vertex} vertex the vertex to include in the anchor.
   */

  p5.LineSegment = LineSegment;

  /**
   * @private
   * A class responsible for...
   */

  p5.BezierSegment = BezierSegment;

  /**
   * @private
   * A class responsible for...
   */

  p5.SplineSegment = SplineSegment;

  // ---- ISOLATED PRIMITIVES ----

  /**
   * @private
   * A class responsible for...
   */

  p5.Point = Point;

  /**
   * @private
   * A class responsible for...
   *
   * @class p5.Line
   * @param {...p5.Vertex} vertices the vertices to include in the line.
   */

  p5.Line = Line;

  /**
   * @private
   * A class responsible for...
   */

  p5.Triangle = Triangle;

  /**
   * @private
   * A class responsible for...
   */

  p5.Quad = Quad;

  // ---- TESSELLATION PRIMITIVES ----

  /**
   * @private
   * A class responsible for...
   */

  p5.TriangleFan = TriangleFan;

  /**
   * @private
   * A class responsible for...
   */

  p5.TriangleStrip = TriangleStrip;

  /**
   * @private
   * A class responsible for...
   */

  p5.QuadStrip = QuadStrip;

  // ---- PRIMITIVE VISITORS ----

  /**
   * @private
   * A class responsible for...
   */

  p5.PrimitiveVisitor = PrimitiveVisitor;

  /**
   * @private
   * A class responsible for...
   *
   * Notes:
   * 1. Assumes vertex positions are stored as p5.Vector instances.
   * 2. Currently only supports position properties of vectors.
   */

  p5.PrimitiveToPath2DConverter = PrimitiveToPath2DConverter;

  /**
   * @private
   * A class responsible for...
   */

  p5.PrimitiveToVerticesConverter = PrimitiveToVerticesConverter;

  /**
   * @private
   * A class responsible for...
   */

  p5.PointAtLengthGetter = PointAtLengthGetter;

  // ---- FUNCTIONS ----


  /**
   * Influences the shape of the Bézier curve segment in a custom shape.
   * By default, this is 3; the other possible parameter is 2. This
   * results in quadratic Bézier curves.
   *
   * `bezierVertex()` adds a curved segment to custom shapes. The Bézier curves
   * it creates are defined like those made by the
   * <a href="#/p5/bezier">bezier()</a> function. `bezierVertex()` must be
   * called between the
   * <a href="#/p5/beginShape">beginShape()</a> and
   * <a href="#/p5/endShape">endShape()</a> functions. There must be at least
   * one call to <a href="#/p5/vertex">bezierVertex()</a>, before
   * a number of `bezierVertex()` calls that is a multiple of the parameter
   * set by <a href="#/p5/bezierOrder">bezierOrder(...)</a> (default 3).
   *
   * Each curve of order 3 requires three calls to `bezierVertex`, so
   * 2 curves would need 7 calls to `bezierVertex()`:
   * (1 one initial anchor point, two sets of 3 curves describing the curves)
   * With `bezierOrder(2)`, two curves would need 5 calls: 1 + 2 + 2.
   *
   * Bézier curves can also be drawn in 3D using WebGL mode.
   *
   * Note: `bezierVertex()` won’t work when an argument is passed to
   * <a href="#/p5/beginShape">beginShape()</a>.
   *
   * @method bezierOrder
   * @param {Number} order The new order to set. Can be either 2 or 3, by default 3
   *
   * @example
   * <div>
   * <code>
   * function setup() {
   *   createCanvas(100, 100);
   *
   *   background(200);
   *
   *   // Style the shape.
   *   noFill();
   *
   *   // Start drawing the shape.
   *   beginShape();
   *
   *   // set the order to 2 for a quadratic Bézier curve
   *   bezierOrder(2);
   *
   *   // Add the first anchor point.
   *   bezierVertex(30, 20);
   *
   *   // Add the Bézier vertex.
   *   bezierVertex(80, 20);
   *   bezierVertex(50, 50);
   *
   *   // Stop drawing the shape.
   *   endShape();
   *
   *   describe('A black curve drawn on a gray square. The curve starts at the top-left corner and ends at the center.');
   * }
   * </code>
   * </div>
   */
  /**
   * @method bezierOrder
   * @returns {Number} The current Bézier order.
   */
  fn.bezierOrder = function(order) {
    return this._renderer.bezierOrder(order);
  };



  /**
   * Connects points with a smooth curve (a spline).
   *
   * `splineVertex()` adds a curved segment to custom shapes.
   * The curve it creates follows the same rules as the ones
   * made with the <a href="#/p5/spline">spline()</a> function.
   * `splineVertex()` must be called between the
   * <a href="#/p5/beginShape">beginShape()</a> and
   * <a href="#/p5/endShape">endShape()</a> functions.
   *
   * Spline curves can form shapes and curves that slope gently. They’re like
   * cables that are attached to a set of points. `splineVertex()` draws a smooth
   * curve through the points you give it.
   * <a href="#/p5/beginShape">beginShape()</a> and
   * <a href="#/p5/endShape">endShape()</a> in order to draw a curve:
   *
   *
   * If you provide three points, the spline will pass through them.
   * It works the same way with any number of points.
   *
   *
   *
   * ```js
   * beginShape();
   *
   * // Add the first point.
   * splineVertex(25, 80);
   *
   * // Add the second point.
   * splineVertex(20, 30);
   *
   * // Add the last point.
   * splineVertex(85, 60);
   *
   * endShape();
   * ```
   *
   * <img src="assets/openCurveSpline.png"></img>
   *
   *
   * Passing in `CLOSE` to `endShape()` closes the spline smoothly.
   * ```js
   * beginShape();
   *
   * // Add the first point.
   * splineVertex(25, 80);
   *
   * // Add the second point.
   * splineVertex(20, 30);
   *
   * // Add the second point.
   * splineVertex(85, 60);
   *
   * endShape(CLOSE);
   * ```
   *
   * <img src="assets/closeCurveSpline.png"></img>
   *
   *
   * By default (`ends: INCLUDE`), the curve passes through
   * all the points you add with `splineVertex()`, similar to
   * the <a href="#/p5/spline">spline()</a> function. To draw only
   * the middle span p1->p2 (skipping p0->p1 and p2->p3), set
   * `splineProperty('ends', EXCLUDE)`. You don’t need to duplicate
   * vertices to draw those spans.
   *
   * Spline curves can also be drawn in 3D using WebGL mode. The 3D version of
   * `splineVertex()` has three arguments because each point has x-, y-, and
   * z-coordinates. By default, the vertex’s z-coordinate is set to 0.
   *
   * Note: `splineVertex()` won’t work when an argument is passed to
   * <a href="#/p5/beginShape">beginShape()</a>.
   *
   * @method splineVertex
   * @param {Number} x x-coordinate of the vertex
   * @param {Number} y y-coordinate of the vertex
   * @chainable
   *
   * @example
   * <div>
   * <code>
   * function setup() {
   *   createCanvas(100, 100);
   *
   *   background(220);
   *   noFill();
   *   strokeWeight(1);
   *
   *   beginShape();
   *   splineVertex(25, 80);
   *   splineVertex(20, 30);
   *   splineVertex(85, 60);
   *   endShape();
   *
   *   strokeWeight(5);
   *   stroke(0);
   *
   *   point(25, 80);
   *   point(20, 30);
   *   point(85, 60);
   *
   *   describe(
   *     'On a gray background, a black spline passes through three marked points.'
   *   );
   * }
   *
   * </code>
   * </div>
   *
   * <div>
   * <code>
   * function setup() {
   *   createCanvas(100, 100);
   *   background(220);
   *
   *   beginShape();
   *   splineVertex(25, 80);
   *   splineVertex(20, 30);
   *   splineVertex(85, 60);
   *   endShape(CLOSE);
   *
   *   describe(
   *     'On a gray background, a closed black spline with a white interior forms a triangular shape with smooth corners.'
   *   );
   * }
   *
   * </code>
   * </div>
   *
   * <div>
   * <code>
   * let ringInnerRadius, ringWidth;
   * let radius, dRadius;
   * let theta, dTheta;
   * let time, dTime;
   * let vertexCount, unit, offset;
   *
   * function setup() {
   *   createCanvas(400, 400);
   *
   *   vertexCount = 15;
   *   unit = createVector(1, 0);
   *   dTheta = TAU / vertexCount;
   *   dTime = 0.004;
   *
   *   ringInnerRadius = 25;
   *   ringWidth = 5 * ringInnerRadius;
   *
   *   offset = width;
   *
   *   describe(
   *     'A white blob with a black outline changes its shape over time.'
   *   );
   * }
   *
   * function draw() {
   *   background(220);
   *   strokeWeight(2);
   *   translate(width / 2, height / 2);
   *
   *   time = dTime * frameCount;
   *
   *   beginShape();
   *   for (let i = 0; i < vertexCount; i++) {
   *     unit.rotate(dTheta);
   *     dRadius = noise(offset + unit.x, offset + unit.y, time) * ringWidth;
   *     radius = ringInnerRadius + dRadius;
   *     splineVertex(radius * unit.x, radius * unit.y);
   *   }
   *   endShape(CLOSE);
   * }
   * </code>
   * </div>
   * 
   * @example
   * <div>
   * <code>
   * let vertexA;
   * let vertexB;
   * let vertexC;
   * let vertexD;
   * let vertexE;
   * let vertexF;
   * 
   * let markerRadius;
   * 
   * let vectorAB;
   * let vectorFE;
   * 
   * let endOfTangentB;
   * let endOfTangentE;
   * 
   * function setup() {
   *   createCanvas(100, 100);
   *   
   *   // Initialize variables
   *   // Adjusting vertices A and F affects the slopes at B and E
   *   
   *   vertexA = createVector(35, 85);
   *   vertexB = createVector(25, 70);
   *   vertexC = createVector(30, 30);
   *   vertexD = createVector(70, 30);
   *   vertexE = createVector(75, 70);
   *   vertexF = createVector(65, 85);
   *   
   *   markerRadius = 4;
   *   
   *   vectorAB = p5.Vector.sub(vertexB, vertexA);
   *   vectorFE = p5.Vector.sub(vertexE, vertexF);
   *   
   *   endOfTangentB = p5.Vector.add(vertexC, vectorAB);
   *   endOfTangentE = p5.Vector.add(vertexD, vectorFE);
   *   
   *   splineProperty(`ends`, EXCLUDE);
   *   
   *   // Draw figure
   *   
   *   background(220);
   *   
   *   noFill();
   *   
   *   beginShape();
   *   splineVertex(vertexA.x, vertexA.y);
   *   splineVertex(vertexB.x, vertexB.y);
   *   splineVertex(vertexC.x, vertexC.y);
   *   splineVertex(vertexD.x, vertexD.y);
   *   splineVertex(vertexE.x, vertexE.y);
   *   splineVertex(vertexF.x, vertexF.y);
   *   endShape();
   *   
   *   stroke('red');
   *   line(vertexA.x, vertexA.y, vertexC.x, vertexC.y);
   *   line(vertexB.x, vertexB.y, endOfTangentB.x, endOfTangentB.y);
   *   
   *   stroke('blue');
   *   line(vertexD.x, vertexD.y, vertexF.x, vertexF.y);
   *   line(vertexE.x, vertexE.y, endOfTangentE.x, endOfTangentE.y);
   *     
   *   fill('white');
   *   stroke('black');
   *   circle(vertexA.x, vertexA.y, markerRadius);
   *   circle(vertexB.x, vertexB.y, markerRadius);
   *   circle(vertexC.x, vertexC.y, markerRadius);
   *   circle(vertexD.x, vertexD.y, markerRadius);
   *   circle(vertexE.x, vertexE.y, markerRadius);
   *   circle(vertexF.x, vertexF.y, markerRadius);
   *   
   *   fill('black');
   *   noStroke();
   *   text('A', vertexA.x - 15, vertexA.y + 5);
   *   text('B', vertexB.x - 15, vertexB.y + 5);
   *   text('C', vertexC.x - 5, vertexC.y - 5);
   *   text('D', vertexD.x - 5, vertexD.y - 5);
   *   text('E', vertexE.x + 5, vertexE.y + 5);
   *   text('F', vertexF.x + 5, vertexF.y + 5);
   *   
   *   describe('On a gray background, a black spline passes through vertices A, B, C, D, E, and F, shown as white circles. A red line segment joining vertices A and C has the same slope as the red tangent segment at B. Similarly, the blue line segment joining vertices D and F has the same slope as the blue tangent at E.');
   * }
   * </code>
   * </div>
   */

  /**
   * @method splineVertex
   * @param {Number} x
   * @param {Number} y
   * @param {Number} [z] z-coordinate of the vertex.
   * @chainable
   *
   * @example
   * <div>
   * <code>
   * // Click and drag the mouse to view the scene from different angles.
   *
   * function setup() {
   *   createCanvas(100, 100, WEBGL);
   *
   *   describe('A ghost shape drawn in white on a blue background. When the user drags the mouse, the scene rotates to reveal the outline of a second ghost.');
   * }
   *
   * function draw() {
   *   background('midnightblue');
   *
   *   // Enable orbiting with the mouse.
   *   orbitControl();
   *
   *   // Draw the first ghost.
   *   noStroke();
   *   fill('ghostwhite');
   *
   *   beginShape();
   *   splineVertex(-28, 41, 0);
   *   splineVertex(-28, 41, 0);
   *   splineVertex(-29, -33, 0);
   *   splineVertex(18, -31, 0);
   *   splineVertex(34, 41, 0);
   *   splineVertex(34, 41, 0);
   *   endShape();
   *
   *   // Draw the second ghost.
   *   noFill();
   *   stroke('ghostwhite');
   *
   *   beginShape();
   *   splineVertex(-28, 41, -20);
   *   splineVertex(-28, 41, -20);
   *   splineVertex(-29, -33, -20);
   *   splineVertex(18, -31, -20);
   *   splineVertex(34, 41, -20);
   *   splineVertex(34, 41, -20);
   *   endShape();
   * }
   * </code>
   * </div>
   */
  /**
   * @method splineVertex
   * @param {Number} x
   * @param {Number} y
   * @param {Number} [u=0]
   * @param {Number} [v=0]
   */
  /**
   * @method splineVertex
   * @param {Number} x
   * @param {Number} y
   * @param {Number} z
   * @param {Number} [u=0]
   * @param {Number} [v=0]
   */
  fn.splineVertex = function(...args) {
    let x = 0, y = 0, z = 0, u = 0, v = 0;
    if (args.length === 2) {
      [x, y] = args;
    } else if (args.length === 4) {
      [x, y, u, v] = args;
    } else if (args.length === 3) {
      [x, y, z] = args;
    } else if (args.length === 5) {
      [x, y, z, u, v] = args;
    }
    this._renderer.splineVertex(x, y, z, u, v);
  };

  /**
<<<<<<< HEAD
   * Sets the property of a curve.
   *
   * For example, set tightness,
   * use `splineProperty('tightness', t)`, with `t` between 0 and 1,
   * at 0 as default.
   *
   * Spline curves are like cables that are attached to a set of points.
   * Adjusting tightness adjusts how tightly the cable is
   * attached to the points. The parameter, tightness, determines
   * how the curve fits to the vertex points. By default,
   * tightness is set to 0. Setting tightness to 1, as in
   * `splineProperty('tightness', 1)`, connects the curve's points
   * using straight lines. Values in the range from –5 to 5
   * deform curves while leaving them recognizable.
   *
   * This function can also be used to set 'ends' property
   * (see also: the <a href="#/p5/curveDetail">curveDetail()</a> example),
   * such as: `splineProperty('ends', EXCLUDE)` to exclude
   * vertices, or `splineProperty('ends', INCLUDE)` to include them.
=======
   * Gets or sets a given spline property.
   *
   * Use `splineProperty()` to adjust the behavior of splines
   * created with `splineVertex()` or `spline()`. You can control
   * two key aspects of a spline: its end behavior (`ends`) and
   * its curvature (`tightness`).
   *
   * By default, the ends property is set to `INCLUDE`, which means
   * the spline passes through every point, including the endpoints.
   * You can also set it to `EXCLUDE` i.e. `splineProperty('ends', EXCLUDE)`,
   * which makes the spline pass through all points except the endpoints.
   *
   * `INCLUDE` case will have the spline passing through
   * all points, like this:
   *
   * ```js
   * splineProperty('ends', INCLUDE); // no need to set this, as it is the default
   * spline(25, 46, 93, 44, 93, 81, 35, 85);
   *
   * point(25, 46);
   * point(93, 44);
   * point(93, 81);
   * point(35, 85);
   * ```
   *
   * <img src="assets/includeSpline.png"></img>
   *
   *
   * EXCLUDE case will have the spline passing through
   * the middle points, like this:
   *
   *
   * ```js
   * splineProperty('ends', EXCLUDE);
   * spline(25, 46, 93, 44, 93, 81, 35, 85);
   *
   * point(25, 46);
   * point(93, 44);
   * point(93, 81);
   * point(35, 85);
   * ```
   *
   * <img src="assets/excludeSpline.png"></img>
   *
   * By default, the tightness property is set to `0`,
   * producing a smooth curve that passes evenly through
   * the vertices. Negative values make the curve looser,
   * while positive values make it tighter. Common values
   * range between -1 and 1, though values outside this
   * range can also be used for different effects.
   *
   * For example, To set tightness, use `splineProperty('tightness', t)`,
   * (default: t = 0).
   *
   * Here's the example showing negetive value of tightness,
   * which creates a rounder bulge:
   *
   * ```js
   * splineProperty('tightness', -5)
   * stroke(0);
   * strokeWeight(2);
   * spline(25, 46, 93, 44, 93, 81, 35, 85);
   * ```
   * <img src="assets/roundBulge.png"></img>
   * Here's the example showing positive value of tightness,
   * which makes the curve tighter and more angular:
   *
   * ```js
   * splineProperty('tightness', 5)
   * stroke(0);
   * strokeWeight(2);
   * spline(25, 46, 93, 44, 93, 81, 35, 85);
   * ```
   * <img src="assets/anglurBulge.png"></img>
   * 
   * In all cases, the splines in p5.js are <a href = "https://en.wikipedia.org/wiki/Cubic_Hermite_spline#Cardinal_spline">cardinal splines</a>.
   * When tightness is 0, these splines are often known as
   * <a href="https://en.wikipedia.org/wiki/Cubic_Hermite_spline#Catmull%E2%80%93Rom_spline">Catmull-Rom splines</a>
>>>>>>> 83c871cc
   *
   * @method splineProperty
   * @param {String} property
   * @param value Value to set the given property to.
   *
   * @example
   * <div>
   * <code>
   * // Move the mouse left and right to see the curve change.
   *
<<<<<<< HEAD
=======
   * let t;
   *
>>>>>>> 83c871cc
   * function setup() {
   *   createCanvas(100, 100);
   *
   * }
   *
   * function draw() {
<<<<<<< HEAD
   *   background(200);
   *
   *   // Set the curve's tightness using the mouse.
   *   let t = map(mouseX, 0, 100, -5, 5, true);
   *   splineProperty('tightness', t);
   *
   *   // Draw the curve.
=======
   *   background(240);
   *
   *   t = map(mouseX, 0, width, -5, 5, true);
   *   splineProperty('tightness', t);
   *
>>>>>>> 83c871cc
   *   noFill();
   *   stroke(0);
   *   strokeWeight(2);
   *
   *   beginShape();
   *   splineVertex(10, 26);
   *   splineVertex(83, 24);
   *
   *   splineVertex(83, 61);
   *   splineVertex(25, 65);
   *   endShape();
   *
   *   push();
   *   strokeWeight(5);
   *   point(10, 26);
   *   point(83, 24);
   *   point(83, 61);
   *   point(25, 65);
   *   pop();
   *
   *   fill(0);
   *   noStroke();
   *   textSize(10);
   *   text(`tightness: ${round(t, 1)}`, 15, 90);
   *   describe('A black spline forms a sideways U shape through four points. The spline passes through the points more loosely as the mouse moves left of center (negative tightness), and more tightly as it moves right of center (positive tightness). The tightness is displayed at the bottom.');
   * }
   * </code>
   * </div>
   *
   * @example
   * <div>
   * <code>
   * function setup() {
   * createCanvas(360, 140);
   * background(240);
   * noFill();
   *
   * // Right panel: ends = INCLUDE (all spans).
   * push();
   * translate(10, 10);
   * stroke(220);
   * rect(0, 0, 160, 120);
   * fill(30);
   * textSize(11);
   * text('ends: INCLUDE (all spans)', 8, 16);
   * noFill();
   *
   * splineProperty('ends', INCLUDE);
   * stroke(0);
   * strokeWeight(2);
   * spline(25, 46, 93, 44, 93, 81, 35, 85);
   *
   * // vertices
   * strokeWeight(5);
   * stroke(0);
   * point(25, 46);
   * point(93, 44);
   * point(93, 81);
   * point(35, 85);
   * pop();
   *
   * // Right panel: ends = EXCLUDE (middle only).
   * push();
   * translate(190, 10);
   * stroke(220);
   * rect(0, 0, 160, 120);
   * noStroke();
   * fill(30);
   * text('ends: EXCLUDE ', 18, 16);
   * noFill();
   *
   * splineProperty('ends', EXCLUDE);
   * stroke(0);
   * strokeWeight(2);
   * spline(25, 46, 93, 44, 93, 81, 35, 85);
   *
   * // vertices
   * strokeWeight(5);
   * stroke(0);
   * point(25, 46);
   * point(93, 44);
   * point(93, 81);
   * point(35, 85);
   *  pop();
   *
   * describe('Left panel shows spline with ends INCLUDE (three spans). Right panel shows EXCLUDE (only the middle span). Four black points mark the vertices.');
   * }
   * </code>
   * </div>
   * 
   * @example
   * 
   * <div>
   * <code>
   * let vertexA;
   * let vertexB;
   * let vertexC;
   * let vertexD;
   * let vertexE;
   * let vertexF;
   * 
   * let markerRadius;
   * 
   * let vectorAB;
   * let vectorFE;
   * 
   * let endOfTangentB;
   * let endOfTangentE;
   * 
   * function setup() {
   *   createCanvas(100, 100);
   *   
   *   // Initialize variables
   *   // Adjusting vertices A and F affects the slopes at B and E
   *   
   *   vertexA = createVector(35, 85);
   *   vertexB = createVector(25, 70);
   *   vertexC = createVector(30, 30);
   *   vertexD = createVector(70, 30);
   *   vertexE = createVector(75, 70);
   *   vertexF = createVector(65, 85);
   *   
   *   markerRadius = 4;
   *   
   *   vectorAB = p5.Vector.sub(vertexB, vertexA);
   *   vectorFE = p5.Vector.sub(vertexE, vertexF);
   *   
   *   endOfTangentB = p5.Vector.add(vertexC, vectorAB);
   *   endOfTangentE = p5.Vector.add(vertexD, vectorFE);
   *   
   *   splineProperty(`ends`, EXCLUDE);
   *   
   *   // Draw figure
   *   
   *   background(220);
   *   
   *   noFill();
   *   
   *   beginShape();
   *   splineVertex(vertexA.x, vertexA.y);
   *   splineVertex(vertexB.x, vertexB.y);
   *   splineVertex(vertexC.x, vertexC.y);
   *   splineVertex(vertexD.x, vertexD.y);
   *   splineVertex(vertexE.x, vertexE.y);
   *   splineVertex(vertexF.x, vertexF.y);
   *   endShape();
   *   
   *   stroke('red');
   *   line(vertexA.x, vertexA.y, vertexC.x, vertexC.y);
   *   line(vertexB.x, vertexB.y, endOfTangentB.x, endOfTangentB.y);
   *   
   *   stroke('blue');
   *   line(vertexD.x, vertexD.y, vertexF.x, vertexF.y);
   *   line(vertexE.x, vertexE.y, endOfTangentE.x, endOfTangentE.y);
   *     
   *   fill('white');
   *   stroke('black');
   *   circle(vertexA.x, vertexA.y, markerRadius);
   *   circle(vertexB.x, vertexB.y, markerRadius);
   *   circle(vertexC.x, vertexC.y, markerRadius);
   *   circle(vertexD.x, vertexD.y, markerRadius);
   *   circle(vertexE.x, vertexE.y, markerRadius);
   *   circle(vertexF.x, vertexF.y, markerRadius);
   *   
   *   fill('black');
   *   noStroke();
   *   text('A', vertexA.x - 15, vertexA.y + 5);
   *   text('B', vertexB.x - 15, vertexB.y + 5);
   *   text('C', vertexC.x - 5, vertexC.y - 5);
   *   text('D', vertexD.x - 5, vertexD.y - 5);
   *   text('E', vertexE.x + 5, vertexE.y + 5);
   *   text('F', vertexF.x + 5, vertexF.y + 5);
   *   
   *   describe('On a gray background, a black spline passes through vertices A, B, C, D, E, and F, shown as white circles. A red line segment joining vertices A and C has the same slope as the red tangent segment at B. Similarly, the blue line segment joining vertices D and F has the same slope as the blue tangent at E.');
   * }
   * </code>
   * </div>
   * 
   */

  /**
   * @method splineProperty
   * @param {String} property
   * @returns The current value for the given property.
   */
  fn.splineProperty = function(property, value) {
    return this._renderer.splineProperty(property, value);
  };

  /**
   * Get or set multiple spline properties at once.
   *
   * Similar to <a href="#/p5/splineProperty">splineProperty()</a>:
   * `splineProperty('tightness', t)` is the same as
   * `splineProperties({'tightness': t})`
   *
   * @method splineProperties
   * @param {Object} properties An object containing key-value pairs to set.
   */
  /**
   * @method splineProperties
   * @returns {Object} The current spline properties.
   */
  fn.splineProperties = function(values) {
    return this._renderer.splineProperties(values);
  };

  /**
   * Adds a vertex to a custom shape.
   *
   * `vertex()` sets the coordinates of vertices drawn between the
   * <a href="#/p5/beginShape">beginShape()</a> and
   * <a href="#/p5/endShape">endShape()</a> functions.
   *
   * The first two parameters, `x` and `y`, set the x- and y-coordinates of the
   * vertex.
   *
   * The third parameter, `z`, is optional. It sets the z-coordinate of the
   * vertex in WebGL mode. By default, `z` is 0.
   *
   * The fourth and fifth parameters, `u` and `v`, are also optional. They set
   * the u- and v-coordinates for the vertex’s texture when used with
   * <a href="#/p5/endShape">endShape()</a>. By default, `u` and `v` are both 0.
   *
   * @method vertex
   * @param  {Number} x x-coordinate of the vertex.
   * @param  {Number} y y-coordinate of the vertex.
   *
   * @example
   * <div>
   * <code>
   * function setup() {
   *   createCanvas(100, 100);
   *
   *   background(200);
   *
   *   // Style the shape.
   *   strokeWeight(3);
   *
   *   // Start drawing the shape.
   *   // Only draw the vertices.
   *   beginShape(POINTS);
   *
   *   // Add the vertices.
   *   vertex(30, 20);
   *   vertex(85, 20);
   *   vertex(85, 75);
   *   vertex(30, 75);
   *
   *   // Stop drawing the shape.
   *   endShape();
   *
   *   describe('Four black dots that form a square are drawn on a gray background.');
   * }
   * </code>
   * </div>
   *
   * <div>
   * <code>
   * function setup() {
   *   createCanvas(100, 100);
   *
   *   background(200);
   *
   *   // Start drawing the shape.
   *   beginShape();
   *
   *   // Add vertices.
   *   vertex(30, 20);
   *   vertex(85, 20);
   *   vertex(85, 75);
   *   vertex(30, 75);
   *
   *   // Stop drawing the shape.
   *   endShape(CLOSE);
   *
   *   describe('A white square on a gray background.');
   * }
   * </code>
   * </div>
   *
   * <div>
   * <code>
   * function setup() {
   *   createCanvas(100, 100, WEBGL);
   *
   *   background(200);
   *
   *   // Start drawing the shape.
   *   beginShape();
   *
   *   // Add vertices.
   *   vertex(-20, -30, 0);
   *   vertex(35, -30, 0);
   *   vertex(35, 25, 0);
   *   vertex(-20, 25, 0);
   *
   *   // Stop drawing the shape.
   *   endShape(CLOSE);
   *
   *   describe('A white square on a gray background.');
   * }
   * </code>
   * </div>
   *
   * <div>
   * <code>
   * function setup() {
   *   createCanvas(100, 100, WEBGL);
   *
   *   describe('A white square spins around slowly on a gray background.');
   * }
   *
   * function draw() {
   *   background(200);
   *
   *   // Rotate around the y-axis.
   *   rotateY(frameCount * 0.01);
   *
   *   // Start drawing the shape.
   *   beginShape();
   *
   *   // Add vertices.
   *   vertex(-20, -30, 0);
   *   vertex(35, -30, 0);
   *   vertex(35, 25, 0);
   *   vertex(-20, 25, 0);
   *
   *   // Stop drawing the shape.
   *   endShape(CLOSE);
   * }
   * </code>
   * </div>
   *
   * <div>
   * <code>
   * let img;
   *
   * async function setup() {
   *   // Load an image to apply as a texture.
   *   img = await loadImage('assets/laDefense.jpg');
   *
   *   createCanvas(100, 100, WEBGL);
   *
   *   describe('A photograph of a ceiling rotates slowly against a gray background.');
   * }
   *
   * function draw() {
   *   background(200);
   *
   *   // Rotate around the y-axis.
   *   rotateY(frameCount * 0.01);
   *
   *   // Style the shape.
   *   noStroke();
   *
   *   // Apply the texture.
   *   texture(img);
   *   textureMode(NORMAL);
   *
   *   // Start drawing the shape
   *   beginShape();
   *
   *   // Add vertices.
   *   vertex(-20, -30, 0, 0, 0);
   *   vertex(35, -30, 0, 1, 0);
   *   vertex(35, 25, 0, 1, 1);
   *   vertex(-20, 25, 0, 0, 1);
   *
   *   // Stop drawing the shape.
   *   endShape();
   * }
   * </code>
   * </div>
   *
   * <div>
   * <code>
   * let vid;
   * function setup() {
   *   // Load a video and create a p5.MediaElement object.
   *   vid = createVideo('/assets/fingers.mov');
   *   createCanvas(100, 100, WEBGL);
   *
   *   // Hide the video.
   *   vid.hide();
   *
   *   // Set the video to loop.
   *   vid.loop();
   *
   *   describe('A rectangle with video as texture');
   * }
   *
   * function draw() {
   *   background(0);
   *
   *   // Rotate around the y-axis.
   *   rotateY(frameCount * 0.01);
   *
   *   // Set the texture mode.
   *   textureMode(NORMAL);
   *
   *   // Apply the video as a texture.
   *   texture(vid);
   *
   *   // Draw a custom shape using uv coordinates.
   *   beginShape();
   *   vertex(-40, -40, 0, 0);
   *   vertex(40, -40, 1, 0);
   *   vertex(40, 40, 1, 1);
   *   vertex(-40, 40, 0, 1);
   *   endShape();
   * }
   * </code>
   * </div>
   */
  /**
   * @method vertex
   * @param  {Number} x
   * @param  {Number} y
   * @param  {Number} [u=0]   u-coordinate of the vertex's texture.
   * @param  {Number} [v=0]   v-coordinate of the vertex's texture.
   */
  /**
   * @method vertex
   * @param  {Number} x
   * @param  {Number} y
   * @param  {Number} z
   * @param  {Number} [u=0]   u-coordinate of the vertex's texture.
   * @param  {Number} [v=0]   v-coordinate of the vertex's texture.
   */
  fn.vertex = function(x, y) {
    let z, u, v;

    // default to (x, y) mode: all other arguments assumed to be 0.
    z = u = v = 0;

    if (arguments.length === 3) {
      // (x, y, z) mode: (u, v) assumed to be 0.
      z = arguments[2];
    } else if (arguments.length === 4) {
      // (x, y, u, v) mode: z assumed to be 0.
      u = arguments[2];
      v = arguments[3];
    } else if (arguments.length === 5) {
      // (x, y, z, u, v) mode
      z = arguments[2];
      u = arguments[3];
      v = arguments[4];
    }
    this._renderer.vertex(x, y, z, u, v);
    return;
  };

  /**
   * Begins creating a hole within a flat shape.
   *
   * The `beginContour()` and <a href="#/p5/endContour">endContour()</a>
   * functions allow for creating negative space within custom shapes that are
   * flat. `beginContour()` begins adding vertices to a negative space and
   * <a href="#/p5/endContour">endContour()</a> stops adding them.
   * `beginContour()` and <a href="#/p5/endContour">endContour()</a> must be
   * called between <a href="#/p5/beginShape">beginShape()</a> and
   * <a href="#/p5/endShape">endShape()</a>.
   *
   * Transformations such as <a href="#/p5/translate">translate()</a>,
   * <a href="#/p5/rotate">rotate()</a>, and <a href="#/p5/scale">scale()</a>
   * don't work between `beginContour()` and
   * <a href="#/p5/endContour">endContour()</a>. It's also not possible to use
   * other shapes, such as <a href="#/p5/ellipse">ellipse()</a> or
   * <a href="#/p5/rect">rect()</a>, between `beginContour()` and
   * <a href="#/p5/endContour">endContour()</a>.
   *
   * Note: The vertices that define a negative space must "wind" in the opposite
   * direction from the outer shape. First, draw vertices for the outer shape
   * clockwise order. Then, draw vertices for the negative space in
   * counter-clockwise order.
   *
   * @method beginContour
   *
   * @example
   * <div>
   * <code>
   * function setup() {
   *   createCanvas(100, 100);
   *
   *   background(200);
   *
   *   // Start drawing the shape.
   *   beginShape();
   *
   *   // Exterior vertices, clockwise winding.
   *   vertex(10, 10);
   *   vertex(90, 10);
   *   vertex(90, 90);
   *   vertex(10, 90);
   *
   *   // Interior vertices, counter-clockwise winding.
   *   beginContour();
   *   vertex(30, 30);
   *   vertex(30, 70);
   *   vertex(70, 70);
   *   vertex(70, 30);
   *   endContour(CLOSE);
   *
   *   // Stop drawing the shape.
   *   endShape(CLOSE);
   *
   *   describe('A white square with a square hole in its center drawn on a gray background.');
   * }
   * </code>
   * </div>
   *
   * <div>
   * <code>
   * // Click and drag the mouse to view the scene from different angles.
   *
   * function setup() {
   *   createCanvas(100, 100, WEBGL);
   *
   *   describe('A white square with a square hole in its center drawn on a gray background.');
   * }
   *
   * function draw() {
   *   background(200);
   *
   *   // Enable orbiting with the mouse.
   *   orbitControl();
   *
   *   // Start drawing the shape.
   *   beginShape();
   *
   *   // Exterior vertices, clockwise winding.
   *   vertex(-40, -40);
   *   vertex(40, -40);
   *   vertex(40, 40);
   *   vertex(-40, 40);
   *
   *   // Interior vertices, counter-clockwise winding.
   *   beginContour();
   *   vertex(-20, -20);
   *   vertex(-20, 20);
   *   vertex(20, 20);
   *   vertex(20, -20);
   *   endContour(CLOSE);
   *
   *   // Stop drawing the shape.
   *   endShape(CLOSE);
   * }
   * </code>
   * </div>
   */
  fn.beginContour = function(kind) {
    this._renderer.beginContour(kind);
  };

  /**
   * Stops creating a hole within a flat shape.
   *
   * The <a href="#/p5/beginContour">beginContour()</a> and `endContour()`
   * functions allow for creating negative space within custom shapes that are
   * flat. <a href="#/p5/beginContour">beginContour()</a> begins adding vertices
   * to a negative space and `endContour()` stops adding them.
   * <a href="#/p5/beginContour">beginContour()</a> and `endContour()` must be
   * called between <a href="#/p5/beginShape">beginShape()</a> and
   * <a href="#/p5/endShape">endShape()</a>.
   *
   *  By default,
   * the controur has an `OPEN` end, and to close it,
   * call `endContour(CLOSE)`. The CLOSE contour mode closes splines smoothly.
   *
   * Transformations such as <a href="#/p5/translate">translate()</a>,
   * <a href="#/p5/rotate">rotate()</a>, and <a href="#/p5/scale">scale()</a>
   * don't work between <a href="#/p5/beginContour">beginContour()</a> and
   * `endContour()`. It's also not possible to use other shapes, such as
   * <a href="#/p5/ellipse">ellipse()</a> or <a href="#/p5/rect">rect()</a>,
   * between <a href="#/p5/beginContour">beginContour()</a> and `endContour()`.
   *
   * Note: The vertices that define a negative space must "wind" in the opposite
   * direction from the outer shape. First, draw vertices for the outer shape
   * clockwise order. Then, draw vertices for the negative space in
   * counter-clockwise order.
   *
   * @method endContour
   * @param {OPEN|CLOSE} [mode=OPEN] By default, the value is OPEN
   *
   * @example
   * <div>
   * <code>
   * function setup() {
   *   createCanvas(100, 100);
   *
   *   background(200);
   *
   *   // Start drawing the shape.
   *   beginShape();
   *
   *   // Exterior vertices, clockwise winding.
   *   vertex(10, 10);
   *   vertex(90, 10);
   *   vertex(90, 90);
   *   vertex(10, 90);
   *
   *   // Interior vertices, counter-clockwise winding.
   *   beginContour();
   *   vertex(30, 30);
   *   vertex(30, 70);
   *   vertex(70, 70);
   *   vertex(70, 30);
   *   endContour(CLOSE);
   *
   *   // Stop drawing the shape.
   *   endShape(CLOSE);
   *
   *   describe('A white square with a square hole in its center drawn on a gray background.');
   * }
   * </code>
   * </div>
   *
   * <div>
   * <code>
   * // Click and drag the mouse to view the scene from different angles.
   *
   * function setup() {
   *   createCanvas(100, 100, WEBGL);
   *
   *   describe('A white square with a square hole in its center drawn on a gray background.');
   * }
   *
   * function draw() {
   *   background(200);
   *
   *   // Enable orbiting with the mouse.
   *   orbitControl();
   *
   *   // Start drawing the shape.
   *   beginShape();
   *
   *   // Exterior vertices, clockwise winding.
   *   vertex(-40, -40);
   *   vertex(40, -40);
   *   vertex(40, 40);
   *   vertex(-40, 40);
   *
   *   // Interior vertices, counter-clockwise winding.
   *   beginContour();
   *   vertex(-20, -20);
   *   vertex(-20, 20);
   *   vertex(20, 20);
   *   vertex(20, -20);
   *   endContour(CLOSE);
   *
   *   // Stop drawing the shape.
   *   endShape(CLOSE);
   * }
   * </code>
   * </div>
   */
  fn.endContour = function(mode = constants.OPEN) {
    this._renderer.endContour(mode);
  };
}

export default customShapes;
export {
  Shape,
  Contour,
  ShapePrimitive,
  Vertex,
  Anchor,
  Segment,
  LineSegment,
  BezierSegment,
  SplineSegment,
  Point,
  Line,
  Triangle,
  Quad,
  TriangleFan,
  TriangleStrip,
  QuadStrip,
  PrimitiveVisitor,
  PrimitiveToPath2DConverter,
  PrimitiveToVerticesConverter,
  PointAtLengthGetter
};

if (typeof p5 !== 'undefined') {
  customShapes(p5, p5.prototype);
}<|MERGE_RESOLUTION|>--- conflicted
+++ resolved
@@ -1829,7 +1829,7 @@
    * }
    * </code>
    * </div>
-   * 
+   *
    * @example
    * <div>
    * <code>
@@ -1839,44 +1839,44 @@
    * let vertexD;
    * let vertexE;
    * let vertexF;
-   * 
+   *
    * let markerRadius;
-   * 
+   *
    * let vectorAB;
    * let vectorFE;
-   * 
+   *
    * let endOfTangentB;
    * let endOfTangentE;
-   * 
+   *
    * function setup() {
    *   createCanvas(100, 100);
-   *   
+   *
    *   // Initialize variables
    *   // Adjusting vertices A and F affects the slopes at B and E
-   *   
+   *
    *   vertexA = createVector(35, 85);
    *   vertexB = createVector(25, 70);
    *   vertexC = createVector(30, 30);
    *   vertexD = createVector(70, 30);
    *   vertexE = createVector(75, 70);
    *   vertexF = createVector(65, 85);
-   *   
+   *
    *   markerRadius = 4;
-   *   
+   *
    *   vectorAB = p5.Vector.sub(vertexB, vertexA);
    *   vectorFE = p5.Vector.sub(vertexE, vertexF);
-   *   
+   *
    *   endOfTangentB = p5.Vector.add(vertexC, vectorAB);
    *   endOfTangentE = p5.Vector.add(vertexD, vectorFE);
-   *   
+   *
    *   splineProperty(`ends`, EXCLUDE);
-   *   
+   *
    *   // Draw figure
-   *   
+   *
    *   background(220);
-   *   
+   *
    *   noFill();
-   *   
+   *
    *   beginShape();
    *   splineVertex(vertexA.x, vertexA.y);
    *   splineVertex(vertexB.x, vertexB.y);
@@ -1885,15 +1885,15 @@
    *   splineVertex(vertexE.x, vertexE.y);
    *   splineVertex(vertexF.x, vertexF.y);
    *   endShape();
-   *   
+   *
    *   stroke('red');
    *   line(vertexA.x, vertexA.y, vertexC.x, vertexC.y);
    *   line(vertexB.x, vertexB.y, endOfTangentB.x, endOfTangentB.y);
-   *   
+   *
    *   stroke('blue');
    *   line(vertexD.x, vertexD.y, vertexF.x, vertexF.y);
    *   line(vertexE.x, vertexE.y, endOfTangentE.x, endOfTangentE.y);
-   *     
+   *
    *   fill('white');
    *   stroke('black');
    *   circle(vertexA.x, vertexA.y, markerRadius);
@@ -1902,7 +1902,7 @@
    *   circle(vertexD.x, vertexD.y, markerRadius);
    *   circle(vertexE.x, vertexE.y, markerRadius);
    *   circle(vertexF.x, vertexF.y, markerRadius);
-   *   
+   *
    *   fill('black');
    *   noStroke();
    *   text('A', vertexA.x - 15, vertexA.y + 5);
@@ -1911,7 +1911,7 @@
    *   text('D', vertexD.x - 5, vertexD.y - 5);
    *   text('E', vertexE.x + 5, vertexE.y + 5);
    *   text('F', vertexF.x + 5, vertexF.y + 5);
-   *   
+   *
    *   describe('On a gray background, a black spline passes through vertices A, B, C, D, E, and F, shown as white circles. A red line segment joining vertices A and C has the same slope as the red tangent segment at B. Similarly, the blue line segment joining vertices D and F has the same slope as the blue tangent at E.');
    * }
    * </code>
@@ -2001,27 +2001,6 @@
   };
 
   /**
-<<<<<<< HEAD
-   * Sets the property of a curve.
-   *
-   * For example, set tightness,
-   * use `splineProperty('tightness', t)`, with `t` between 0 and 1,
-   * at 0 as default.
-   *
-   * Spline curves are like cables that are attached to a set of points.
-   * Adjusting tightness adjusts how tightly the cable is
-   * attached to the points. The parameter, tightness, determines
-   * how the curve fits to the vertex points. By default,
-   * tightness is set to 0. Setting tightness to 1, as in
-   * `splineProperty('tightness', 1)`, connects the curve's points
-   * using straight lines. Values in the range from –5 to 5
-   * deform curves while leaving them recognizable.
-   *
-   * This function can also be used to set 'ends' property
-   * (see also: the <a href="#/p5/curveDetail">curveDetail()</a> example),
-   * such as: `splineProperty('ends', EXCLUDE)` to exclude
-   * vertices, or `splineProperty('ends', INCLUDE)` to include them.
-=======
    * Gets or sets a given spline property.
    *
    * Use `splineProperty()` to adjust the behavior of splines
@@ -2096,11 +2075,10 @@
    * spline(25, 46, 93, 44, 93, 81, 35, 85);
    * ```
    * <img src="assets/anglurBulge.png"></img>
-   * 
+   *
    * In all cases, the splines in p5.js are <a href = "https://en.wikipedia.org/wiki/Cubic_Hermite_spline#Cardinal_spline">cardinal splines</a>.
    * When tightness is 0, these splines are often known as
    * <a href="https://en.wikipedia.org/wiki/Cubic_Hermite_spline#Catmull%E2%80%93Rom_spline">Catmull-Rom splines</a>
->>>>>>> 83c871cc
    *
    * @method splineProperty
    * @param {String} property
@@ -2111,32 +2089,18 @@
    * <code>
    * // Move the mouse left and right to see the curve change.
    *
-<<<<<<< HEAD
-=======
    * let t;
    *
->>>>>>> 83c871cc
    * function setup() {
    *   createCanvas(100, 100);
-   *
    * }
    *
    * function draw() {
-<<<<<<< HEAD
-   *   background(200);
-   *
-   *   // Set the curve's tightness using the mouse.
-   *   let t = map(mouseX, 0, 100, -5, 5, true);
-   *   splineProperty('tightness', t);
-   *
-   *   // Draw the curve.
-=======
    *   background(240);
    *
    *   t = map(mouseX, 0, width, -5, 5, true);
    *   splineProperty('tightness', t);
    *
->>>>>>> 83c871cc
    *   noFill();
    *   stroke(0);
    *   strokeWeight(2);
@@ -2226,9 +2190,9 @@
    * }
    * </code>
    * </div>
-   * 
+   *
    * @example
-   * 
+   *
    * <div>
    * <code>
    * let vertexA;
@@ -2237,44 +2201,44 @@
    * let vertexD;
    * let vertexE;
    * let vertexF;
-   * 
+   *
    * let markerRadius;
-   * 
+   *
    * let vectorAB;
    * let vectorFE;
-   * 
+   *
    * let endOfTangentB;
    * let endOfTangentE;
-   * 
+   *
    * function setup() {
    *   createCanvas(100, 100);
-   *   
+   *
    *   // Initialize variables
    *   // Adjusting vertices A and F affects the slopes at B and E
-   *   
+   *
    *   vertexA = createVector(35, 85);
    *   vertexB = createVector(25, 70);
    *   vertexC = createVector(30, 30);
    *   vertexD = createVector(70, 30);
    *   vertexE = createVector(75, 70);
    *   vertexF = createVector(65, 85);
-   *   
+   *
    *   markerRadius = 4;
-   *   
+   *
    *   vectorAB = p5.Vector.sub(vertexB, vertexA);
    *   vectorFE = p5.Vector.sub(vertexE, vertexF);
-   *   
+   *
    *   endOfTangentB = p5.Vector.add(vertexC, vectorAB);
    *   endOfTangentE = p5.Vector.add(vertexD, vectorFE);
-   *   
+   *
    *   splineProperty(`ends`, EXCLUDE);
-   *   
+   *
    *   // Draw figure
-   *   
+   *
    *   background(220);
-   *   
+   *
    *   noFill();
-   *   
+   *
    *   beginShape();
    *   splineVertex(vertexA.x, vertexA.y);
    *   splineVertex(vertexB.x, vertexB.y);
@@ -2283,15 +2247,15 @@
    *   splineVertex(vertexE.x, vertexE.y);
    *   splineVertex(vertexF.x, vertexF.y);
    *   endShape();
-   *   
+   *
    *   stroke('red');
    *   line(vertexA.x, vertexA.y, vertexC.x, vertexC.y);
    *   line(vertexB.x, vertexB.y, endOfTangentB.x, endOfTangentB.y);
-   *   
+   *
    *   stroke('blue');
    *   line(vertexD.x, vertexD.y, vertexF.x, vertexF.y);
    *   line(vertexE.x, vertexE.y, endOfTangentE.x, endOfTangentE.y);
-   *     
+   *
    *   fill('white');
    *   stroke('black');
    *   circle(vertexA.x, vertexA.y, markerRadius);
@@ -2300,7 +2264,7 @@
    *   circle(vertexD.x, vertexD.y, markerRadius);
    *   circle(vertexE.x, vertexE.y, markerRadius);
    *   circle(vertexF.x, vertexF.y, markerRadius);
-   *   
+   *
    *   fill('black');
    *   noStroke();
    *   text('A', vertexA.x - 15, vertexA.y + 5);
@@ -2309,12 +2273,12 @@
    *   text('D', vertexD.x - 5, vertexD.y - 5);
    *   text('E', vertexE.x + 5, vertexE.y + 5);
    *   text('F', vertexF.x + 5, vertexF.y + 5);
-   *   
+   *
    *   describe('On a gray background, a black spline passes through vertices A, B, C, D, E, and F, shown as white circles. A red line segment joining vertices A and C has the same slope as the red tangent segment at B. Similarly, the blue line segment joining vertices D and F has the same slope as the blue tangent at E.');
    * }
    * </code>
    * </div>
-   * 
+   *
    */
 
   /**
