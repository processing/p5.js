--- conflicted
+++ resolved
@@ -1,568 +1,12 @@
-<<<<<<< HEAD
-define(function(require) {
-
-  var p5 = require('core/core');
-  require('core/p5.Renderer');
-  require('3d/p5.Matrix');
-  var shaders = require('3d/shaders');
-  var gl;
-  var uMVMatrixStack = [];
-  var shaderStack = [];
-  window.shaderStack = shaderStack;//fordebug
-
-  //@TODO should probably implement an override for these attributes
-  var attributes = {
-    alpha: false,
-    depth: true,
-    stencil: true,
-    antialias: false,
-    premultipliedAlpha: false,
-    preserveDrawingBuffer: false
-  };
-
-  /**
-   * 3D graphics class.  Can also be used as an off-screen graphics buffer.
-   * A p5.Renderer3D object can be constructed
-   *
-   */
-  p5.Renderer3D = function(elt, pInst, isMainCanvas) {
-    p5.Renderer.call(this, elt, pInst, isMainCanvas);
-
-    try {
-      this.drawingContext = this.canvas.getContext('webgl', attributes) ||
-        this.canvas.getContext('experimental-webgl', attributes);
-      if (this.drawingContext === null) {
-        throw 'Error creating webgl context';
-      } else {
-        console.log('p5.Renderer3D: enabled webgl context');
-      }
-    } catch (er) {
-      console.error(er);
-    }
-
-    this.isP3D = true; //lets us know we're in 3d mode
-    gl = this.drawingContext;
-    gl.clearColor(1.0, 1.0, 1.0, 1.0); //background is initialized white
-    gl.clearDepth(1);
-    gl.enable(gl.DEPTH_TEST);
-    gl.depthFunc(gl.LEQUAL);
-    gl.clear(gl.COLOR_BUFFER_BIT | gl.DEPTH_BUFFER_BIT);
-    gl.viewport(0, 0, gl.drawingBufferWidth, gl.drawingBufferHeight);
-    //create our default matrices
-    this.initHash();
-    this.initMatrix();
-    return this;
-  };
-
-  /**
-   * [prototype description]
-   * @type {[type]}
-   */
-  p5.Renderer3D.prototype = Object.create(p5.Renderer.prototype);
-
-  /**
-   * [_applyDefaults description]
-   * @return {[type]} [description]
-   */
-  p5.Renderer3D.prototype._applyDefaults = function() {
-    return this;
-  };
-
-  /**
-   * [resize description]
-   * @param  {[type]} w [description]
-   * @param  {[type]} h [description]
-   * @return {[type]}   [description]
-   */
-  p5.Renderer3D.prototype.resize = function(w,h) {
-    p5.Renderer.prototype.resize.call(this, w,h);
-    gl.viewport(0, 0, gl.drawingBufferWidth, gl.drawingBufferHeight);
-  };
-
-  //////////////////////////////////////////////
-  // COLOR | Setting
-  //////////////////////////////////////////////
-
-  /**
-   * [background description]
-   * @return {[type]} [description]
-   */
-  p5.Renderer3D.prototype.background = function() {
-    var _col = this._pInst.color.apply(this._pInst, arguments);
-    // gl.clearColor(0.0,0.0,0.0,1.0);
-    var _r = (_col.color_array[0]) / 255;
-    var _g = (_col.color_array[1]) / 255;
-    var _b = (_col.color_array[2]) / 255;
-    var _a = (_col.color_array[3]) / 255;
-    gl.clearColor(_r, _g, _b, _a);
-    gl.clear(gl.COLOR_BUFFER_BIT | gl.DEPTH_BUFFER_BIT);
-    this.resetMatrix();
-    this.emptyShaderStack();
-  };
-
-  //@TODO implement this
-  // p5.Renderer3D.prototype.clear = function() {
-  //@TODO
-  // };
-
-  //@TODO implement this
-  // p5.Renderer3D.prototype.fill = function() {
-  //@TODO
-  // };
-  
-  //////////////////////////////////////////////
-  // SHADER
-  //////////////////////////////////////////////
-
-  /**
-   * [initShaders description]
-   * @param  {[type]} vertId [description]
-   * @param  {[type]} fragId [description]
-   * @return {[type]}        [description]
-   */
-  p5.Renderer3D.prototype.initShaders = function(vertId, fragId) {
-    //set up our default shaders by:
-    // 1. create the shader,
-    // 2. load the shader source,
-    // 3. compile the shader
-    var _vertShader = gl.createShader(gl.VERTEX_SHADER);
-    //load in our default vertex shader
-    gl.shaderSource(_vertShader, shaders[vertId]);
-    gl.compileShader(_vertShader);
-    // if our vertex shader failed compilation?
-    if (!gl.getShaderParameter(_vertShader, gl.COMPILE_STATUS)) {
-      alert('Yikes! An error occurred compiling the shaders:' +
-        gl.getShaderInfoLog(_vertShader));
-      return null;
-    }
-
-    var _fragShader = gl.createShader(gl.FRAGMENT_SHADER);
-    //load in our material frag shader
-    gl.shaderSource(_fragShader, shaders[fragId]);
-    gl.compileShader(_fragShader);
-    // if our frag shader failed compilation?
-    if (!gl.getShaderParameter(_fragShader, gl.COMPILE_STATUS)) {
-      alert('Darn! An error occurred compiling the shaders:' +
-        gl.getShaderInfoLog(_fragShader));
-      return null;
-    }
-
-    var shaderProgram = gl.createProgram();
-    gl.attachShader(shaderProgram, _vertShader);
-    gl.attachShader(shaderProgram, _fragShader);
-    gl.linkProgram(shaderProgram);
-    if (!gl.getProgramParameter(shaderProgram, gl.LINK_STATUS)) {
-      alert('Snap! Error linking shader program');
-    }
-    gl.useProgram(shaderProgram);
-    //END SHADERS SETUP
-
-    // var vertexResolution =
-      // gl.getUniformLocation(shaderProgram, 'u_resolution');
-    // @TODO replace 4th argument with far plane once we implement
-    // a view frustrum
-
-    //vertex position Attribute
-    shaderProgram.vertexPositionAttribute =
-      gl.getAttribLocation(shaderProgram, 'position');
-    gl.enableVertexAttribArray(shaderProgram.vertexPositionAttribute);
-
-    //vertex normal Attribute
-    shaderProgram.vertexNormalAttribute =
-      gl.getAttribLocation(shaderProgram, 'normal');
-    gl.enableVertexAttribArray(shaderProgram.vertexNormalAttribute);
-
-    //projection Matrix uniform
-    shaderProgram.uPMatrixUniform =
-      gl.getUniformLocation(shaderProgram, 'transformMatrix');
-    //model view Matrix uniform
-    shaderProgram.uMVMatrixUniform =
-      gl.getUniformLocation(shaderProgram, 'modelviewMatrix');
-
-    //normal Matrix uniform
-    shaderProgram.uNMatrixUniform =
-    gl.getUniformLocation(shaderProgram, 'normalMatrix');
-
-    this.mHash[vertId + '|' + fragId] = shaderProgram;
-    
-    return shaderProgram;
-  };
-
-  /**
-   * [saveShaders description]
-   * @return {[type]} [description]
-   */
-  p5.Renderer3D.prototype.saveShaders = function(mId){
-    shaderStack.push(mId);
-  };
-
-  /**
-   * [emptyShaderStack description]
-   * @return {[type]} [description]
-   */
-  p5.Renderer3D.prototype.emptyShaderStack = function(){
-    shaderStack = [];
-  };
-
-  /**
-   * [getCurShader description]
-   * @return {[type]} [description]
-   */
-  p5.Renderer3D.prototype.getCurShaderKey = function(){
-    var key = shaderStack[shaderStack.length - 1];
-    if(key === undefined){
-      //@TODO: make a default shader
-      key = 'testVert|normalFrag';
-      this.initShaders('testVert', 'normalFrag');
-      this.saveShaders(key);
-    }
-    return key;
-  };
-
-  //////////////////////////////////////////////
-  // HASH | Stroing geometriy and materil info
-  //////////////////////////////////////////////
-
-  /**
-   * [initBuffer description]
-   * @return {[type]} [description]
-   */
-  p5.Renderer3D.prototype.initHash = function(){
-    this.gHash = {};
-    this.mHash = {};
-    window.gHash = this.gHash;//for debug
-    window.mHash = this.mHash;//for debug
-  };
-
-  /**
-   * [geometryInHash description]
-   * @param  {[type]} gId [description]
-   * @return {[type]}     [description]
-   */
-  p5.Renderer3D.prototype.geometryInHash = function(gId){
-    return this.gHash[gId] !== undefined;
-  };
-
-  /**
-   * [materialInHash description]
-   * @param  {[type]} mId [description]
-   * @return {[type]}     [description]
-   */
-  p5.Renderer3D.prototype.materialInHash = function(mId){
-    return this.mHash[mId] !== undefined;
-  };
-
-  //////////////////////////////////////////////
-  // BUFFER | deal with gl buffer
-  //////////////////////////////////////////////
-
-  /**
-   * [initBuffer description]
-   * @param  {String} gId    key of the geometry object
-   * @param  {Object} obj    an object containing geometry information
-   */
-  p5.Renderer3D.prototype.initBuffer = function(gId, obj) {
-
-    this.gHash[gId] = {};
-    this.gHash[gId].len = obj.len;
-    this.gHash[gId].vertexBuffer = gl.createBuffer();
-    this.gHash[gId].normalBuffer = gl.createBuffer();
-    this.gHash[gId].indexBuffer = gl.createBuffer();
-
-    var shaderProgram = this.mHash[this.getCurShaderKey()];
-
-    gl.bindBuffer(gl.ARRAY_BUFFER, this.gHash[gId].vertexBuffer);
-    gl.bufferData(
-      gl.ARRAY_BUFFER, new Float32Array(obj.vertices), gl.STATIC_DRAW);
-    gl.vertexAttribPointer(
-      shaderProgram.vertexPositionAttribute,
-      3, gl.FLOAT, false, 0, 0);
-
-    gl.bindBuffer(gl.ARRAY_BUFFER, this.gHash[gId].normalBuffer);
-    gl.bufferData(
-      gl.ARRAY_BUFFER, new Float32Array(obj.vertexNormals), gl.STATIC_DRAW);
-    gl.vertexAttribPointer(
-      shaderProgram.vertexNormalAttribute,
-      3, gl.FLOAT, false, 0, 0);
-
-    gl.bindBuffer(gl.ELEMENT_ARRAY_BUFFER, this.gHash[gId].indexBuffer);
-    gl.bufferData
-     (gl.ELEMENT_ARRAY_BUFFER, new Uint16Array(obj.faces), gl.STATIC_DRAW);
-  };
-
-  /**
-   * [drawBuffer description]
-   * @param  {String} gId     key of the geometery object
-   */
-  p5.Renderer3D.prototype.drawBuffer = function(gId) {
-
-    var shaderKey = this.getCurShaderKey();
-    var shaderProgram = this.mHash[shaderKey];
-
-    gl.bindBuffer(gl.ARRAY_BUFFER, this.gHash[gId].vertexBuffer);
-    gl.vertexAttribPointer(
-      shaderProgram.vertexPositionAttribute,
-      3, gl.FLOAT, false, 0, 0);
-
-    gl.bindBuffer(gl.ARRAY_BUFFER, this.gHash[gId].normalBuffer);
-    gl.vertexAttribPointer(
-      shaderProgram.vertexNormalAttribute,
-      3, gl.FLOAT, false, 0, 0);
-
-    gl.bindBuffer(gl.ELEMENT_ARRAY_BUFFER, this.gHash[gId].indexBuffer);
-    
-    this.setMatrixUniforms(shaderKey);
-
-    gl.drawElements(
-      gl.TRIANGLES, this.gHash[gId].len,
-       gl.UNSIGNED_SHORT, 0);
-  };
-
-  /**
-   * Sets the Matrix Uniforms inside our default shader.
-   * @param {String} shaderKey key of current shader
-   */
-  p5.Renderer3D.prototype.setMatrixUniforms = function(shaderKey) {
-
-    var shaderProgram = this.mHash[shaderKey];
-
-    gl.useProgram(shaderProgram);
-
-    gl.uniformMatrix4fv(
-      shaderProgram.uPMatrixUniform,
-      false, this.uPMatrix.mat4);
-
-    gl.uniformMatrix4fv(
-      shaderProgram.uMVMatrixUniform,
-      false, this.uMVMatrix.mat4);
-
-    this.uNMatrix = new p5.Matrix();
-    this.uNMatrix.invert(this.uMVMatrix);
-    this.uNMatrix.transpose(this.uNMatrix);
-
-    gl.uniformMatrix4fv(
-      shaderProgram.uNMatrixUniform,
-      false, this.uNMatrix.mat4);
-  };
-
-  //////////////////////////////////////////////
-  // MATRIX  
-  //////////////////////////////////////////////
-
-  /**
-   * [initMatrix description]
-   * @return {[type]} [description]
-   */
-  p5.Renderer3D.prototype.initMatrix = function(){
-    this.uMVMatrix = new p5.Matrix();
-    this.uPMatrix  = new p5.Matrix();
-    this.uNMatrix = new p5.Matrix();
-    this._perspective(60 / 180 * Math.PI, this.width / this.height, 0.1, 100);
-  };
-
-  /**
-   * resets the model view matrix to a mat4 identity
-   * matrix.
-   * @return {void}
-   */
-  p5.Renderer3D.prototype.resetMatrix = function() {
-    this.uMVMatrix = p5.Matrix.identity();
-  };
-
-  /**
-   * [translate description]
-   * @param  {[type]} x [description]
-   * @param  {[type]} y [description]
-   * @param  {[type]} z [description]
-   * @return {[type]}   [description]
-   * @todo implement handle for components or vector as args
-   */
-  p5.Renderer3D.prototype.translate = function(x, y, z) {
-    //@TODO: figure out how to fit the resolution
-    x = x / 100;
-    y = -y / 100;
-    z = z / 100;
-    this.uMVMatrix.translate([x,y,z]);
-    return this;
-  };
-
-  /**
-   * Scales the Model View Matrix by a vector
-   * @param  {Number} x [description]
-   * @param  {Number} y [description]
-   * @param  {Number} z [description]
-   * @return {this}   [description]
-   */
-  p5.Renderer3D.prototype.scale = function(x, y, z) {
-    this.uMVMatrix.scale([x,y,z]);
-    return this;
-  };
-
-  /**
-   * [rotateX description]
-   * @param  {[type]} rad [description]
-   * @return {[type]}     [description]
-   */
-  p5.Renderer3D.prototype.rotateX = function(rad) {
-    this.uMVMatrix.rotateX(rad);
-    return this;
-  };
-
-  /**
-   * [rotateY description]
-   * @param  {[type]} rad [description]
-   * @return {[type]}     [description]
-   */
-  p5.Renderer3D.prototype.rotateY = function(rad) {
-    this.uMVMatrix.rotateY(rad);
-    return this;
-  };
-
-  /**
-   * [rotateZ description]
-   * @param  {[type]} rad [description]
-   * @return {[type]}     [description]
-   */
-  p5.Renderer3D.prototype.rotateZ = function(rad) {
-    this.uMVMatrix.rotateZ(rad);
-    return this;
-  };
-
-  /**
-   * pushes a copy of the model view matrix onto the
-   * MV Matrix stack.
-   * NOTE to self: could probably make this more readable
-   * @return {[type]} [description]
-   */
-  p5.Renderer3D.prototype.push = function() {
-    uMVMatrixStack.push(this.uMVMatrix.copy());
-  };
-
-  /**
-   * [pop description]
-   * @return {[type]} [description]
-   */
-  p5.Renderer3D.prototype.pop = function() {
-    if (uMVMatrixStack.length === 0) {
-      throw 'Invalid popMatrix!';
-    }
-    this.uMVMatrix = uMVMatrixStack.pop();
-  };
-
-  /**
-   * [orbitControl description]
-   * @return {[type]} [description]
-   */
-  //@TODO: fix this fake orbitControl
-  p5.prototype.orbitControl = function(){
-    if(this.mouseIsPressed){
-      this.rotateX((this.mouseX - this.width / 2) / (this.width / 2));
-      this.rotateY((this.mouseY - this.height / 2) / (this.width / 2));
-    }
-    return this;
-  };
-
-    /**
-     * PRIVATE
-     */
-    // matrix methods adapted from:
-    // https://developer.mozilla.org/en-US/docs/Web/WebGL/
-    // gluPerspective
-    //
-    // function _makePerspective(fovy, aspect, znear, zfar){
-    //    var ymax = znear * Math.tan(fovy * Math.PI / 360.0);
-    //    var ymin = -ymax;
-    //    var xmin = ymin * aspect;
-    //    var xmax = ymax * aspect;
-    //    return _makeFrustum(xmin, xmax, ymin, ymax, znear, zfar);
-    //  }
-
-  ////
-  //// glFrustum
-  ////
-  //function _makeFrustum(left, right, bottom, top, znear, zfar){
-  //  var X = 2*znear/(right-left);
-  //  var Y = 2*znear/(top-bottom);
-  //  var A = (right+left)/(right-left);
-  //  var B = (top+bottom)/(top-bottom);
-  //  var C = -(zfar+znear)/(zfar-znear);
-  //  var D = -2*zfar*znear/(zfar-znear);
-  //  var frustrumMatrix =[
-  //  X, 0, A, 0,
-  //  0, Y, B, 0,
-  //  0, 0, C, D,
-  //  0, 0, -1, 0
-  //];
-  //return frustrumMatrix;
-  // }
-
-  // function _setMVPMatrices(){
-  ////an identity matrix
-  ////@TODO use the p5.Matrix class to abstract away our MV matrices and
-  ///other math
-  //var _mvMatrix =
-  //[
-  //  1.0,0.0,0.0,0.0,
-  //  0.0,1.0,0.0,0.0,
-  //  0.0,0.0,1.0,0.0,
-  //  0.0,0.0,0.0,1.0
-  //];
-
-  //////////////////////////////////////////
-  /// CAMERA
-  //////////////////////////////////////////
-  p5.prototype.perspective = function(fovy,aspect,near,far){
-    this._pInst._graphics._perspective(arguments);
-  };
-  /**
-   * sets the perspective matrix
-   * @param  {Number} fovy   [description]
-   * @param  {Number} aspect [description]
-   * @param  {Number} near   near clipping plane
-   * @param  {Number} far    far clipping plane
-   * @return {void}
-   */
-  p5.Renderer3D.prototype._perspective = function(){
-    var fovy = arguments[0];
-    var aspect = arguments[1];
-    var near = arguments[2];
-    var far = arguments[3];
-
-    var f = 1.0 / Math.tan(fovy / 2),
-      nf = 1 / (near - far);
-    this.uPMatrix.mat4[0] = f / aspect;
-    this.uPMatrix.mat4[1] = 0;
-    this.uPMatrix.mat4[2] = 0;
-    this.uPMatrix.mat4[3] = 0;
-    this.uPMatrix.mat4[4] = 0;
-    this.uPMatrix.mat4[5] = f;
-    this.uPMatrix.mat4[6] = 0;
-    this.uPMatrix.mat4[7] = 0;
-    this.uPMatrix.mat4[8] = 0;
-    this.uPMatrix.mat4[9] = 0;
-    this.uPMatrix.mat4[10] = (far + near) * nf;
-    this.uPMatrix.mat4[11] = -1;
-    this.uPMatrix.mat4[12] = 0;
-    this.uPMatrix.mat4[13] = 0;
-    this.uPMatrix.mat4[14] = (2 * far * near) * nf;
-    this.uPMatrix.mat4[15] = 0;
-    return this;
-  };
-  //// create a perspective matrix with
-  //// fovy, aspect, znear, zfar
-  //var _pMatrix = _makePerspective(45,
-  //  gl.drawingBufferWidth/gl.drawingBufferHeight,
-  //  0.1, 1000.0);
-  return p5.Renderer3D;
-});
-=======
+'use strict';
 
 var p5 = require('../core/core');
 var shaders = require('./shaders');
 require('../core/p5.Renderer');
 require('./p5.Matrix');
-var gl, shaderProgram;
+var gl;
 var uMVMatrixStack = [];
+var shaderStack = [];
 
 //@TODO should probably implement an override for these attributes
 var attributes = {
@@ -602,7 +46,6 @@
   gl.depthFunc(gl.LEQUAL);
   gl.clear(gl.COLOR_BUFFER_BIT | gl.DEPTH_BUFFER_BIT);
   gl.viewport(0, 0, gl.drawingBufferWidth, gl.drawingBufferHeight);
-  this.initShaders(); //initialize our default shaders
   //create our default matrices
   this.initHash();
   this.initMatrix();
@@ -632,103 +75,6 @@
 p5.Renderer3D.prototype.resize = function(w,h) {
   p5.Renderer.prototype.resize.call(this, w,h);
   gl.viewport(0, 0, gl.drawingBufferWidth, gl.drawingBufferHeight);
-};
-
-/**
- * [initShaders description]
- * @return {[type]} [description]
- */
-p5.Renderer3D.prototype.initShaders = function() {
-  //set up our default shaders by:
-  // 1. create the shader,
-  // 2. load the shader source,
-  // 3. compile the shader
-  var _vertShader = gl.createShader(gl.VERTEX_SHADER);
-  //load in our default vertex shader
-  gl.shaderSource(_vertShader, shaders.testVert);
-  gl.compileShader(_vertShader);
-  // if our vertex shader failed compilation?
-  if (!gl.getShaderParameter(_vertShader, gl.COMPILE_STATUS)) {
-    alert('Yikes! An error occurred compiling the shaders:' +
-      gl.getShaderInfoLog(_vertShader));
-    return null;
-  }
-
-  var _fragShader = gl.createShader(gl.FRAGMENT_SHADER);
-  //load in our material frag shader
-  gl.shaderSource(_fragShader, shaders.testFrag);
-  gl.compileShader(_fragShader);
-  // if our frag shader failed compilation?
-  if (!gl.getShaderParameter(_fragShader, gl.COMPILE_STATUS)) {
-    alert('Darn! An error occurred compiling the shaders:' +
-      gl.getShaderInfoLog(_fragShader));
-    return null;
-  }
-
-  shaderProgram = gl.createProgram();
-  gl.attachShader(shaderProgram, _vertShader);
-  gl.attachShader(shaderProgram, _fragShader);
-  gl.linkProgram(shaderProgram);
-  if (!gl.getProgramParameter(shaderProgram, gl.LINK_STATUS)) {
-    alert('Snap! Error linking shader program');
-  }
-  gl.useProgram(shaderProgram);
-  //END SHADERS SETUP
-
-  // var vertexResolution =
-  // gl.getUniformLocation(shaderProgram, 'u_resolution');
-  // @TODO replace 4th argument with far plane once we implement
-  // a view frustrum
-
-  //vertex position Attribute
-  shaderProgram.vertexPositionAttribute =
-    gl.getAttribLocation(shaderProgram, 'position');
-  gl.enableVertexAttribArray(shaderProgram.vertexPositionAttribute);
-
-  //vertex normal Attribute
-  shaderProgram.vertexNormalAttribute =
-    gl.getAttribLocation(shaderProgram, 'normal');
-  gl.enableVertexAttribArray(shaderProgram.vertexNormalAttribute);
-
-  //projection Matrix uniform
-  shaderProgram.uPMatrixUniform =
-    gl.getUniformLocation(shaderProgram, 'transformMatrix');
-  //model view Matrix uniform
-  shaderProgram.uMVMatrixUniform =
-    gl.getUniformLocation(shaderProgram, 'modelviewMatrix');
-
-  //normal Matrix uniform
-  shaderProgram.uNMatrixUniform =
-  gl.getUniformLocation(shaderProgram, 'normalMatrix');
-};
-
-/**
- * [initBuffer description]
- * @return {[type]} [description]
- */
-p5.Renderer3D.prototype.initHash = function(){
-  this.hash = {};
-  window.hash = this.hash;//for debug
-};
-
-/**
- * [initMatrix description]
- * @return {[type]} [description]
- */
-p5.Renderer3D.prototype.initMatrix = function(){
-  this.uMVMatrix = new p5.Matrix();
-  this.uPMatrix  = new p5.Matrix();
-  this.uNMatrix = new p5.Matrix();
-  this._perspective(60 / 180 * Math.PI, this.width / this.height, 0.1, 100);
-};
-
-/**
- * resets the model view matrix to a mat4 identity
- * matrix.
- * @return {void}
- */
-p5.Renderer3D.prototype.resetMatrix = function() {
-  this.uMVMatrix = p5.Matrix.identity();
 };
 
 //////////////////////////////////////////////
@@ -749,6 +95,7 @@
   gl.clearColor(_r, _g, _b, _a);
   gl.clear(gl.COLOR_BUFFER_BIT | gl.DEPTH_BUFFER_BIT);
   this.resetMatrix();
+  this.emptyShaderStack();
 };
 
 //@TODO implement this
@@ -761,60 +108,261 @@
 //@TODO
 // };
 
-/**
- * [stroke description]
- * @return {[type]} [description]
- */
-p5.Renderer3D.prototype.stroke = function() {
-  this._stroke = this._pInst.color.apply(this._pInst, arguments);
-};
-
-
-p5.Renderer3D.prototype.notInHash = function(uuid){
-  return this.hash[uuid] === undefined;
-};
-
-p5.Renderer3D.prototype.initBuffer = function(uuid, obj) {
-
-  this.hash[uuid] = {};
-  this.hash[uuid].len = obj.len;
-  this.hash[uuid].vertexBuffer = gl.createBuffer();
-  this.hash[uuid].normalBuffer = gl.createBuffer();
-  this.hash[uuid].indexBuffer = gl.createBuffer();
-
-  gl.bindBuffer(gl.ARRAY_BUFFER, this.hash[uuid].vertexBuffer);
+//////////////////////////////////////////////
+// SHADER
+//////////////////////////////////////////////
+
+/**
+ * [initShaders description]
+ * @param  {[type]} vertId [description]
+ * @param  {[type]} fragId [description]
+ * @return {[type]}        [description]
+ */
+p5.Renderer3D.prototype.initShaders = function(vertId, fragId) {
+  //set up our default shaders by:
+  // 1. create the shader,
+  // 2. load the shader source,
+  // 3. compile the shader
+  var _vertShader = gl.createShader(gl.VERTEX_SHADER);
+  //load in our default vertex shader
+  gl.shaderSource(_vertShader, shaders[vertId]);
+  gl.compileShader(_vertShader);
+  // if our vertex shader failed compilation?
+  if (!gl.getShaderParameter(_vertShader, gl.COMPILE_STATUS)) {
+    alert('Yikes! An error occurred compiling the shaders:' +
+      gl.getShaderInfoLog(_vertShader));
+    return null;
+  }
+
+  var _fragShader = gl.createShader(gl.FRAGMENT_SHADER);
+  //load in our material frag shader
+  gl.shaderSource(_fragShader, shaders[fragId]);
+  gl.compileShader(_fragShader);
+  // if our frag shader failed compilation?
+  if (!gl.getShaderParameter(_fragShader, gl.COMPILE_STATUS)) {
+    alert('Darn! An error occurred compiling the shaders:' +
+      gl.getShaderInfoLog(_fragShader));
+    return null;
+  }
+
+  var shaderProgram = gl.createProgram();
+  gl.attachShader(shaderProgram, _vertShader);
+  gl.attachShader(shaderProgram, _fragShader);
+  gl.linkProgram(shaderProgram);
+  if (!gl.getProgramParameter(shaderProgram, gl.LINK_STATUS)) {
+    alert('Snap! Error linking shader program');
+  }
+  gl.useProgram(shaderProgram);
+  //END SHADERS SETUP
+
+  // var vertexResolution =
+  // gl.getUniformLocation(shaderProgram, 'u_resolution');
+  // @TODO replace 4th argument with far plane once we implement
+  // a view frustrum
+
+  //vertex position Attribute
+  shaderProgram.vertexPositionAttribute =
+    gl.getAttribLocation(shaderProgram, 'position');
+  gl.enableVertexAttribArray(shaderProgram.vertexPositionAttribute);
+
+  //vertex normal Attribute
+  shaderProgram.vertexNormalAttribute =
+    gl.getAttribLocation(shaderProgram, 'normal');
+  gl.enableVertexAttribArray(shaderProgram.vertexNormalAttribute);
+
+  //projection Matrix uniform
+  shaderProgram.uPMatrixUniform =
+    gl.getUniformLocation(shaderProgram, 'transformMatrix');
+  //model view Matrix uniform
+  shaderProgram.uMVMatrixUniform =
+    gl.getUniformLocation(shaderProgram, 'modelviewMatrix');
+
+  //normal Matrix uniform
+  shaderProgram.uNMatrixUniform =
+  gl.getUniformLocation(shaderProgram, 'normalMatrix');
+
+  this.mHash[vertId + '|' + fragId] = shaderProgram;
+
+  return shaderProgram;
+};
+
+/**
+ * [saveShaders description]
+ * @return {[type]} [description]
+ */
+p5.Renderer3D.prototype.saveShaders = function(mId){
+  shaderStack.push(mId);
+};
+
+/**
+ * [emptyShaderStack description]
+ * @return {[type]} [description]
+ */
+p5.Renderer3D.prototype.emptyShaderStack = function(){
+  shaderStack = [];
+};
+
+/**
+ * [getCurShader description]
+ * @return {[type]} [description]
+ */
+p5.Renderer3D.prototype.getCurShaderKey = function(){
+  var key = shaderStack[shaderStack.length - 1];
+  if(key === undefined){
+    //@TODO: make a default shader
+    key = 'testVert|normalFrag';
+    this.initShaders('testVert', 'normalFrag');
+    this.saveShaders(key);
+  }
+  return key;
+};
+
+//////////////////////////////////////////////
+// HASH | Stroing geometriy and materil info
+//////////////////////////////////////////////
+
+/**
+ * [initBuffer description]
+ * @return {[type]} [description]
+ */
+p5.Renderer3D.prototype.initHash = function(){
+  this.gHash = {};
+  this.mHash = {};
+};
+
+/**
+ * [geometryInHash description]
+ * @param  {[type]} gId [description]
+ * @return {[type]}     [description]
+ */
+p5.Renderer3D.prototype.geometryInHash = function(gId){
+  return this.gHash[gId] !== undefined;
+};
+
+/**
+ * [materialInHash description]
+ * @param  {[type]} mId [description]
+ * @return {[type]}     [description]
+ */
+p5.Renderer3D.prototype.materialInHash = function(mId){
+  return this.mHash[mId] !== undefined;
+};
+
+//////////////////////////////////////////////
+// BUFFER | deal with gl buffer
+//////////////////////////////////////////////
+
+/**
+ * [initBuffer description]
+ * @param  {String} gId    key of the geometry object
+ * @param  {Object} obj    an object containing geometry information
+ */
+p5.Renderer3D.prototype.initBuffer = function(gId, obj) {
+
+  this.gHash[gId] = {};
+  this.gHash[gId].len = obj.len;
+  this.gHash[gId].vertexBuffer = gl.createBuffer();
+  this.gHash[gId].normalBuffer = gl.createBuffer();
+  this.gHash[gId].indexBuffer = gl.createBuffer();
+
+  var shaderProgram = this.mHash[this.getCurShaderKey()];
+
+  gl.bindBuffer(gl.ARRAY_BUFFER, this.gHash[gId].vertexBuffer);
   gl.bufferData(
     gl.ARRAY_BUFFER, new Float32Array(obj.vertices), gl.STATIC_DRAW);
   gl.vertexAttribPointer(
-    shaderProgram.vertexPositionAttribute, 3, gl.FLOAT, false, 0, 0);
-
-  gl.bindBuffer(gl.ARRAY_BUFFER, this.hash[uuid].normalBuffer);
+    shaderProgram.vertexPositionAttribute,
+    3, gl.FLOAT, false, 0, 0);
+
+  gl.bindBuffer(gl.ARRAY_BUFFER, this.gHash[gId].normalBuffer);
   gl.bufferData(
     gl.ARRAY_BUFFER, new Float32Array(obj.vertexNormals), gl.STATIC_DRAW);
   gl.vertexAttribPointer(
-    shaderProgram.vertexNormalAttribute, 3, gl.FLOAT, false, 0, 0);
-
-  gl.bindBuffer(gl.ELEMENT_ARRAY_BUFFER, this.hash[uuid].indexBuffer);
+    shaderProgram.vertexNormalAttribute,
+    3, gl.FLOAT, false, 0, 0);
+
+  gl.bindBuffer(gl.ELEMENT_ARRAY_BUFFER, this.gHash[gId].indexBuffer);
   gl.bufferData
    (gl.ELEMENT_ARRAY_BUFFER, new Uint16Array(obj.faces), gl.STATIC_DRAW);
 };
 
-p5.Renderer3D.prototype.drawBuffer = function(uuid) {
-
-  gl.bindBuffer(gl.ARRAY_BUFFER, this.hash[uuid].vertexBuffer);
+/**
+ * [drawBuffer description]
+ * @param  {String} gId     key of the geometery object
+ */
+p5.Renderer3D.prototype.drawBuffer = function(gId) {
+
+  var shaderKey = this.getCurShaderKey();
+  var shaderProgram = this.mHash[shaderKey];
+
+  gl.bindBuffer(gl.ARRAY_BUFFER, this.gHash[gId].vertexBuffer);
   gl.vertexAttribPointer(
-    shaderProgram.vertexPositionAttribute, 3, gl.FLOAT, false, 0, 0);
-
-  gl.bindBuffer(gl.ARRAY_BUFFER, this.hash[uuid].normalBuffer);
+    shaderProgram.vertexPositionAttribute,
+    3, gl.FLOAT, false, 0, 0);
+
+  gl.bindBuffer(gl.ARRAY_BUFFER, this.gHash[gId].normalBuffer);
   gl.vertexAttribPointer(
-    shaderProgram.vertexNormalAttribute, 3, gl.FLOAT, false, 0, 0);
-
-  gl.bindBuffer(gl.ELEMENT_ARRAY_BUFFER, this.hash[uuid].indexBuffer);
-
-  this.setMatrixUniforms();
+    shaderProgram.vertexNormalAttribute,
+    3, gl.FLOAT, false, 0, 0);
+
+  gl.bindBuffer(gl.ELEMENT_ARRAY_BUFFER, this.gHash[gId].indexBuffer);
+
+  this.setMatrixUniforms(shaderKey);
+
   gl.drawElements(
-    gl.TRIANGLES, this.hash[uuid].len,
+    gl.TRIANGLES, this.gHash[gId].len,
      gl.UNSIGNED_SHORT, 0);
+};
+
+/**
+ * Sets the Matrix Uniforms inside our default shader.
+ * @param {String} shaderKey key of current shader
+ */
+p5.Renderer3D.prototype.setMatrixUniforms = function(shaderKey) {
+
+  var shaderProgram = this.mHash[shaderKey];
+
+  gl.useProgram(shaderProgram);
+
+  gl.uniformMatrix4fv(
+    shaderProgram.uPMatrixUniform,
+    false, this.uPMatrix.mat4);
+
+  gl.uniformMatrix4fv(
+    shaderProgram.uMVMatrixUniform,
+    false, this.uMVMatrix.mat4);
+
+  this.uNMatrix = new p5.Matrix();
+  this.uNMatrix.invert(this.uMVMatrix);
+  this.uNMatrix.transpose(this.uNMatrix);
+
+  gl.uniformMatrix4fv(
+    shaderProgram.uNMatrixUniform,
+    false, this.uNMatrix.mat4);
+};
+
+//////////////////////////////////////////////
+// MATRIX
+//////////////////////////////////////////////
+
+/**
+ * [initMatrix description]
+ * @return {[type]} [description]
+ */
+p5.Renderer3D.prototype.initMatrix = function(){
+  this.uMVMatrix = new p5.Matrix();
+  this.uPMatrix  = new p5.Matrix();
+  this.uNMatrix = new p5.Matrix();
+  this._perspective(60 / 180 * Math.PI, this.width / this.height, 0.1, 100);
+};
+
+/**
+ * resets the model view matrix to a mat4 identity
+ * matrix.
+ * @return {void}
+ */
+p5.Renderer3D.prototype.resetMatrix = function() {
+  this.uMVMatrix = p5.Matrix.identity();
 };
 
 /**
@@ -826,6 +374,7 @@
  * @todo implement handle for components or vector as args
  */
 p5.Renderer3D.prototype.translate = function(x, y, z) {
+  //@TODO: figure out how to fit the resolution
   x = x / 100;
   y = -y / 100;
   z = z / 100;
@@ -897,21 +446,18 @@
 };
 
 /**
- * Sets the Matrix Uniforms inside our default shader.
- * @param {Array float} projection projection matrix
- * @param {Array float} modelView  model view matrix
- */
-p5.Renderer3D.prototype.setMatrixUniforms = function() {
-  gl.uniformMatrix4fv(
-    shaderProgram.uPMatrixUniform, false, this.uPMatrix.mat4);
-  gl.uniformMatrix4fv(
-    shaderProgram.uMVMatrixUniform, false, this.uMVMatrix.mat4);
-  this.uNMatrix = new p5.Matrix();
-  this.uNMatrix.invert(this.uMVMatrix);
-  this.uNMatrix.transpose(this.uNMatrix);
-  gl.uniformMatrix4fv(
-    shaderProgram.uNMatrixUniform, false, this.uNMatrix.mat4);
-};
+ * [orbitControl description]
+ * @return {[type]} [description]
+ */
+//@TODO: fix this fake orbitControl
+p5.prototype.orbitControl = function(){
+  if(this.mouseIsPressed){
+    this.rotateX((this.mouseX - this.width / 2) / (this.width / 2));
+    this.rotateY((this.mouseY - this.height / 2) / (this.width / 2));
+  }
+  return this;
+};
+
 /**
  * PRIVATE
  */
@@ -998,10 +544,10 @@
   this.uPMatrix.mat4[15] = 0;
   return this;
 };
+
 //// create a perspective matrix with
 //// fovy, aspect, znear, zfar
 //var _pMatrix = _makePerspective(45,
 //  gl.drawingBufferWidth/gl.drawingBufferHeight,
 //  0.1, 1000.0);
-module.exports = p5.Renderer3D;
->>>>>>> 782d034c
+module.exports = p5.Renderer3D;