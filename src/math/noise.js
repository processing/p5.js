--- conflicted
+++ resolved
@@ -32,8 +32,7 @@
   let perlin; // will be initialized lazily by noise() or noiseSeed()
 
   /**
-   * Returns random numbers that can be tuned to feel more organic. The values
-   * returned will always be between 0 and 1.
+   * Returns random numbers that can be tuned to feel organic.
    *
    * Values returned by <a href="#/p5/random">random()</a> and
    * <a href="#/p5/randomGaussian">randomGaussian()</a> can change by large
@@ -43,8 +42,9 @@
    * terrains, and so on. Ken Perlin invented `noise()` while animating the
    * original <em>Tron</em> film in the 1980s.
    *
-   * `noise()` returns the same value for a given input while a sketch is
-   * running. It produces different results each time a sketch runs. The
+   * `noise()` always returns values between 0 and 1. It returns the same value
+   * for a given input while a sketch is running. `noise()` produces different
+   * results each time a sketch runs. The
    * <a href="#/p5/noiseSeed">noiseSeed()</a> function can be used to generate
    * the same sequence of Perlin noise values each time a sketch runs.
    *
@@ -71,364 +71,189 @@
    * @param  {Number} [y] y-coordinate in noise space.
    * @param  {Number} [z] z-coordinate in noise space.
    * @return {Number}     Perlin noise value at specified coordinates.
+   *
    * @example
    * <div>
    * <code>
+   * function setup() {
+   *   createCanvas(100, 100);
+   *
+   *   describe('A black dot moves randomly on a gray square.');
+   * }
+   *
    * function draw() {
    *   background(200);
    *
+   *   // Calculate the coordinates.
    *   let x = 100 * noise(0.005 * frameCount);
    *   let y = 100 * noise(0.005 * frameCount + 10000);
    *
+   *   // Draw the point.
    *   strokeWeight(5);
    *   point(x, y);
+   * }
+   * </code>
+   * </div>
+   *
+   * <div>
+   * <code>
+   * function setup() {
+   *   createCanvas(100, 100);
    *
    *   describe('A black dot moves randomly on a gray square.');
    * }
-   * </code>
-   * </div>
-   *
-   * <div>
-   * <code>
+   *
    * function draw() {
    *   background(200);
    *
+   *   // Set the noise level and scale.
    *   let noiseLevel = 100;
    *   let noiseScale = 0.005;
-   *   // Scale input coordinate.
+   *
+   *   // Scale the input coordinate.
    *   let nt = noiseScale * frameCount;
-   *   // Compute noise value.
+   *
+   *   // Compute the noise values.
    *   let x = noiseLevel * noise(nt);
    *   let y = noiseLevel * noise(nt + 10000);
-   *   // Render.
+   *
+   *   // Draw the point.
    *   strokeWeight(5);
    *   point(x, y);
-   *
-   *   describe('A black dot moves randomly on a gray square.');
-   * }
-   * </code>
-   * </div>
-   *
-   * <div>
-   * <code>
-   * function draw() {
+   * }
+   * </code>
+   * </div>
+   *
+   * <div>
+   * <code>
+   * function setup() {
+   *   createCanvas(100, 100);
+   *
+   *   describe('A hilly terrain drawn in gray against a black sky.');
+   * }
+   *
+   * function draw() {
+   *   // Set the noise level and scale.
    *   let noiseLevel = 100;
    *   let noiseScale = 0.02;
-   *   // Scale input coordinate.
+   *
+   *   // Scale the input coordinate.
    *   let x = frameCount;
    *   let nx = noiseScale * x;
-   *   // Compute noise value.
+   *
+   *   // Compute the noise value.
    *   let y = noiseLevel * noise(nx);
-   *   // Render.
+   *
+   *   // Draw the line.
    *   line(x, 0, x, y);
-   *
-   *   describe('A hilly terrain drawn in gray against a black sky.');
-   * }
-   * </code>
-   * </div>
-   *
-   * <div>
-   * <code>
+   * }
+   * </code>
+   * </div>
+   *
+   * <div>
+   * <code>
+   * function setup() {
+   *   createCanvas(100, 100);
+   *
+   *   describe('A calm sea drawn in gray against a black sky.');
+   * }
+   *
    * function draw() {
    *   background(200);
    *
+   *   // Set the noise level and scale.
    *   let noiseLevel = 100;
    *   let noiseScale = 0.002;
-   *   for (let x = 0; x < width; x += 1) {
-   *     // Scale input coordinates.
+   *
+   *   // Iterate from left to right.
+   *   for (let x = 0; x < 100; x += 1) {
+   *     // Scale the input coordinates.
    *     let nx = noiseScale * x;
    *     let nt = noiseScale * frameCount;
-   *     // Compute noise value.
+   *
+   *     // Compute the noise value.
    *     let y = noiseLevel * noise(nx, nt);
-   *     // Render.
+   *
+   *     // Draw the line.
    *     line(x, 0, x, y);
    *   }
-   *
-   *   describe('A calm sea drawn in gray against a black sky.');
-   * }
-   * </code>
-   * </div>
-   *
-   * <div>
-   * <code>
-   * let noiseLevel = 255;
-   * let noiseScale = 0.01;
-   * for (let y = 0; y < height; y += 1) {
-   *   for (let x = 0; x < width; x += 1) {
-   *     // Scale input coordinates.
-   *     let nx = noiseScale * x;
-   *     let ny = noiseScale * y;
-   *     // Compute noise value.
-   *     let c = noiseLevel * noise(nx, ny);
-   *     // Render.
-   *     stroke(c);
-   *     point(x, y);
-   *   }
-   * }
-   *
-   * describe('A gray cloudy pattern.');
-   * </code>
-   * </div>
-   *
-   * <div>
-   * <code>
-   * function draw() {
+   * }
+   * </code>
+   * </div>
+   *
+   * <div>
+   * <code>
+   * function setup() {
+   *   createCanvas(100, 100);
+   *
+   *   background(200);
+   *
+   *   // Set the noise level and scale.
    *   let noiseLevel = 255;
-   *   let noiseScale = 0.009;
-   *   for (let y = 0; y < height; y += 1) {
-   *     for (let x = 0; x < width; x += 1) {
-   *       // Scale input coordinates.
+   *   let noiseScale = 0.01;
+   *
+   *   // Iterate from top to bottom.
+   *   for (let y = 0; y < 100; y += 1) {
+   *     // Iterate from left to right.
+   *     for (let x = 0; x < 100; x += 1) {
+   *       // Scale the input coordinates.
    *       let nx = noiseScale * x;
    *       let ny = noiseScale * y;
-   *       let nt = noiseScale * frameCount;
-   *       // Compute noise value.
-   *       let c = noiseLevel * noise(nx, ny, nt);
-   *       // Render.
+   *
+   *       // Compute the noise value.
+   *       let c = noiseLevel * noise(nx, ny);
+   *
+   *       // Draw the point.
    *       stroke(c);
    *       point(x, y);
    *     }
    *   }
    *
+   *   describe('A gray cloudy pattern.');
+   * }
+   * </code>
+   * </div>
+   *
+   * <div>
+   * <code>
+   * function setup() {
+   *   createCanvas(100, 100);
+   *
    *   describe('A gray cloudy pattern that changes.');
    * }
+   *
+   * function draw() {
+   *   // Set the noise level and scale.
+   *   let noiseLevel = 255;
+   *   let noiseScale = 0.009;
+   *
+   *   // Iterate from top to bottom.
+   *   for (let y = 0; y < 100; y += 1) {
+   *     // Iterate from left to right.
+   *     for (let x = 0; x < width; x += 1) {
+   *       // Scale the input coordinates.
+   *       let nx = noiseScale * x;
+   *       let ny = noiseScale * y;
+   *       let nt = noiseScale * frameCount;
+   *
+   *       // Compute the noise value.
+   *       let c = noiseLevel * noise(nx, ny, nt);
+   *
+   *       // Draw the point.
+   *       stroke(c);
+   *       point(x, y);
+   *     }
+   *   }
+   * }
    * </code>
    * </div>
    */
-
-<<<<<<< HEAD
   fn.noise = function(x, y = 0, z = 0) {
     if (perlin == null) {
       perlin = new Array(PERLIN_SIZE + 1);
       for (let i = 0; i < PERLIN_SIZE + 1; i++) {
         perlin[i] = Math.random();
       }
-=======
-let perlin; // will be initialized lazily by noise() or noiseSeed()
-
-/**
- * Returns random numbers that can be tuned to feel organic.
- *
- * Values returned by <a href="#/p5/random">random()</a> and
- * <a href="#/p5/randomGaussian">randomGaussian()</a> can change by large
- * amounts between function calls. By contrast, values returned by `noise()`
- * can be made "smooth". Calls to `noise()` with similar inputs will produce
- * similar outputs. `noise()` is used to create textures, motion, shapes,
- * terrains, and so on. Ken Perlin invented `noise()` while animating the
- * original <em>Tron</em> film in the 1980s.
- *
- * `noise()` always returns values between 0 and 1. It returns the same value
- * for a given input while a sketch is running. `noise()` produces different
- * results each time a sketch runs. The
- * <a href="#/p5/noiseSeed">noiseSeed()</a> function can be used to generate
- * the same sequence of Perlin noise values each time a sketch runs.
- *
- * The character of the noise can be adjusted in two ways. The first way is to
- * scale the inputs. `noise()` interprets inputs as coordinates. The sequence
- * of noise values will be smoother when the input coordinates are closer. The
- * second way is to use the <a href="#/p5/noiseDetail">noiseDetail()</a>
- * function.
- *
- * The version of `noise()` with one parameter computes noise values in one
- * dimension. This dimension can be thought of as space, as in `noise(x)`, or
- * time, as in `noise(t)`.
- *
- * The version of `noise()` with two parameters computes noise values in two
- * dimensions. These dimensions can be thought of as space, as in
- * `noise(x, y)`, or space and time, as in `noise(x, t)`.
- *
- * The version of `noise()` with three parameters computes noise values in
- * three dimensions. These dimensions can be thought of as space, as in
- * `noise(x, y, z)`, or space and time, as in `noise(x, y, t)`.
- *
- * @method noise
- * @param  {Number} x   x-coordinate in noise space.
- * @param  {Number} [y] y-coordinate in noise space.
- * @param  {Number} [z] z-coordinate in noise space.
- * @return {Number}     Perlin noise value at specified coordinates.
- *
- * @example
- * <div>
- * <code>
- * function setup() {
- *   createCanvas(100, 100);
- *
- *   describe('A black dot moves randomly on a gray square.');
- * }
- *
- * function draw() {
- *   background(200);
- *
- *   // Calculate the coordinates.
- *   let x = 100 * noise(0.005 * frameCount);
- *   let y = 100 * noise(0.005 * frameCount + 10000);
- *
- *   // Draw the point.
- *   strokeWeight(5);
- *   point(x, y);
- * }
- * </code>
- * </div>
- *
- * <div>
- * <code>
- * function setup() {
- *   createCanvas(100, 100);
- *
- *   describe('A black dot moves randomly on a gray square.');
- * }
- *
- * function draw() {
- *   background(200);
- *
- *   // Set the noise level and scale.
- *   let noiseLevel = 100;
- *   let noiseScale = 0.005;
- *
- *   // Scale the input coordinate.
- *   let nt = noiseScale * frameCount;
- *
- *   // Compute the noise values.
- *   let x = noiseLevel * noise(nt);
- *   let y = noiseLevel * noise(nt + 10000);
- *
- *   // Draw the point.
- *   strokeWeight(5);
- *   point(x, y);
- * }
- * </code>
- * </div>
- *
- * <div>
- * <code>
- * function setup() {
- *   createCanvas(100, 100);
- *
- *   describe('A hilly terrain drawn in gray against a black sky.');
- * }
- *
- * function draw() {
- *   // Set the noise level and scale.
- *   let noiseLevel = 100;
- *   let noiseScale = 0.02;
- *
- *   // Scale the input coordinate.
- *   let x = frameCount;
- *   let nx = noiseScale * x;
- *
- *   // Compute the noise value.
- *   let y = noiseLevel * noise(nx);
- *
- *   // Draw the line.
- *   line(x, 0, x, y);
- * }
- * </code>
- * </div>
- *
- * <div>
- * <code>
- * function setup() {
- *   createCanvas(100, 100);
- *
- *   describe('A calm sea drawn in gray against a black sky.');
- * }
- *
- * function draw() {
- *   background(200);
- *
- *   // Set the noise level and scale.
- *   let noiseLevel = 100;
- *   let noiseScale = 0.002;
- *
- *   // Iterate from left to right.
- *   for (let x = 0; x < 100; x += 1) {
- *     // Scale the input coordinates.
- *     let nx = noiseScale * x;
- *     let nt = noiseScale * frameCount;
- *
- *     // Compute the noise value.
- *     let y = noiseLevel * noise(nx, nt);
- *
- *     // Draw the line.
- *     line(x, 0, x, y);
- *   }
- * }
- * </code>
- * </div>
- *
- * <div>
- * <code>
- * function setup() {
- *   createCanvas(100, 100);
- *
- *   background(200);
- *
- *   // Set the noise level and scale.
- *   let noiseLevel = 255;
- *   let noiseScale = 0.01;
- *
- *   // Iterate from top to bottom.
- *   for (let y = 0; y < 100; y += 1) {
- *     // Iterate from left to right.
- *     for (let x = 0; x < 100; x += 1) {
- *       // Scale the input coordinates.
- *       let nx = noiseScale * x;
- *       let ny = noiseScale * y;
- *
- *       // Compute the noise value.
- *       let c = noiseLevel * noise(nx, ny);
- *
- *       // Draw the point.
- *       stroke(c);
- *       point(x, y);
- *     }
- *   }
- *
- *   describe('A gray cloudy pattern.');
- * }
- * </code>
- * </div>
- *
- * <div>
- * <code>
- * function setup() {
- *   createCanvas(100, 100);
- *
- *   describe('A gray cloudy pattern that changes.');
- * }
- *
- * function draw() {
- *   // Set the noise level and scale.
- *   let noiseLevel = 255;
- *   let noiseScale = 0.009;
- *
- *   // Iterate from top to bottom.
- *   for (let y = 0; y < 100; y += 1) {
- *     // Iterate from left to right.
- *     for (let x = 0; x < width; x += 1) {
- *       // Scale the input coordinates.
- *       let nx = noiseScale * x;
- *       let ny = noiseScale * y;
- *       let nt = noiseScale * frameCount;
- *
- *       // Compute the noise value.
- *       let c = noiseLevel * noise(nx, ny, nt);
- *
- *       // Draw the point.
- *       stroke(c);
- *       point(x, y);
- *     }
- *   }
- * }
- * </code>
- * </div>
- */
-
-p5.prototype.noise = function(x, y = 0, z = 0) {
-  if (perlin == null) {
-    perlin = new Array(PERLIN_SIZE + 1);
-    for (let i = 0; i < PERLIN_SIZE + 1; i++) {
-      perlin[i] = Math.random();
->>>>>>> e6053b58
     }
 
     if (x < 0) {
@@ -521,34 +346,47 @@
    * @method noiseDetail
    * @param {Number} lod number of octaves to be used by the noise.
    * @param {Number} falloff falloff factor for each octave.
+   *
    * @example
    * <div>
    * <code>
-   * let noiseLevel = 255;
-   * let noiseScale = 0.02;
-   * for (let y = 0; y < height; y += 1) {
-   *   for (let x = 0; x < width / 2; x += 1) {
-   *     // Scale input coordinates.
-   *     let nx = noiseScale * x;
-   *     let ny = noiseScale * y;
-   *
-   *     // Compute noise value.
-   *     noiseDetail(6, 0.25);
-   *     let c = noiseLevel * noise(nx, ny);
-   *     // Render left side.
-   *     stroke(c);
-   *     point(x, y);
-   *
-   *     // Compute noise value.
-   *     noiseDetail(4, 0.5);
-   *     c = noiseLevel * noise(nx, ny);
-   *     // Render right side.
-   *     stroke(c);
-   *     point(x + width / 2, y);
+   * function setup() {
+   *   createCanvas(100, 100);
+   *
+   *   // Set the noise level and scale.
+   *   let noiseLevel = 255;
+   *   let noiseScale = 0.02;
+   *
+   *   // Iterate from top to bottom.
+   *   for (let y = 0; y < 100; y += 1) {
+   *     // Iterate from left to right.
+   *     for (let x = 0; x < 50; x += 1) {
+   *       // Scale the input coordinates.
+   *       let nx = noiseScale * x;
+   *       let ny = noiseScale * y;
+   *
+   *       // Compute the noise value with six octaves
+   *       // and a low falloff factor.
+   *       noiseDetail(6, 0.25);
+   *       let c = noiseLevel * noise(nx, ny);
+   *
+   *       // Draw the left side.
+   *       stroke(c);
+   *       point(x, y);
+   *
+   *       // Compute the noise value with four octaves
+   *       // and a high falloff factor.
+   *       noiseDetail(4, 0.5);
+   *       c = noiseLevel * noise(nx, ny);
+   *
+   *       // Draw the right side.
+   *       stroke(c);
+   *       point(x + 50, y);
+   *     }
    *   }
-   * }
-   *
-   * describe('Two gray cloudy patterns. The pattern on the right is cloudier than the pattern on the left.');
+   *
+   *   describe('Two gray cloudy patterns. The pattern on the right is cloudier than the pattern on the left.');
+   * }
    * </code>
    * </div>
    */
@@ -561,35 +399,44 @@
     }
   };
 
-<<<<<<< HEAD
   /**
-   * Sets the seed value for <a href="#/p5/noise">noise()</a>. By default,
-   * <a href="#/p5/noise">noise()</a> produces different results each time
-   * a sketch is run. Calling `noiseSeed()` with a constant
-   * argument, such as `noiseSeed(99)`, makes <a href="#/p5/noise">noise()</a>
-   * produce the same results each time a sketch is run.
+   * Sets the seed value for the <a href="#/p5/noise">noise()</a> function.
+   *
+   * By default, <a href="#/p5/noise">noise()</a> produces different results
+   * each time a sketch is run. Calling `noiseSeed()` with a constant argument,
+   * such as `noiseSeed(99)`, makes <a href="#/p5/noise">noise()</a> produce the
+   * same results each time a sketch is run.
    *
    * @method noiseSeed
    * @param {Number} seed   seed value.
+   *
    * @example
    * <div>
    * <code>
    * function setup() {
+   *   createCanvas(100, 100);
+   *
+   *   background(200);
+   *
+   *   // Set the noise seed for consistent results.
    *   noiseSeed(99);
-   *   background(255);
-   * }
-   *
-   * function draw() {
+   *
+    *   describe('A black rectangle that grows randomly, first to the right and then to the left.');
+   * }
+   *
+   * function draw() {
+   *   // Set the noise level and scale.
    *   let noiseLevel = 100;
    *   let noiseScale = 0.005;
-   *   // Scale input coordinate.
+   *
+   *   // Scale the input coordinate.
    *   let nt = noiseScale * frameCount;
-   *   // Compute noise value.
+   *
+   *   // Compute the noise value.
    *   let x = noiseLevel * noise(nt);
-   *   // Render.
+   *
+   *   // Draw the line.
    *   line(x, 0, x, height);
-   *
-   *   describe('A black rectangle that grows randomly, first to the right and then to the left.');
    * }
    * </code>
    * </div>
@@ -633,155 +480,6 @@
     }
   };
 }
-=======
-/**
- * Adjusts the character of the noise produced by the
- * <a href="#/p5/noise">noise()</a> function.
- *
- * Perlin noise values are created by adding layers of noise together. The
- * noise layers, called octaves, are similar to harmonics in music. Lower
- * octaves contribute more to the output signal. They define the overall
- * intensity of the noise. Higher octaves create finer-grained details.
- *
- * By default, noise values are created by combining four octaves. Each higher
- * octave contributes half as much (50% less) compared to its predecessor.
- * `noiseDetail()` changes the number of octaves and the falloff amount. For
- * example, calling `noiseDetail(6, 0.25)` ensures that
- * <a href="#/p5/noise">noise()</a> will use six octaves. Each higher octave
- * will contribute 25% as much (75% less) compared to its predecessor. Falloff
- * values between 0 and 1 are valid. However, falloff values greater than 0.5
- * might result in noise values greater than 1.
- *
- * @method noiseDetail
- * @param {Number} lod number of octaves to be used by the noise.
- * @param {Number} falloff falloff factor for each octave.
- *
- * @example
- * <div>
- * <code>
- * function setup() {
- *   createCanvas(100, 100);
- *
- *   // Set the noise level and scale.
- *   let noiseLevel = 255;
- *   let noiseScale = 0.02;
- *
- *   // Iterate from top to bottom.
- *   for (let y = 0; y < 100; y += 1) {
- *     // Iterate from left to right.
- *     for (let x = 0; x < 50; x += 1) {
- *       // Scale the input coordinates.
- *       let nx = noiseScale * x;
- *       let ny = noiseScale * y;
- *
- *       // Compute the noise value with six octaves
- *       // and a low falloff factor.
- *       noiseDetail(6, 0.25);
- *       let c = noiseLevel * noise(nx, ny);
- *
- *       // Draw the left side.
- *       stroke(c);
- *       point(x, y);
- *
- *       // Compute the noise value with four octaves
- *       // and a high falloff factor.
- *       noiseDetail(4, 0.5);
- *       c = noiseLevel * noise(nx, ny);
- *
- *       // Draw the right side.
- *       stroke(c);
- *       point(x + 50, y);
- *     }
- *   }
- *
- *   describe('Two gray cloudy patterns. The pattern on the right is cloudier than the pattern on the left.');
- * }
- * </code>
- * </div>
- */
-p5.prototype.noiseDetail = function(lod, falloff) {
-  if (lod > 0) {
-    perlin_octaves = lod;
-  }
-  if (falloff > 0) {
-    perlin_amp_falloff = falloff;
-  }
-};
-
-/**
- * Sets the seed value for the <a href="#/p5/noise">noise()</a> function.
- *
- * By default, <a href="#/p5/noise">noise()</a> produces different results
- * each time a sketch is run. Calling `noiseSeed()` with a constant argument,
- * such as `noiseSeed(99)`, makes <a href="#/p5/noise">noise()</a> produce the
- * same results each time a sketch is run.
- *
- * @method noiseSeed
- * @param {Number} seed   seed value.
- *
- * @example
- * <div>
- * <code>
- * function setup() {
- *   createCanvas(100, 100);
- *
- *   background(200);
- *
- *   // Set the noise seed for consistent results.
- *   noiseSeed(99);
- *
-  *   describe('A black rectangle that grows randomly, first to the right and then to the left.');
- * }
- *
- * function draw() {
- *   // Set the noise level and scale.
- *   let noiseLevel = 100;
- *   let noiseScale = 0.005;
- *
- *   // Scale the input coordinate.
- *   let nt = noiseScale * frameCount;
- *
- *   // Compute the noise value.
- *   let x = noiseLevel * noise(nt);
- *
- *   // Draw the line.
- *   line(x, 0, x, height);
- * }
- * </code>
- * </div>
- */
-p5.prototype.noiseSeed = function(seed) {
-  // Linear Congruential Generator
-  // Variant of a Lehman Generator
-  const lcg = (() => {
-    // Set to values from http://en.wikipedia.org/wiki/Numerical_Recipes
-    // m is basically chosen to be large (as it is the max period)
-    // and for its relationships to a and c
-    const m = 4294967296;
-    // a - 1 should be divisible by m's prime factors
-    const a = 1664525;
-    // c and m should be co-prime
-    const c = 1013904223;
-    let seed, z;
-    return {
-      setSeed(val) {
-        // pick a random seed if val is undefined or null
-        // the >>> 0 casts the seed to an unsigned 32-bit integer
-        z = seed = (val == null ? Math.random() * m : val) >>> 0;
-      },
-      getSeed() {
-        return seed;
-      },
-      rand() {
-        // define the recurrence relationship
-        z = (a * z + c) % m;
-        // return a float in [0, 1)
-        // if z = m then z / m = 0 therefore (z % m) / m < 1 always
-        return z / m;
-      }
-    };
-  })();
->>>>>>> e6053b58
 
 export default noise;
 
