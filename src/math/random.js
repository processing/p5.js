--- conflicted
+++ resolved
@@ -66,7 +66,6 @@
     this._gaussian_previous = false;
   };
 
-<<<<<<< HEAD
   /**
    * Returns a random number or a random element from an array.
    *
@@ -108,7 +107,7 @@
    * strokeWeight(5);
    * point(x, y);
    *
-   * describe('A black dot appears in a random posiiton on a gray square.');
+   * describe('A black dot appears in a random position on a gray square.');
    * </code>
    * </div>
    *
@@ -165,106 +164,6 @@
   fn.random = function(min, max) {
     p5._validateParameters('random', arguments);
     let rand;
-=======
-/**
- * Returns a random number or a random element from an array.
- *
- * `random()` follows uniform distribution, which means that all outcomes are
- * equally likely. When `random()` is used to generate numbers, all
- * numbers in the output range are equally likely to be returned. When
- * `random()` is used to select elements from an array, all elements are
- * equally likely to be chosen.
- *
- * By default, `random()` produces different results each time a sketch runs.
- * The <a href="#/p5/randomSeed">randomSeed()</a> function can be used to
- * generate the same sequence of numbers or choices each time a sketch runs.
- *
- * The version of `random()` with no parameters returns a random number from 0
- * up to but not including 1.
- *
- * The version of `random()` with one parameter works one of two ways. If the
- * argument passed is a number, `random()` returns a random number from 0 up
- * to but not including the number. For example, calling `random(5)` returns
- * values between 0 and 5. If the argument passed is an array, `random()`
- * returns a random element from that array. For example, calling
- * `random(['🦁', '🐯', '🐻'])` returns either a lion, tiger, or bear emoji.
- *
- * The version of `random()` with two parameters returns a random number from
- * a given range. The arguments passed set the range's lower and upper bounds.
- * For example, calling `random(-5, 10.2)` returns values from -5 up to but
- * not including 10.2.
- *
- * @method random
- * @param  {Number} [min]   lower bound (inclusive).
- * @param  {Number} [max]   upper bound (exclusive).
- * @return {Number} random number.
- * @example
- * <div>
- * <code>
- * let x = random(width);
- * let y = random(height);
- *
- * strokeWeight(5);
- * point(x, y);
- *
- * describe('A black dot appears in a random position on a gray square.');
- * </code>
- * </div>
- *
- * <div>
- * <code>
- * let animals = ['🦁', '🐯', '🐻'];
- * let animal = random(animals);
- * text(animal, 50, 50);
- *
- * describe('An animal face is displayed at random. Either a lion, tiger, or bear.');
- * </code>
- * </div>
- *
- * <div>
- * <code>
- * function draw() {
- *   background(200);
- *
- *   frameRate(5);
- *   let x = random(width);
- *   let y = random(height);
- *
- *   strokeWeight(5);
- *   point(x, y);
- *
- *   describe('A black dot moves around randomly on a gray square.');
- * }
- * </code>
- * </div>
- *
- * <div>
- * <code>
- * function draw() {
- *   background(200);
- *
- *   frameRate(5);
- *   let x = random(45, 55);
- *   let y = random(45, 55);
- *
- *   strokeWeight(5);
- *   point(x, y);
- *
- *   describe('A black dot moves around randomly in the middle of a gray square.');
- * }
- * </code>
- * </div>
- */
-/**
- * @method random
- * @param  {Array} choices   array to choose from.
- * @return {*} random element from the array.
- * @example
- */
-p5.prototype.random = function(min, max) {
-  p5._validateParameters('random', arguments);
-  let rand;
->>>>>>> 326bdd1f
 
     if (this[randomStateProp] != null) {
       rand = this._lcg(randomStateProp);
