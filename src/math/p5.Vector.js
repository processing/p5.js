/**
 * @module Math
 * @submodule Math
 * @requires constants
 */

'use strict';

var p5 = require('../core/core');
var polarGeometry = require('./polargeometry');
var constants = require('../core/constants');

/**
 * A class to describe a two or three dimensional vector, specifically
 * a Euclidean (also known as geometric) vector. A vector is an entity
 * that has both magnitude and direction. The datatype, however, stores
 * the components of the vector (x, y for 2D, and x, y, z for 3D). The magnitude
 * and direction can be accessed via the methods mag() and heading().
 * <br><br>
 * In many of the p5.js examples, you will see p5.Vector used to describe a
 * position, velocity, or acceleration. For example, if you consider a rectangle
 * moving across the screen, at any given instant it has a position (a vector
 * that points from the origin to its location), a velocity (the rate at which
 * the object's position changes per time unit, expressed as a vector), and
 * acceleration (the rate at which the object's velocity changes per time
 * unit, expressed as a vector).
 * <br><br>
 * Since vectors represent groupings of values, we cannot simply use
 * traditional addition/multiplication/etc. Instead, we'll need to do some
 * "vector" math, which is made easy by the methods inside the p5.Vector class.
 *
 * @class p5.Vector
 * @constructor
 * @param {Number} [x] x component of the vector
 * @param {Number} [y] y component of the vector
 * @param {Number} [z] z component of the vector
 * @example
 * <div>
 * <code>
 * var v1 = createVector(40, 50);
 * var v2 = createVector(40, 50);
 *
 * ellipse(v1.x, v1.y, 50, 50);
 * ellipse(v2.x, v2.y, 50, 50);
 * v1.add(v2);
 * ellipse(v1.x, v1.y, 50, 50);
 * </code>
 * </div>
 *
 * @alt
 * 2 white ellipses. One center-left the other bottom right and off canvas
 *
 */
<<<<<<< HEAD
p5.Vector = function() {
=======
p5.Vector = function Vector() {
>>>>>>> fb3cafcf
  var x, y, z;
  // This is how it comes in with createVector()
  if (arguments[0] instanceof p5) {
    // save reference to p5 if passed in
    this.p5 = arguments[0];
    x = arguments[1][0] || 0;
    y = arguments[1][1] || 0;
    z = arguments[1][2] || 0;
    // This is what we'll get with new p5.Vector()
  } else {
    x = arguments[0] || 0;
    y = arguments[1] || 0;
    z = arguments[2] || 0;
  }
  /**
   * The x component of the vector
   * @property x {Number}
   */
  this.x = x;
  /**
   * The y component of the vector
   * @property y {Number}
   */
  this.y = y;
  /**
   * The z component of the vector
   * @property z {Number}
   */
  this.z = z;
  this.name = 'p5.Vector'; // for friendly debugger system
};

/**
 * Returns a string representation of a vector v by calling String(v)
 * or v.toString(). This method is useful for logging vectors in the
 * console.
 * @method toString
 * @return {String}
 * @example
 * <div class="norender">
 * <code>
 * function setup() {
 *   var v = createVector(20, 30);
 *   print(String(v)); // prints "p5.Vector Object : [20, 30, 0]"
 * }
 * </code>
 * </div>
 */
p5.Vector.prototype.toString = function p5VectorToString() {
  return 'p5.Vector Object : [' + this.x + ', ' + this.y + ', ' + this.z + ']';
};

/**
 * Sets the x, y, and z component of the vector using two or three separate
 * variables, the data from a p5.Vector, or the values from a float array.
 * @method set
 * @param {Number} [x] the x component of the vector
 * @param {Number} [y] the y component of the vector
 * @param {Number} [z] the z component of the vector
 * @chainable
 * @example
 * <div class="norender">
 * <code>
 * function setup() {
 *    var v = createVector(1, 2, 3);
 *    v.set(4, 5, 6); // Sets vector to [4, 5, 6]
 *
 *    var v1 = createVector(0, 0, 0);
 *    var arr = [1, 2, 3];
 *    v1.set(arr); // Sets vector to [1, 2, 3]
 * }
 * </code>
 * </div>
 */
/**
 * @method set
 * @param {p5.Vector|Array} value the vector to set
 * @chainable
 */
<<<<<<< HEAD
p5.Vector.prototype.set = function(x, y, z) {
=======
p5.Vector.prototype.set = function set(x, y, z) {
>>>>>>> fb3cafcf
  if (x instanceof p5.Vector) {
    this.x = x.x || 0;
    this.y = x.y || 0;
    this.z = x.z || 0;
    return this;
  }
  if (x instanceof Array) {
    this.x = x[0] || 0;
    this.y = x[1] || 0;
    this.z = x[2] || 0;
    return this;
  }
  this.x = x || 0;
  this.y = y || 0;
  this.z = z || 0;
  return this;
};

/**
 * Gets a copy of the vector, returns a p5.Vector object.
 *
 * @method copy
 * @return {p5.Vector} the copy of the p5.Vector object
 * @example
 * <div class="norender">
 * <code>
 * var v1 = createVector(1, 2, 3);
 * var v2 = v1.copy();
 * print(v1.x == v2.x && v1.y == v2.y && v1.z == v2.z);
 * // Prints "true"
 * </code>
 * </div>
 */
<<<<<<< HEAD
p5.Vector.prototype.copy = function() {
=======
p5.Vector.prototype.copy = function copy() {
>>>>>>> fb3cafcf
  if (this.p5) {
    return new p5.Vector(this.p5, [this.x, this.y, this.z]);
  } else {
    return new p5.Vector(this.x, this.y, this.z);
  }
};

/**
 * Adds x, y, and z components to a vector, adds one vector to another, or
 * adds two independent vectors together. The version of the method that adds
 * two vectors together is a static method and returns a p5.Vector, the others
 * acts directly on the vector. See the examples for more context.
 *
 * @method add
 * @param  {Number} x   the x component of the vector to be added
 * @param  {Number} [y] the y component of the vector to be added
 * @param  {Number} [z] the z component of the vector to be added
 * @chainable
 * @example
 * <div class="norender">
 * <code>
 * var v = createVector(1, 2, 3);
 * v.add(4, 5, 6);
 * // v's components are set to [5, 7, 9]
 * </code>
 * </div>
 * <div class="norender">
 * <code>
 * // Static method
 * var v1 = createVector(1, 2, 3);
 * var v2 = createVector(2, 3, 4);
 *
 * var v3 = p5.Vector.add(v1, v2);
 * // v3 has components [3, 5, 7]
 * </code>
 * </div>
 */
/**
 * @method add
 * @param  {p5.Vector|Array} value the vector to add
 * @chainable
 */
<<<<<<< HEAD
p5.Vector.prototype.add = function(x, y, z) {
=======
p5.Vector.prototype.add = function add(x, y, z) {
>>>>>>> fb3cafcf
  if (x instanceof p5.Vector) {
    this.x += x.x || 0;
    this.y += x.y || 0;
    this.z += x.z || 0;
    return this;
  }
  if (x instanceof Array) {
    this.x += x[0] || 0;
    this.y += x[1] || 0;
    this.z += x[2] || 0;
    return this;
  }
  this.x += x || 0;
  this.y += y || 0;
  this.z += z || 0;
  return this;
};

/**
 * Subtracts x, y, and z components from a vector, subtracts one vector from
 * another, or subtracts two independent vectors. The version of the method
 * that subtracts two vectors is a static method and returns a p5.Vector, the
 * other acts directly on the vector. See the examples for more context.
 *
 * @method sub
 * @param  {Number} x   the x component of the vector to subtract
 * @param  {Number} [y] the y component of the vector to subtract
 * @param  {Number} [z] the z component of the vector to subtract
 * @chainable
 * @example
 * <div class="norender">
 * <code>
 * var v = createVector(4, 5, 6);
 * v.sub(1, 1, 1);
 * // v's components are set to [3, 4, 5]
 * </code>
 * </div>
 *
 * <div class="norender">
 * <code>
 * // Static method
 * var v1 = createVector(2, 3, 4);
 * var v2 = createVector(1, 2, 3);
 *
 * var v3 = p5.Vector.sub(v1, v2);
 * // v3 has components [1, 1, 1]
 * </code>
 * </div>
 */
/**
 * @method sub
 * @param  {p5.Vector|Array} value the vector to subtract
 * @chainable
 */
<<<<<<< HEAD
p5.Vector.prototype.sub = function(x, y, z) {
=======
p5.Vector.prototype.sub = function sub(x, y, z) {
>>>>>>> fb3cafcf
  if (x instanceof p5.Vector) {
    this.x -= x.x || 0;
    this.y -= x.y || 0;
    this.z -= x.z || 0;
    return this;
  }
  if (x instanceof Array) {
    this.x -= x[0] || 0;
    this.y -= x[1] || 0;
    this.z -= x[2] || 0;
    return this;
  }
  this.x -= x || 0;
  this.y -= y || 0;
  this.z -= z || 0;
  return this;
};

/**
 * Multiply the vector by a scalar. The static version of this method
 * creates a new p5.Vector while the non static version acts on the vector
 * directly. See the examples for more context.
 *
 * @method mult
 * @param  {Number}    n the number to multiply with the vector
 * @chainable
 * @example
 * <div class="norender">
 * <code>
 * var v = createVector(1, 2, 3);
 * v.mult(2);
 * // v's components are set to [2, 4, 6]
 * </code>
 * </div>
 *
 * <div class="norender">
 * <code>
 * // Static method
 * var v1 = createVector(1, 2, 3);
 * var v2 = p5.Vector.mult(v1, 2);
 * // v2 has components [2, 4, 6]
 * </code>
 * </div>
 */
<<<<<<< HEAD
p5.Vector.prototype.mult = function(n) {
  this.x *= n || 0;
  this.y *= n || 0;
  this.z *= n || 0;
=======
p5.Vector.prototype.mult = function mult(n) {
  if (!(typeof n === 'number' && isFinite(n))) {
    console.warn(
      'p5.Vector.prototype.mult:',
      'n is undefined or not a finite number'
    );
    return this;
  }
  this.x *= n;
  this.y *= n;
  this.z *= n;
>>>>>>> fb3cafcf
  return this;
};

/**
 * Divide the vector by a scalar. The static version of this method creates a
 * new p5.Vector while the non static version acts on the vector directly.
 * See the examples for more context.
 *
 * @method div
 * @param  {number}    n the number to divide the vector by
 * @chainable
 * @example
 * <div class="norender">
 * <code>
 * var v = createVector(6, 4, 2);
 * v.div(2); //v's components are set to [3, 2, 1]
 * </code>
 * </div>
 *
 * <div class="norender">
 * <code>
 * // Static method
 * var v1  = createVector(6, 4, 2);
 * var v2 = p5.Vector.div(v, 2);
 * // v2 has components [3, 2, 1]
 * </code>
 * </div>
 */
<<<<<<< HEAD
p5.Vector.prototype.div = function(n) {
=======
p5.Vector.prototype.div = function div(n) {
  if (!(typeof n === 'number' && isFinite(n))) {
    console.warn(
      'p5.Vector.prototype.div:',
      'n is undefined or not a finite number'
    );
    return this;
  }
  if (n === 0) {
    console.warn(
      'p5.Vector.prototype.div:',
      'divide by 0'
    );
    return this;
  }
>>>>>>> fb3cafcf
  this.x /= n;
  this.y /= n;
  this.z /= n;
  return this;
};

/**
 * Calculates the magnitude (length) of the vector and returns the result as
 * a float (this is simply the equation sqrt(x*x + y*y + z*z).)
 *
 * @method mag
 * @return {Number} magnitude of the vector
 * @example
 * <div class="norender">
 * <code>
 * var v = createVector(20.0, 30.0, 40.0);
 * var m = v.mag();
 * print(m); // Prints "53.85164807134504"
 * </code>
 * </div>
 */
<<<<<<< HEAD
p5.Vector.prototype.mag = function() {
=======
p5.Vector.prototype.mag = function mag() {
>>>>>>> fb3cafcf
  return Math.sqrt(this.magSq());
};

/**
 * Calculates the squared magnitude of the vector and returns the result
 * as a float (this is simply the equation <em>(x*x + y*y + z*z)</em>.)
 * Faster if the real length is not required in the
 * case of comparing vectors, etc.
 *
 * @method magSq
 * @return {number} squared magnitude of the vector
 * @example
 * <div class="norender">
 * <code>
 * // Static method
 * var v1 = createVector(6, 4, 2);
 * print(v1.magSq()); // Prints "56"
 * </code>
 * </div>
 */
<<<<<<< HEAD
p5.Vector.prototype.magSq = function() {
  var x = this.x,
    y = this.y,
    z = this.z;
  return x * x + y * y + z * z;
=======
p5.Vector.prototype.magSq = function magSq() {
  var x = this.x;
  var y = this.y;
  var z = this.z;
  return (x * x + y * y + z * z);
>>>>>>> fb3cafcf
};

/**
 * Calculates the dot product of two vectors. The version of the method
 * that computes the dot product of two independent vectors is a static
 * method. See the examples for more context.
 *
 * @method dot
 * @param  {Number} x   x component of the vector
 * @param  {Number} [y] y component of the vector
 * @param  {Number} [z] z component of the vector
 * @return {Number}       the dot product
 *
 * @example
 * <div class="norender">
 * <code>
 * var v1 = createVector(1, 2, 3);
 * var v2 = createVector(2, 3, 4);
 *
 * print(v1.dot(v2)); // Prints "20"
 * </code>
 * </div>
 *
 * <div class="norender">
 * <code>
 * //Static method
 * var v1 = createVector(1, 2, 3);
 * var v2 = createVector(3, 2, 1);
 * print (p5.Vector.dot(v1, v2)); // Prints "10"
 * </code>
 * </div>
 */
/**
 * @method dot
 * @param  {p5.Vector} value value component of the vector or a p5.Vector
 * @return {Number}
 */
<<<<<<< HEAD
p5.Vector.prototype.dot = function(x, y, z) {
=======
p5.Vector.prototype.dot = function dot(x, y, z) {
>>>>>>> fb3cafcf
  if (x instanceof p5.Vector) {
    return this.dot(x.x, x.y, x.z);
  }
  return this.x * (x || 0) + this.y * (y || 0) + this.z * (z || 0);
};

/**
 * Calculates and returns a vector composed of the cross product between
 * two vectors. Both the static and non static methods return a new p5.Vector.
 * See the examples for more context.
 *
 * @method cross
 * @param  {p5.Vector} v p5.Vector to be crossed
 * @return {p5.Vector}   p5.Vector composed of cross product
 * @example
 * <div class="norender">
 * <code>
 * var v1 = createVector(1, 2, 3);
 * var v2 = createVector(1, 2, 3);
 *
 * v1.cross(v2); // v's components are [0, 0, 0]
 * </code>
 * </div>
 *
 * <div class="norender">
 * <code>
 * // Static method
 * var v1 = createVector(1, 0, 0);
 * var v2 = createVector(0, 1, 0);
 *
 * var crossProduct = p5.Vector.cross(v1, v2);
 * // crossProduct has components [0, 0, 1]
 * </code>
 * </div>
 */
<<<<<<< HEAD
p5.Vector.prototype.cross = function(v) {
=======
p5.Vector.prototype.cross = function cross(v) {
>>>>>>> fb3cafcf
  var x = this.y * v.z - this.z * v.y;
  var y = this.z * v.x - this.x * v.z;
  var z = this.x * v.y - this.y * v.x;
  if (this.p5) {
    return new p5.Vector(this.p5, [x, y, z]);
  } else {
    return new p5.Vector(x, y, z);
  }
};

/**
 * Calculates the Euclidean distance between two points (considering a
 * point as a vector object).
 *
 * @method dist
 * @param  {p5.Vector} v the x, y, and z coordinates of a p5.Vector
 * @return {Number}      the distance
 * @example
 * <div class="norender">
 * <code>
 * var v1 = createVector(1, 0, 0);
 * var v2 = createVector(0, 1, 0);
 *
 * var distance = v1.dist(v2); // distance is 1.4142...
 * </code>
 * </div>
 * <div class="norender">
 * <code>
 * // Static method
 * var v1 = createVector(1, 0, 0);
 * var v2 = createVector(0, 1, 0);
 *
 * var distance = p5.Vector.dist(v1, v2);
 * // distance is 1.4142...
 * </code>
 * </div>
 */
<<<<<<< HEAD
p5.Vector.prototype.dist = function(v) {
  var d = v.copy().sub(this);
  return d.mag();
=======
p5.Vector.prototype.dist = function dist(v) {
  return v.copy().sub(this).mag();
>>>>>>> fb3cafcf
};

/**
 * Normalize the vector to length 1 (make it a unit vector).
 *
 * @method normalize
 * @return {p5.Vector} normalized p5.Vector
 * @example
 * <div class="norender">
 * <code>
 * var v = createVector(10, 20, 2);
 * // v has components [10.0, 20.0, 2.0]
 * v.normalize();
 * // v's components are set to
 * // [0.4454354, 0.8908708, 0.089087084]
 * </code>
 * </div>
 *
 */
<<<<<<< HEAD
p5.Vector.prototype.normalize = function() {
  return this.mag() === 0 ? this : this.div(this.mag());
=======
p5.Vector.prototype.normalize = function normalize() {
  var magnitude = this.mag();
  return magnitude === 0 ? this : this.div(magnitude);
>>>>>>> fb3cafcf
};

/**
 * Limit the magnitude of this vector to the value used for the <b>max</b>
 * parameter.
 *
 * @method limit
 * @param  {Number}    max the maximum magnitude for the vector
 * @chainable
 * @example
 * <div class="norender">
 * <code>
 * var v = createVector(10, 20, 2);
 * // v has components [10.0, 20.0, 2.0]
 * v.limit(5);
 * // v's components are set to
 * // [2.2271771, 4.4543543, 0.4454354]
 * </code>
 * </div>
 */
<<<<<<< HEAD
p5.Vector.prototype.limit = function(max) {
  var mSq = this.magSq();
  if (mSq > max * max) {
    this.div(Math.sqrt(mSq)); //normalize it
    this.mult(max);
=======
p5.Vector.prototype.limit = function limit(max) {
  var mSq = this.magSq();
  if (mSq > max * max) {
    this
      .div(Math.sqrt(mSq))  //normalize it
      .mult(max);
>>>>>>> fb3cafcf
  }
  return this;
};

/**
 * Set the magnitude of this vector to the value used for the <b>len</b>
 * parameter.
 *
 * @method setMag
 * @param  {number}    len the new length for this vector
 * @chainable
 * @example
 * <div class="norender">
 * <code>
 * var v = createVector(10, 20, 2);
 * // v has components [10.0, 20.0, 2.0]
 * v.setMag(10);
 * // v's components are set to [6.0, 8.0, 0.0]
 * </code>
 * </div>
 */
<<<<<<< HEAD
p5.Vector.prototype.setMag = function(n) {
=======
p5.Vector.prototype.setMag = function setMag(n) {
>>>>>>> fb3cafcf
  return this.normalize().mult(n);
};

/**
 * Calculate the angle of rotation for this vector (only 2D vectors)
 *
 * @method heading
 * @return {Number} the angle of rotation
 * @example
 * <div class = "norender"><code>
 * function setup() {
 *   var v1 = createVector(30, 50);
 *   print(v1.heading()); // 1.0303768265243125
 *
 *   var v1 = createVector(40, 50);
 *   print(v1.heading()); // 0.8960553845713439
 *
 *   var v1 = createVector(30, 70);
 *   print(v1.heading()); // 1.1659045405098132
 * }
 * </div></code>
 */
<<<<<<< HEAD
p5.Vector.prototype.heading = function() {
=======
p5.Vector.prototype.heading = function heading() {
>>>>>>> fb3cafcf
  var h = Math.atan2(this.y, this.x);
  if (this.p5) {
    if (this.p5._angleMode === constants.RADIANS) {
      return h;
    }
    return polarGeometry.radiansToDegrees(h);
  }
  return h;
};

/**
 * Rotate the vector by an angle (only 2D vectors), magnitude remains the
 * same
 *
 * @method rotate
 * @param  {number}    angle the angle of rotation
 * @chainable
 * @example
 * <div class="norender">
 * <code>
 * var v = createVector(10.0, 20.0);
 * // v has components [10.0, 20.0, 0.0]
 * v.rotate(HALF_PI);
 * // v's components are set to [-20.0, 9.999999, 0.0]
 * </code>
 * </div>
 */
<<<<<<< HEAD
p5.Vector.prototype.rotate = function(a) {
=======
p5.Vector.prototype.rotate = function rotate(a) {
>>>>>>> fb3cafcf
  var newHeading = this.heading() + a;
  if (this.p5) {
    if (this.p5._angleMode === constants.DEGREES) {
      newHeading = polarGeometry.degreesToRadians(newHeading);
    }
  }
  var mag = this.mag();
  this.x = Math.cos(newHeading) * mag;
  this.y = Math.sin(newHeading) * mag;
  return this;
};

/**
 * Calculates and returns the angle (in radians) between two vectors.
 * @method angleBetween
 * @param  {p5.Vector}    the x, y, and z components of a p5.Vector
 * @return {Number}       the angle between (in radians)
 * @example
 * <div class="norender">
 * <code>
 * var v1 = createVector(1, 0, 0);
 * var v2 = createVector(0, 1, 0);
 *
 * var angle = v1.angleBetween(v2);
 * // angle is PI/2
 * </code>
 * </div>
 */
<<<<<<< HEAD
p5.Vector.prototype.angleBetween = function(v) {
=======
p5.Vector.prototype.angleBetween = function angleBetween(v) {
>>>>>>> fb3cafcf
  var dotmagmag = this.dot(v) / (this.mag() * v.mag());
  // Mathematically speaking: the dotmagmag variable will be between -1 and 1
  // inclusive. Practically though it could be slightly outside this range due
  // to floating-point rounding issues. This can make Math.acos return NaN.
  //
  // Solution: we'll clamp the value to the -1,1 range
  var angle = Math.acos(Math.min(1, Math.max(-1, dotmagmag)));
  if (this.p5) {
    if (this.p5._angleMode === constants.DEGREES) {
      angle = polarGeometry.radiansToDegrees(angle);
    }
  }
  return angle;
};

/**
 * Linear interpolate the vector to another vector
 *
 * @method lerp
 * @param  {p5.Vector} x   the x component
 * @param  {p5.Vector} y   the y component
 * @param  {p5.Vector} z   the z component
 * @param  {Number}    amt the amount of interpolation; some value between 0.0
 *                         (old vector) and 1.0 (new vector). 0.9 is very near
 *                         the new vector. 0.5 is halfway in between.
 * @chainable
 *
 * @example
 * <div class="norender">
 * <code>
 * var v = createVector(1, 1, 0);
 *
 * v.lerp(3, 3, 0, 0.5); // v now has components [2,2,0]
 * </code>
 * </div>
 *
 * <div class="norender">
 * <code>
 * var v1 = createVector(0, 0, 0);
 * var v2 = createVector(100, 100, 0);
 *
 * var v3 = p5.Vector.lerp(v1, v2, 0.5);
 * // v3 has components [50, 50, 0]
 * </code>
 * </div>
 */
/**
 * @method lerp
 * @param  {p5.Vector} v   the p5.Vector to lerp to
 * @param  {Number}    amt
 * @chainable
 */
<<<<<<< HEAD
p5.Vector.prototype.lerp = function(x, y, z, amt) {
=======
p5.Vector.prototype.lerp = function lerp(x, y, z, amt) {
>>>>>>> fb3cafcf
  if (x instanceof p5.Vector) {
    return this.lerp(x.x, x.y, x.z, y);
  }
  this.x += (x - this.x) * amt || 0;
  this.y += (y - this.y) * amt || 0;
  this.z += (z - this.z) * amt || 0;
  return this;
};

/**
 * Return a representation of this vector as a float array. This is only
 * for temporary use. If used in any other fashion, the contents should be
 * copied by using the <b>p5.Vector.copy()</b> method to copy into your own
 * array.
 *
 * @method array
 * @return {Number[]} an Array with the 3 values
 * @example
 * <div class = "norender">
 * <code>
 * function setup() {
 *   var v = createVector(20, 30);
 *   print(v.array()); // Prints : Array [20, 30, 0]
 * }
 * </code>
 * </div>
 * <div class="norender">
 * <code>
 * var v = createVector(10.0, 20.0, 30.0);
 * var f = v.array();
 * print(f[0]); // Prints "10.0"
 * print(f[1]); // Prints "20.0"
 * print(f[2]); // Prints "30.0"
 * </code>
 * </div>
 */
<<<<<<< HEAD
p5.Vector.prototype.array = function() {
  return [this.x || 0, this.y || 0, this.z || 0];
=======
p5.Vector.prototype.array = function array() {
  return [
    this.x || 0,
    this.y || 0,
    this.z || 0
  ];
>>>>>>> fb3cafcf
};

/**
 * Equality check against a p5.Vector
 *
 * @method equals
 * @param {Number} [x] the x component of the vector
 * @param {Number} [y] the y component of the vector
 * @param {Number} [z] the z component of the vector
 * @return {Boolean} whether the vectors are equals
 * @example
 * <div class = "norender">
 * <code>
 * v1 = createVector(5, 10, 20);
 * v2 = createVector(5, 10, 20);
 * v3 = createVector(13, 10, 19);
 *
 * print(v1.equals(v2.x, v2.y, v2.z)); // true
 * print(v1.equals(v3.x, v3.y, v3.z)); // false
 * </code>
 * </div>
 * <div class="norender">
 * <code>
 * var v1 = createVector(10.0, 20.0, 30.0);
 * var v2 = createVector(10.0, 20.0, 30.0);
 * var v3 = createVector(0.0, 0.0, 0.0);
 * print (v1.equals(v2)) // true
 * print (v1.equals(v3)) // false
 * </code>
 * </div>
 */
/**
 * @method equals
 * @param {p5.Vector|Array} value the vector to compare
 * @return {Boolean}
 */
<<<<<<< HEAD
p5.Vector.prototype.equals = function(x, y, z) {
=======
p5.Vector.prototype.equals = function equals(x, y, z) {
>>>>>>> fb3cafcf
  var a, b, c;
  if (x instanceof p5.Vector) {
    a = x.x || 0;
    b = x.y || 0;
    c = x.z || 0;
  } else if (x instanceof Array) {
    a = x[0] || 0;
    b = x[1] || 0;
    c = x[2] || 0;
  } else {
    a = x || 0;
    b = y || 0;
    c = z || 0;
  }
  return this.x === a && this.y === b && this.z === c;
};

// Static Methods

/**
 * Make a new 2D unit vector from an angle
 *
 * @method fromAngle
 * @static
 * @param {Number}     angle the desired angle
 * @return {p5.Vector}       the new p5.Vector object
 * @example
 * <div>
 * <code>
 * function draw() {
 *   background(200);
 *
 *   // Create a variable, proportional to the mouseX,
 *   // varying from 0-360, to represent an angle in degrees.
 *   angleMode(DEGREES);
 *   var myDegrees = map(mouseX, 0, width, 0, 360);
 *
 *   // Display that variable in an onscreen text.
 *   // (Note the nfc() function to truncate additional decimal places,
 *   // and the "\xB0" character for the degree symbol.)
 *   var readout = "angle = " + nfc(myDegrees, 1, 1) + "\xB0"
 *   noStroke();
 *   fill(0);
 *   text(readout, 5, 15);
 *
 *   // Create a p5.Vector using the fromAngle function,
 *   // and extract its x and y components.
 *   var v = p5.Vector.fromAngle(radians(myDegrees));
 *   var vx = v.x;
 *   var vy = v.y;
 *
 *   push();
 *   translate(width/2, height/2);
 *   noFill();
 *   stroke(150);
 *   line(0, 0, 30, 0);
 *   stroke(0);
 *   line(0, 0, 30 * vx, 30 * vy);
 *   pop()
 * }
 * </code>
 * </div>
 */
p5.Vector.fromAngle = function fromAngle(angle) {
  if (this.p5) {
    if (this.p5._angleMode === constants.DEGREES) {
      angle = polarGeometry.degreesToRadians(angle);
    }
  }
  if (this.p5) {
    return new p5.Vector(this.p5, [Math.cos(angle), Math.sin(angle), 0]);
  } else {
    return new p5.Vector(Math.cos(angle), Math.sin(angle), 0);
  }
};

/**
 * Make a new 2D unit vector from a random angle
 *
 * @method random2D
 * @static
 * @return {p5.Vector} the new p5.Vector object
 * @example
 * <div class="norender">
 * <code>
 * var v = p5.Vector.random2D();
 * // May make v's attributes something like:
 * // [0.61554617, -0.51195765, 0.0] or
 * // [-0.4695841, -0.14366731, 0.0] or
 * // [0.6091097, -0.22805278, 0.0]
 * </code>
 * </div>
 */
<<<<<<< HEAD
p5.Vector.random2D = function() {
=======
p5.Vector.random2D = function random2D() {
>>>>>>> fb3cafcf
  var angle;
  // A lot of nonsense to determine if we know about a
  // p5 sketch and whether we should make a random angle in degrees or radians
  if (this.p5) {
    if (this.p5._angleMode === constants.DEGREES) {
      angle = this.p5.random(360);
    } else {
      angle = this.p5.random(constants.TWO_PI);
    }
  } else {
<<<<<<< HEAD
    angle = Math.random() * Math.PI * 2;
=======
    angle = Math.random() * constants.TWO_PI;
>>>>>>> fb3cafcf
  }
  return this.fromAngle(angle);
};

/**
 * Make a new random 3D unit vector.
 *
 * @method random3D
 * @static
 * @return {p5.Vector} the new p5.Vector object
 * @example
 * <div class="norender">
 * <code>
 * var v = p5.Vector.random3D();
 * // May make v's attributes something like:
 * // [0.61554617, -0.51195765, 0.599168] or
 * // [-0.4695841, -0.14366731, -0.8711202] or
 * // [0.6091097, -0.22805278, -0.7595902]
 * </code>
 * </div>
 */
<<<<<<< HEAD
p5.Vector.random3D = function() {
=======
p5.Vector.random3D = function random3D() {
>>>>>>> fb3cafcf
  var angle, vz;
  // If we know about p5
  if (this.p5) {
    angle = this.p5.random(0, constants.TWO_PI);
    vz = this.p5.random(-1, 1);
  } else {
<<<<<<< HEAD
    angle = Math.random() * Math.PI * 2;
    vz = Math.random() * 2 - 1;
  }
  var vx = Math.sqrt(1 - vz * vz) * Math.cos(angle);
  var vy = Math.sqrt(1 - vz * vz) * Math.sin(angle);
  if (this.p5) {
    return new p5.Vector(this.p5, [vx, vy, vz]);
  } else {
    return new p5.Vector(vx, vy, vz);
=======
    angle = Math.random() * constants.TWO_PI;
    vz = Math.random() * 2 - 1;
  }
  var vzBase = Math.sqrt(1 - vz * vz);
  var vx = vzBase * Math.cos(angle);
  var vy = vzBase * Math.sin(angle);
  if (this.p5) {
    return new p5.Vector(this.p5, [vx, vy, vz]);
>>>>>>> fb3cafcf
  }
  return new p5.Vector(vx, vy, vz);
};

// Adds two vectors together and returns a new one.
/**
 * @method add
 * @static
 * @param  {p5.Vector} v1 a p5.Vector to add
 * @param  {p5.Vector} v2 a p5.Vector to add
 * @param  {p5.Vector} target the vector to receive the result
 */
/**
 * @method add
 * @static
 * @param  {p5.Vector} v1
 * @param  {p5.Vector} v2
 * @return {p5.Vector} the resulting p5.Vector
 *
 */
<<<<<<< HEAD

p5.Vector.add = function(v1, v2, target) {
=======
p5.Vector.add = function add(v1, v2, target) {
>>>>>>> fb3cafcf
  if (!target) {
    target = v1.copy();
  } else {
    target.set(v1);
  }
  target.add(v2);
  return target;
};

/*
 * Subtracts one p5.Vector from another and returns a new one.  The second
 * vector (v2) is subtracted from the first (v1), resulting in v1-v2.
 */
/**
 * @method sub
 * @static
 * @param  {p5.Vector} v1 a p5.Vector to subtract from
 * @param  {p5.Vector} v2 a p5.Vector to subtract
 * @param  {p5.Vector} target if undefined a new vector will be created
 */
/**
 * @method sub
 * @static
 * @param  {p5.Vector} v1
 * @param  {p5.Vector} v2
 * @return {p5.Vector} the resulting p5.Vector
 */
<<<<<<< HEAD

p5.Vector.sub = function(v1, v2, target) {
=======
p5.Vector.sub = function sub(v1, v2, target) {
>>>>>>> fb3cafcf
  if (!target) {
    target = v1.copy();
  } else {
    target.set(v1);
  }
  target.sub(v2);
  return target;
};

/**
 * Multiplies a vector by a scalar and returns a new vector.
 */
/**
 * @method mult
 * @static
 * @param  {p5.Vector} v the vector to multiply
 * @param  {Number}  n
 * @param  {p5.Vector} target if undefined a new vector will be created
 */
/**
 * @method mult
 * @static
 * @param  {p5.Vector} v
 * @param  {Number}  n
 * @return {p5.Vector}  the resulting new p5.Vector
 */
<<<<<<< HEAD
p5.Vector.mult = function(v, n, target) {
=======
p5.Vector.mult = function mult(v, n, target) {
>>>>>>> fb3cafcf
  if (!target) {
    target = v.copy();
  } else {
    target.set(v);
  }
  target.mult(n);
  return target;
};

/**
 * Divides a vector by a scalar and returns a new vector.
 */
/**
 * @method div
 * @static
 * @param  {p5.Vector} v the vector to divide
 * @param  {Number}  n
 * @param  {p5.Vector} target if undefined a new vector will be created
 */
/**
 * @method div
 * @static
 * @param  {p5.Vector} v
 * @param  {Number}  n
 * @return {p5.Vector} the resulting new p5.Vector
 */
<<<<<<< HEAD
p5.Vector.div = function(v, n, target) {
=======
p5.Vector.div = function div(v, n, target) {
>>>>>>> fb3cafcf
  if (!target) {
    target = v.copy();
  } else {
    target.set(v);
  }
  target.div(n);
  return target;
};

/**
 * Calculates the dot product of two vectors.
 */
/**
 * @method dot
 * @static
 * @param  {p5.Vector} v1 the first p5.Vector
 * @param  {p5.Vector} v2 the second p5.Vector
 * @return {Number}     the dot product
 */
<<<<<<< HEAD
p5.Vector.dot = function(v1, v2) {
=======
p5.Vector.dot = function dot(v1, v2) {
>>>>>>> fb3cafcf
  return v1.dot(v2);
};

/**
 * Calculates the cross product of two vectors.
 */
/**
 * @method cross
 * @static
 * @param  {p5.Vector} v1 the first p5.Vector
 * @param  {p5.Vector} v2 the second p5.Vector
 * @return {Number}     the cross product
 */
<<<<<<< HEAD
p5.Vector.cross = function(v1, v2) {
=======
p5.Vector.cross = function cross(v1, v2) {
>>>>>>> fb3cafcf
  return v1.cross(v2);
};

/**
 * Calculates the Euclidean distance between two points (considering a
 * point as a vector object).
 */
/**
 * @method dist
 * @static
 * @param  {p5.Vector} v1 the first p5.Vector
 * @param  {p5.Vector} v2 the second p5.Vector
 * @return {Number}     the distance
 */
<<<<<<< HEAD
p5.Vector.dist = function(v1, v2) {
=======
p5.Vector.dist = function dist(v1, v2) {
>>>>>>> fb3cafcf
  return v1.dist(v2);
};

/**
 * Linear interpolate a vector to another vector and return the result as a
 * new vector.
 */
/**
 * @method lerp
 * @static
 * @param {p5.Vector} v1
 * @param {p5.Vector} v2
 * @param {Number} amt
 * @param {p5.Vector} target if undefined a new vector will be created
 */
/**
 * @method lerp
 * @static
 * @param {p5.Vector} v1
 * @param {p5.Vector} v2
 * @param {Number} amt
 * @return {Number}      the lerped value
 */
<<<<<<< HEAD
p5.Vector.lerp = function(v1, v2, amt, target) {
=======
p5.Vector.lerp = function lerp(v1, v2, amt, target) {
>>>>>>> fb3cafcf
  if (!target) {
    target = v1.copy();
  } else {
    target.set(v1);
  }
  target.lerp(v2, amt);
  return target;
};

/**
 * @method mag
 * @param {p5.Vector} vecT the vector to return the magnitude of
 * @return {Number}        the magnitude of vecT
 * @static
 */
<<<<<<< HEAD
p5.Vector.mag = function(vecT) {
  var x = vecT.x,
    y = vecT.y,
    z = vecT.z;
=======
p5.Vector.mag = function mag(vecT) {
  var x = vecT.x;
  var y = vecT.y;
  var z = vecT.z;
>>>>>>> fb3cafcf
  var magSq = x * x + y * y + z * z;
  return Math.sqrt(magSq);
};

module.exports = p5.Vector;<|MERGE_RESOLUTION|>--- conflicted
+++ resolved
@@ -51,11 +51,7 @@
  * 2 white ellipses. One center-left the other bottom right and off canvas
  *
  */
-<<<<<<< HEAD
-p5.Vector = function() {
-=======
 p5.Vector = function Vector() {
->>>>>>> fb3cafcf
   var x, y, z;
   // This is how it comes in with createVector()
   if (arguments[0] instanceof p5) {
@@ -135,11 +131,7 @@
  * @param {p5.Vector|Array} value the vector to set
  * @chainable
  */
-<<<<<<< HEAD
-p5.Vector.prototype.set = function(x, y, z) {
-=======
 p5.Vector.prototype.set = function set(x, y, z) {
->>>>>>> fb3cafcf
   if (x instanceof p5.Vector) {
     this.x = x.x || 0;
     this.y = x.y || 0;
@@ -173,11 +165,7 @@
  * </code>
  * </div>
  */
-<<<<<<< HEAD
-p5.Vector.prototype.copy = function() {
-=======
 p5.Vector.prototype.copy = function copy() {
->>>>>>> fb3cafcf
   if (this.p5) {
     return new p5.Vector(this.p5, [this.x, this.y, this.z]);
   } else {
@@ -220,11 +208,7 @@
  * @param  {p5.Vector|Array} value the vector to add
  * @chainable
  */
-<<<<<<< HEAD
-p5.Vector.prototype.add = function(x, y, z) {
-=======
 p5.Vector.prototype.add = function add(x, y, z) {
->>>>>>> fb3cafcf
   if (x instanceof p5.Vector) {
     this.x += x.x || 0;
     this.y += x.y || 0;
@@ -279,11 +263,7 @@
  * @param  {p5.Vector|Array} value the vector to subtract
  * @chainable
  */
-<<<<<<< HEAD
-p5.Vector.prototype.sub = function(x, y, z) {
-=======
 p5.Vector.prototype.sub = function sub(x, y, z) {
->>>>>>> fb3cafcf
   if (x instanceof p5.Vector) {
     this.x -= x.x || 0;
     this.y -= x.y || 0;
@@ -328,12 +308,6 @@
  * </code>
  * </div>
  */
-<<<<<<< HEAD
-p5.Vector.prototype.mult = function(n) {
-  this.x *= n || 0;
-  this.y *= n || 0;
-  this.z *= n || 0;
-=======
 p5.Vector.prototype.mult = function mult(n) {
   if (!(typeof n === 'number' && isFinite(n))) {
     console.warn(
@@ -345,7 +319,6 @@
   this.x *= n;
   this.y *= n;
   this.z *= n;
->>>>>>> fb3cafcf
   return this;
 };
 
@@ -374,9 +347,6 @@
  * </code>
  * </div>
  */
-<<<<<<< HEAD
-p5.Vector.prototype.div = function(n) {
-=======
 p5.Vector.prototype.div = function div(n) {
   if (!(typeof n === 'number' && isFinite(n))) {
     console.warn(
@@ -392,7 +362,6 @@
     );
     return this;
   }
->>>>>>> fb3cafcf
   this.x /= n;
   this.y /= n;
   this.z /= n;
@@ -414,11 +383,7 @@
  * </code>
  * </div>
  */
-<<<<<<< HEAD
-p5.Vector.prototype.mag = function() {
-=======
 p5.Vector.prototype.mag = function mag() {
->>>>>>> fb3cafcf
   return Math.sqrt(this.magSq());
 };
 
@@ -439,19 +404,11 @@
  * </code>
  * </div>
  */
-<<<<<<< HEAD
-p5.Vector.prototype.magSq = function() {
-  var x = this.x,
-    y = this.y,
-    z = this.z;
-  return x * x + y * y + z * z;
-=======
 p5.Vector.prototype.magSq = function magSq() {
   var x = this.x;
   var y = this.y;
   var z = this.z;
   return (x * x + y * y + z * z);
->>>>>>> fb3cafcf
 };
 
 /**
@@ -489,11 +446,7 @@
  * @param  {p5.Vector} value value component of the vector or a p5.Vector
  * @return {Number}
  */
-<<<<<<< HEAD
-p5.Vector.prototype.dot = function(x, y, z) {
-=======
 p5.Vector.prototype.dot = function dot(x, y, z) {
->>>>>>> fb3cafcf
   if (x instanceof p5.Vector) {
     return this.dot(x.x, x.y, x.z);
   }
@@ -529,11 +482,7 @@
  * </code>
  * </div>
  */
-<<<<<<< HEAD
-p5.Vector.prototype.cross = function(v) {
-=======
 p5.Vector.prototype.cross = function cross(v) {
->>>>>>> fb3cafcf
   var x = this.y * v.z - this.z * v.y;
   var y = this.z * v.x - this.x * v.z;
   var z = this.x * v.y - this.y * v.x;
@@ -571,14 +520,8 @@
  * </code>
  * </div>
  */
-<<<<<<< HEAD
-p5.Vector.prototype.dist = function(v) {
-  var d = v.copy().sub(this);
-  return d.mag();
-=======
 p5.Vector.prototype.dist = function dist(v) {
   return v.copy().sub(this).mag();
->>>>>>> fb3cafcf
 };
 
 /**
@@ -598,14 +541,9 @@
  * </div>
  *
  */
-<<<<<<< HEAD
-p5.Vector.prototype.normalize = function() {
-  return this.mag() === 0 ? this : this.div(this.mag());
-=======
 p5.Vector.prototype.normalize = function normalize() {
   var magnitude = this.mag();
   return magnitude === 0 ? this : this.div(magnitude);
->>>>>>> fb3cafcf
 };
 
 /**
@@ -626,20 +564,12 @@
  * </code>
  * </div>
  */
-<<<<<<< HEAD
-p5.Vector.prototype.limit = function(max) {
-  var mSq = this.magSq();
-  if (mSq > max * max) {
-    this.div(Math.sqrt(mSq)); //normalize it
-    this.mult(max);
-=======
 p5.Vector.prototype.limit = function limit(max) {
   var mSq = this.magSq();
   if (mSq > max * max) {
     this
       .div(Math.sqrt(mSq))  //normalize it
       .mult(max);
->>>>>>> fb3cafcf
   }
   return this;
 };
@@ -661,11 +591,7 @@
  * </code>
  * </div>
  */
-<<<<<<< HEAD
-p5.Vector.prototype.setMag = function(n) {
-=======
 p5.Vector.prototype.setMag = function setMag(n) {
->>>>>>> fb3cafcf
   return this.normalize().mult(n);
 };
 
@@ -688,11 +614,7 @@
  * }
  * </div></code>
  */
-<<<<<<< HEAD
-p5.Vector.prototype.heading = function() {
-=======
 p5.Vector.prototype.heading = function heading() {
->>>>>>> fb3cafcf
   var h = Math.atan2(this.y, this.x);
   if (this.p5) {
     if (this.p5._angleMode === constants.RADIANS) {
@@ -720,11 +642,7 @@
  * </code>
  * </div>
  */
-<<<<<<< HEAD
-p5.Vector.prototype.rotate = function(a) {
-=======
 p5.Vector.prototype.rotate = function rotate(a) {
->>>>>>> fb3cafcf
   var newHeading = this.heading() + a;
   if (this.p5) {
     if (this.p5._angleMode === constants.DEGREES) {
@@ -753,11 +671,7 @@
  * </code>
  * </div>
  */
-<<<<<<< HEAD
-p5.Vector.prototype.angleBetween = function(v) {
-=======
 p5.Vector.prototype.angleBetween = function angleBetween(v) {
->>>>>>> fb3cafcf
   var dotmagmag = this.dot(v) / (this.mag() * v.mag());
   // Mathematically speaking: the dotmagmag variable will be between -1 and 1
   // inclusive. Practically though it could be slightly outside this range due
@@ -810,11 +724,7 @@
  * @param  {Number}    amt
  * @chainable
  */
-<<<<<<< HEAD
-p5.Vector.prototype.lerp = function(x, y, z, amt) {
-=======
 p5.Vector.prototype.lerp = function lerp(x, y, z, amt) {
->>>>>>> fb3cafcf
   if (x instanceof p5.Vector) {
     return this.lerp(x.x, x.y, x.z, y);
   }
@@ -851,17 +761,12 @@
  * </code>
  * </div>
  */
-<<<<<<< HEAD
-p5.Vector.prototype.array = function() {
-  return [this.x || 0, this.y || 0, this.z || 0];
-=======
 p5.Vector.prototype.array = function array() {
   return [
     this.x || 0,
     this.y || 0,
     this.z || 0
   ];
->>>>>>> fb3cafcf
 };
 
 /**
@@ -898,11 +803,7 @@
  * @param {p5.Vector|Array} value the vector to compare
  * @return {Boolean}
  */
-<<<<<<< HEAD
-p5.Vector.prototype.equals = function(x, y, z) {
-=======
 p5.Vector.prototype.equals = function equals(x, y, z) {
->>>>>>> fb3cafcf
   var a, b, c;
   if (x instanceof p5.Vector) {
     a = x.x || 0;
@@ -996,11 +897,7 @@
  * </code>
  * </div>
  */
-<<<<<<< HEAD
-p5.Vector.random2D = function() {
-=======
 p5.Vector.random2D = function random2D() {
->>>>>>> fb3cafcf
   var angle;
   // A lot of nonsense to determine if we know about a
   // p5 sketch and whether we should make a random angle in degrees or radians
@@ -1011,11 +908,7 @@
       angle = this.p5.random(constants.TWO_PI);
     }
   } else {
-<<<<<<< HEAD
-    angle = Math.random() * Math.PI * 2;
-=======
     angle = Math.random() * constants.TWO_PI;
->>>>>>> fb3cafcf
   }
   return this.fromAngle(angle);
 };
@@ -1037,28 +930,13 @@
  * </code>
  * </div>
  */
-<<<<<<< HEAD
-p5.Vector.random3D = function() {
-=======
 p5.Vector.random3D = function random3D() {
->>>>>>> fb3cafcf
   var angle, vz;
   // If we know about p5
   if (this.p5) {
     angle = this.p5.random(0, constants.TWO_PI);
     vz = this.p5.random(-1, 1);
   } else {
-<<<<<<< HEAD
-    angle = Math.random() * Math.PI * 2;
-    vz = Math.random() * 2 - 1;
-  }
-  var vx = Math.sqrt(1 - vz * vz) * Math.cos(angle);
-  var vy = Math.sqrt(1 - vz * vz) * Math.sin(angle);
-  if (this.p5) {
-    return new p5.Vector(this.p5, [vx, vy, vz]);
-  } else {
-    return new p5.Vector(vx, vy, vz);
-=======
     angle = Math.random() * constants.TWO_PI;
     vz = Math.random() * 2 - 1;
   }
@@ -1067,7 +945,6 @@
   var vy = vzBase * Math.sin(angle);
   if (this.p5) {
     return new p5.Vector(this.p5, [vx, vy, vz]);
->>>>>>> fb3cafcf
   }
   return new p5.Vector(vx, vy, vz);
 };
@@ -1088,12 +965,7 @@
  * @return {p5.Vector} the resulting p5.Vector
  *
  */
-<<<<<<< HEAD
-
-p5.Vector.add = function(v1, v2, target) {
-=======
 p5.Vector.add = function add(v1, v2, target) {
->>>>>>> fb3cafcf
   if (!target) {
     target = v1.copy();
   } else {
@@ -1121,12 +993,8 @@
  * @param  {p5.Vector} v2
  * @return {p5.Vector} the resulting p5.Vector
  */
-<<<<<<< HEAD
-
-p5.Vector.sub = function(v1, v2, target) {
-=======
 p5.Vector.sub = function sub(v1, v2, target) {
->>>>>>> fb3cafcf
+
   if (!target) {
     target = v1.copy();
   } else {
@@ -1153,11 +1021,7 @@
  * @param  {Number}  n
  * @return {p5.Vector}  the resulting new p5.Vector
  */
-<<<<<<< HEAD
-p5.Vector.mult = function(v, n, target) {
-=======
 p5.Vector.mult = function mult(v, n, target) {
->>>>>>> fb3cafcf
   if (!target) {
     target = v.copy();
   } else {
@@ -1184,11 +1048,7 @@
  * @param  {Number}  n
  * @return {p5.Vector} the resulting new p5.Vector
  */
-<<<<<<< HEAD
-p5.Vector.div = function(v, n, target) {
-=======
 p5.Vector.div = function div(v, n, target) {
->>>>>>> fb3cafcf
   if (!target) {
     target = v.copy();
   } else {
@@ -1208,11 +1068,7 @@
  * @param  {p5.Vector} v2 the second p5.Vector
  * @return {Number}     the dot product
  */
-<<<<<<< HEAD
-p5.Vector.dot = function(v1, v2) {
-=======
 p5.Vector.dot = function dot(v1, v2) {
->>>>>>> fb3cafcf
   return v1.dot(v2);
 };
 
@@ -1226,11 +1082,7 @@
  * @param  {p5.Vector} v2 the second p5.Vector
  * @return {Number}     the cross product
  */
-<<<<<<< HEAD
-p5.Vector.cross = function(v1, v2) {
-=======
 p5.Vector.cross = function cross(v1, v2) {
->>>>>>> fb3cafcf
   return v1.cross(v2);
 };
 
@@ -1245,11 +1097,7 @@
  * @param  {p5.Vector} v2 the second p5.Vector
  * @return {Number}     the distance
  */
-<<<<<<< HEAD
-p5.Vector.dist = function(v1, v2) {
-=======
 p5.Vector.dist = function dist(v1, v2) {
->>>>>>> fb3cafcf
   return v1.dist(v2);
 };
 
@@ -1273,11 +1121,7 @@
  * @param {Number} amt
  * @return {Number}      the lerped value
  */
-<<<<<<< HEAD
-p5.Vector.lerp = function(v1, v2, amt, target) {
-=======
 p5.Vector.lerp = function lerp(v1, v2, amt, target) {
->>>>>>> fb3cafcf
   if (!target) {
     target = v1.copy();
   } else {
@@ -1293,17 +1137,10 @@
  * @return {Number}        the magnitude of vecT
  * @static
  */
-<<<<<<< HEAD
-p5.Vector.mag = function(vecT) {
-  var x = vecT.x,
-    y = vecT.y,
-    z = vecT.z;
-=======
 p5.Vector.mag = function mag(vecT) {
   var x = vecT.x;
   var y = vecT.y;
   var z = vecT.z;
->>>>>>> fb3cafcf
   var magSq = x * x + y * y + z * z;
   return Math.sqrt(magSq);
 };
