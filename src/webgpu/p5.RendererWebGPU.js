import { Renderer3D } from '../core/p5.Renderer3D';
import { Shader } from '../webgl/p5.Shader';
import * as constants from '../core/constants';
import { colorVertexShader, colorFragmentShader } from './shaders/color';
<<<<<<< HEAD
import { lineVertexShader, lineFragmentShader} from './shaders/line';
=======
import { materialVertexShader, materialFragmentShader } from './shaders/material';
>>>>>>> ae2c5668

class RendererWebGPU extends Renderer3D {
  constructor(pInst, w, h, isMainCanvas, elt) {
    super(pInst, w, h, isMainCanvas, elt)

    this.renderPass = {};

    this.samplers = new Map();
  }

  async setupContext() {
    this.adapter = await navigator.gpu?.requestAdapter();
    this.device = await this.adapter?.requestDevice();
    if (!this.device) {
      throw new Error('Your browser does not support WebGPU.');
    }
    this.queue = this.device.queue;
    this.drawingContext = this.canvas.getContext('webgpu');
    this.presentationFormat = navigator.gpu.getPreferredCanvasFormat();
    this.drawingContext.configure({
      device: this.device,
      format: this.presentationFormat
    });

    // TODO disablable stencil
    this.depthFormat = 'depth24plus-stencil8';
    this._updateSize();
  }

  _updateSize() {
    if (this.depthTexture && this.depthTexture.destroy) {
      this.depthTexture.destroy();
    }
    this.depthTexture = this.device.createTexture({
      size: {
        width: Math.ceil(this.width * this._pixelDensity),
        height: Math.ceil(this.height * this._pixelDensity),
        depthOrArrayLayers: 1,
      },
      format: this.depthFormat,
      usage: GPUTextureUsage.RENDER_ATTACHMENT,
    });
  }

  clear(...args) {
    const _r = args[0] || 0;
    const _g = args[1] || 0;
    const _b = args[2] || 0;
    const _a = args[3] || 0;

    const commandEncoder = this.device.createCommandEncoder();
    const textureView = this.drawingContext.getCurrentTexture().createView();

    const colorAttachment = {
      view: textureView,
      clearValue: { r: _r * _a, g: _g * _a, b: _b * _a, a: _a },
      loadOp: 'clear',
      storeOp: 'store',
    };

    const depthTextureView = this.depthTexture?.createView();
    const depthAttachment = depthTextureView
      ? {
        view: depthTextureView,
        depthClearValue: 1.0,
        depthLoadOp: 'clear',
        depthStoreOp: 'store',
        stencilLoadOp: 'load',
        stencilStoreOp: 'store',
      }
      : undefined;

    const renderPassDescriptor = {
      colorAttachments: [colorAttachment],
      ...(depthAttachment ? { depthStencilAttachment: depthAttachment } : {}),
    };

    const passEncoder = commandEncoder.beginRenderPass(renderPassDescriptor);
    passEncoder.end();

    this.queue.submit([commandEncoder.finish()]);
  }

  _prepareBuffer(renderBuffer, geometry, shader) {
    const attr = shader.attributes[renderBuffer.attr];
    if (!attr) return;

    const { src, dst, size, map } = renderBuffer;

    const device = this.device;
    const buffers = this._getOrMakeCachedBuffers(geometry);
    let srcData = geometry[src];
    if (!srcData || srcData.length === 0) {
      if (renderBuffer.default) {
        srcData = geometry[src] = renderBuffer.default(geometry);
        srcData.isDefault = true;
      } else {
        return;
      }
    }

    const raw = map ? map(srcData) : srcData;
    const typed = this._normalizeBufferData(raw, Float32Array);

    let buffer = buffers[dst];
    let recreated = false;
    if (!buffer || buffer.size < typed.byteLength) {
      recreated = true;
      if (buffer) buffer.destroy();
      buffer = device.createBuffer({
        size: typed.byteLength,
        usage: GPUBufferUsage.VERTEX | GPUBufferUsage.COPY_DST,
      });
      buffers[dst] = buffer;
    }

    if (recreated || geometry.dirtyFlags[src] !== false) {
      device.queue.writeBuffer(buffer, 0, typed);
      geometry.dirtyFlags[src] = false;
    }

    shader.enableAttrib(attr, size);
  }

  _disableRemainingAttributes(shader) {}

  _enableAttrib(attr) {
    // TODO: is this necessary?
    const loc = attr.location;
    if (!this.registerEnabled.has(loc)) {
      // TODO
      // this.renderPass.setVertexBuffer(loc, buffer);
      this.registerEnabled.add(loc);
    }
  }

  _ensureGeometryBuffers(buffers, indices, indexType) {
    if (!indices) return;

    const device = this.device;

    const buffer = device.createBuffer({
      size: indices.length * indexType.BYTES_PER_ELEMENT,
      usage: GPUBufferUsage.INDEX | GPUBufferUsage.COPY_DST,
      mappedAtCreation: true,
    });

    // Write index data to buffer
    const mapping = new indexType(buffer.getMappedRange());
    mapping.set(indices);
    buffer.unmap();

    buffers.indexBuffer = buffer;
    buffers.indexBufferType = indexType === Uint32Array ? 'uint32' : 'uint16';
  }

  _freeBuffers(buffers) {
    const destroyIfExists = (buf) => {
      if (buf && buf.destroy) {
        buf.destroy();
      }
    };

    destroyIfExists(buffers.indexBuffer);

    const freeDefs = (defs) => {
      for (const def of defs) {
        destroyIfExists(buffers[def.dst]);
        buffers[def.dst] = null;
      }
    };

    freeDefs(this.renderer.buffers.stroke);
    freeDefs(this.renderer.buffers.fill);
    freeDefs(this.renderer.buffers.user);
  }

  _shaderOptions({ mode }) {
    return {
      topology: mode === constants.TRIANGLE_STRIP ? 'triangle-strip' : 'triangle-list',
      blendMode: this.states.curBlendMode,
      sampleCount: (this.activeFramebuffer() || this).antialias || 1, // TODO
      format: this.activeFramebuffer()?.format || this.presentationFormat, // TODO
    }
  }

  _initShader(shader) {
    const device = this.device;

    shader.vertModule = device.createShaderModule({ code: shader.vertSrc() });
    shader.fragModule = device.createShaderModule({ code: shader.fragSrc() });

    shader._pipelineCache = new Map();
    shader.getPipeline = ({ topology, blendMode, sampleCount, format }) => {
      const key = `${topology}_${blendMode}_${sampleCount}_${format}`;
      if (!shader._pipelineCache.has(key)) {
        const pipeline = device.createRenderPipeline({
          layout: shader._pipelineLayout,
          vertex: {
            module: shader.vertModule,
            entryPoint: 'main',
            buffers: this._getVertexLayout(shader),
          },
          fragment: {
            module: shader.fragModule,
            entryPoint: 'main',
            targets: [{
              format,
              blend: this._getBlendState(blendMode),
            }],
          },
          primitive: { topology },
          multisample: { count: sampleCount },
          depthStencil: {
            format: this.depthFormat,
            depthWriteEnabled: true,
            depthCompare: 'less',
            stencilFront: {
              compare: 'always',
              failOp: 'keep',
              depthFailOp: 'keep',
              passOp: 'keep',
            },
            stencilBack: {
              compare: 'always',
              failOp: 'keep',
              depthFailOp: 'keep',
              passOp: 'keep',
            },
            stencilReadMask: 0xFFFFFFFF, // TODO
            stencilWriteMask: 0xFFFFFFFF,
            stencilLoadOp: "load",
            stencilStoreOp: "store",
          },
        });
        shader._pipelineCache.set(key, pipeline);
      }
      return shader._pipelineCache.get(key);
    }
  }

  _finalizeShader(shader) {
<<<<<<< HEAD
    const uniformSize = Object.values(shader.uniforms)
      .filter(u => !u.isSampler)
      .reduce((sum, u) => sum + u.alignedBytes, 0);
    shader._uniformData = new Float32Array(uniformSize / 4);
=======
    const rawSize = Math.max(
      0,
      ...Object.values(shader.uniforms).map(u => u.offsetEnd)
    );
    const alignedSize = Math.ceil(rawSize / 16) * 16;
    shader._uniformData = new Float32Array(alignedSize / 4);
    shader._uniformDataView = new DataView(shader._uniformData.buffer);

>>>>>>> ae2c5668
    shader._uniformBuffer = this.device.createBuffer({
      size: alignedSize,
      usage: GPUBufferUsage.UNIFORM | GPUBufferUsage.COPY_DST,
    });

    const bindGroupLayouts = new Map(); // group index -> bindGroupLayout
    const groupEntries = new Map(); // group index -> array of entries

    // We're enforcing that every shader have a single uniform struct in binding 0
    groupEntries.set(0, [{
      binding: 0,
      visibility: GPUShaderStage.VERTEX | GPUShaderStage.FRAGMENT,
      buffer: { type: 'uniform' },
    }]);

    // Add the variable amount of samplers and texture bindings that can come after
    for (const sampler of shader.samplers) {
      const group = sampler.group;
      const entries = groupEntries.get(group) || [];

      entries.push({
        binding: sampler.binding,
        visibility: GPUShaderStage.FRAGMENT,
        sampler: sampler.type === 'sampler'
          ? { type: 'filtering' }
          : undefined,
        texture: sampler.type === 'texture'
          ? { sampleType: 'float', viewDimension: '2d' }
          : undefined,
        uniform: sampler,
      });

      groupEntries.set(group, entries);
    }

    // Create layouts and bind groups
    for (const [group, entries] of groupEntries) {
      const layout = this.device.createBindGroupLayout({ entries });
      bindGroupLayouts.set(group, layout);
    }

    shader._groupEntries = groupEntries;
    shader._bindGroupLayouts = [...bindGroupLayouts.values()];
    shader._pipelineLayout = this.device.createPipelineLayout({
      bindGroupLayouts: shader._bindGroupLayouts,
    });
  }

  _getBlendState(mode) {
    switch (mode) {
      case constants.BLEND:
        return {
          color: {
            operation: 'add',
            srcFactor: 'one',
            dstFactor: 'one-minus-src-alpha'
          },
          alpha: {
            operation: 'add',
            srcFactor: 'one',
            dstFactor: 'one-minus-src-alpha'
          }
        };

      case constants.ADD:
        return {
          color: {
            operation: 'add',
            srcFactor: 'one',
            dstFactor: 'one'
          },
          alpha: {
            operation: 'add',
            srcFactor: 'one',
            dstFactor: 'one'
          }
        };

      case constants.REMOVE:
        return {
          color: {
            operation: 'add',
            srcFactor: 'zero',
            dstFactor: 'one-minus-src-alpha'
          },
          alpha: {
            operation: 'add',
            srcFactor: 'zero',
            dstFactor: 'one-minus-src-alpha'
          }
        };

      case constants.MULTIPLY:
        return {
          color: {
            operation: 'add',
            srcFactor: 'dst-color',
            dstFactor: 'one-minus-src-alpha'
          },
          alpha: {
            operation: 'add',
            srcFactor: 'dst-alpha',
            dstFactor: 'one-minus-src-alpha'
          }
        };

      case constants.SCREEN:
        return {
          color: {
            operation: 'add',
            srcFactor: 'one',
            dstFactor: 'one-minus-src-color'
          },
          alpha: {
            operation: 'add',
            srcFactor: 'one',
            dstFactor: 'one-minus-src-alpha'
          }
        };

      case constants.EXCLUSION:
        return {
          color: {
            operation: 'add',
            srcFactor: 'one-minus-dst-color',
            dstFactor: 'one-minus-src-color'
          },
          alpha: {
            operation: 'add',
            srcFactor: 'one',
            dstFactor: 'one'
          }
        };

      case constants.REPLACE:
        return {
          color: {
            operation: 'add',
            srcFactor: 'one',
            dstFactor: 'zero'
          },
          alpha: {
            operation: 'add',
            srcFactor: 'one',
            dstFactor: 'zero'
          }
        };

      case constants.SUBTRACT:
        return {
          color: {
            operation: 'reverse-subtract',
            srcFactor: 'one',
            dstFactor: 'one'
          },
          alpha: {
            operation: 'add',
            srcFactor: 'one',
            dstFactor: 'one-minus-src-alpha'
          }
        };

      case constants.DARKEST:
        return {
          color: {
            operation: 'min',
            srcFactor: 'one',
            dstFactor: 'one'
          },
          alpha: {
            operation: 'min',
            srcFactor: 'one',
            dstFactor: 'one'
          }
        };

      case constants.LIGHTEST:
        return {
          color: {
            operation: 'max',
            srcFactor: 'one',
            dstFactor: 'one'
          },
          alpha: {
            operation: 'max',
            srcFactor: 'one',
            dstFactor: 'one'
          }
        };

      default:
        console.warn(`Unsupported blend mode: ${mode}`);
        return undefined;
    }
  }

  _applyColorBlend() {}

  _getVertexLayout(shader) {
    const layouts = [];

    for (const attrName in shader.attributes) {
      const attr = shader.attributes[attrName];
      if (!attr || attr.location === -1) continue;
      // Get the vertex buffer info associated with this attribute
      const renderBuffer =
        this.buffers[shader.shaderType].find(buf => buf.attr === attrName) ||
        this.buffers.user.find(buf => buf.attr === attrName);
      if (!renderBuffer) continue;

      const { size } = renderBuffer;
      // Convert from the number of floats (e.g. 3) to a recognized WebGPU
      // format (e.g. "float32x3")
      const format = this._getFormatFromSize(size);

      layouts.push({
        arrayStride: size * 4,
        stepMode: 'vertex',
        attributes: [
          {
            shaderLocation: attr.location,
            offset: 0,
            format,
          },
        ],
      });
    }
    return layouts;
  }

  _getVertexBuffers(shader) {
    const buffers = [];

    for (const attrName in shader.attributes) {
      const attr = shader.attributes[attrName];
      if (!attr || attr.location === -1) continue;

      // Get the vertex buffer info associated with this attribute
      const renderBuffer =
        this.buffers[shader.shaderType].find(buf => buf.attr === attrName) ||
        this.buffers.user.find(buf => buf.attr === attrName);
      if (!renderBuffer) continue;

      buffers.push(renderBuffer);
    }

    return buffers;
  }

  _getFormatFromSize(size) {
    switch (size) {
      case 1: return 'float32';
      case 2: return 'float32x2';
      case 3: return 'float32x3';
      case 4: return 'float32x4';
      default: throw new Error(`Unsupported attribute size: ${size}`);
    }
  }

  _useShader(shader, options) {}

  _updateViewport() {
    this._viewport = [0, 0, this.width, this.height];
  }

  zClipRange() {
    return [0, 1];
  }

  _resetBuffersBeforeDraw() {
    const commandEncoder = this.device.createCommandEncoder();

    const depthTextureView = this.depthTexture?.createView();
    const depthAttachment = depthTextureView
      ? {
        view: depthTextureView,
        depthClearValue: 1.0,
        depthLoadOp: 'clear',
        depthStoreOp: 'store',
        stencilLoadOp: 'load',
        stencilStoreOp: "store",
      }
      : undefined;

    const renderPassDescriptor = {
      colorAttachments: [],
      ...(depthAttachment ? { depthStencilAttachment: depthAttachment } : {}),
    };

    const passEncoder = commandEncoder.beginRenderPass(renderPassDescriptor);
    passEncoder.end();

    this.queue.submit([commandEncoder.finish()]);
  }

  //////////////////////////////////////////////
  // Rendering
  //////////////////////////////////////////////

  _drawBuffers(geometry, { mode = constants.TRIANGLES, count = 1 }) {
    const buffers = this.geometryBufferCache.getCached(geometry);
    if (!buffers) return;

    const commandEncoder = this.device.createCommandEncoder();
    const currentTexture = this.drawingContext.getCurrentTexture();
    const colorAttachment = {
      view: currentTexture.createView(),
      loadOp: "load",
      storeOp: "store",
    };

    const depthTextureView = this.depthTexture?.createView();
    const renderPassDescriptor = {
      colorAttachments: [colorAttachment],
      depthStencilAttachment: depthTextureView
        ? {
            view: depthTextureView,
            depthLoadOp: "load",
            depthStoreOp: "store",
            depthClearValue: 1.0,
            stencilLoadOp: "load",
            stencilStoreOp: "store",
            depthReadOnly: false,
            stencilReadOnly: false,
          }
        : undefined,
    };

    const passEncoder = commandEncoder.beginRenderPass(renderPassDescriptor);
    const currentShader = this._curShader;
    passEncoder.setPipeline(currentShader.getPipeline(this._shaderOptions({ mode })));
    // Bind vertex buffers
    for (const buffer of this._getVertexBuffers(currentShader)) {
      passEncoder.setVertexBuffer(
        currentShader.attributes[buffer.attr].location,
        buffers[buffer.dst],
        0
      );
    }
    // Bind uniforms
    this._packUniforms(this._curShader);
    this.device.queue.writeBuffer(
      currentShader._uniformBuffer,
      0,
      currentShader._uniformData.buffer,
      currentShader._uniformData.byteOffset,
      currentShader._uniformData.byteLength
    );

    // Bind sampler/texture uniforms
    for (const [group, entries] of currentShader._groupEntries) {
      const bgEntries = entries.map(entry => {
        if (group === 0 && entry.binding === 0) {
          return {
            binding: 0,
            resource: { buffer: currentShader._uniformBuffer },
          };
        }

        return {
          binding: entry.binding,
          resource: sampler.type === 'sampler'
            ? sampler.uniform._cachedData.getSampler()
            : sampler.uniform.textureHandle.view,
        };
      });

      const layout = currentShader._bindGroupLayouts[group];
      const bindGroup = this.device.createBindGroup({
        layout,
        entries: bgEntries,
      });
      passEncoder.setBindGroup(group, bindGroup);
    }

    if (currentShader.shaderType === "fill") {
      // Bind index buffer and issue draw
      if (buffers.indexBuffer) {
        const indexFormat = buffers.indexFormat || "uint16";
        passEncoder.setIndexBuffer(buffers.indexBuffer, indexFormat);
        passEncoder.drawIndexed(geometry.faces.length * 3, count, 0, 0, 0);
      } else {
        passEncoder.draw(geometry.vertices.length, count, 0, 0);
      }
    }

    if (buffers.lineVerticesBuffer && currentShader.shaderType === "stroke") {
      passEncoder.draw(geometry.lineVertices.length / 3, count, 0, 0);
    }

    passEncoder.end();
    this.queue.submit([commandEncoder.finish()]);
  }

  //////////////////////////////////////////////
  // SHADER
  //////////////////////////////////////////////

  _packUniforms(shader) {
<<<<<<< HEAD
    let offset = 0;
    let i = 0;
=======
>>>>>>> ae2c5668
    for (const name in shader.uniforms) {
      const uniform = shader.uniforms[name];
      if (uniform.isSampler) continue;
      if (uniform.type === 'u32') {
        shader._uniformDataView.setUint32(uniform.offset, uniform._cachedData, true);
      } else if (uniform.size === 4) {
        shader._uniformData.set([uniform._cachedData], uniform.offset / 4);
      } else {
        shader._uniformData.set(uniform._cachedData, uniform.offset / 4);
      }
    }
  }

  _parseStruct(shaderSource, structName) {
    const structMatch = shaderSource.match(
      new RegExp(`struct\\s+${structName}\\s*\\{([^\\}]+)\\}`)
    );
    if (!structMatch) {
      throw new Error(`Can't find a struct defnition for ${structName}`);
    }

    const structBody = structMatch[1];
    const elements = {};
    let match;
    let index = 0;
    let offset = 0;

    const elementRegex =
      /(?:@location\((\d+)\)\s+)?(\w+):\s*([^\n]+?),?\n/g

    const baseAlignAndSize = (type) => {
      if (['f32', 'i32', 'u32', 'bool'].includes(type)) {
        return { align: 4, size: 4, items: 1 };
      }
      if (/^vec[2-4](<f32>|f)$/.test(type)) {
        const n = parseInt(type.match(/^vec([2-4])/)[1]);
        const size = 4 * n;
        const align = n === 2 ? 8 : 16;
        return { align, size, items: n };
      }
      if (/^mat[2-4](?:x[2-4])?(<f32>|f)$/.test(type)) {
        if (type[4] === 'x' && type[3] !== type[5]) {
          throw new Error('Non-square matrices not implemented yet');
        }
        const dim = parseInt(type[3]);
        const align = dim === 2 ? 8 : 16;
        // Each column must be aligned
        const size = Math.ceil(dim * 4 / align) * align * dim;
        const pack = dim === 3
          ? (data) => [
            ...data.slice(0, 3),
            0,
            ...data.slice(3, 6),
            0,
            ...data.slice(6, 9),
            0
          ]
          : undefined;
        return { align, size, pack, items: dim * dim };
      }
      if (/^array<.+>$/.test(type)) {
        const [, subtype, rawLength] = type.match(/^array<(.+),\s*(\d+)>/);
        const length = parseInt(rawLength);
        const {
          align: elemAlign,
          size: elemSize,
          items: elemItems,
          pack: elemPack = (data) => [...data]
        } = baseAlignAndSize(subtype);
        const stride = Math.ceil(elemSize / elemAlign) * elemAlign;
        const pack = (data) => {
          const result = [];
          for (let i = 0; i < data.length; i += elemItems) {
            const elemData = elemPack(data.slice(i, elemItems))
            result.push(...elemData);
            for (let j = 0; j < stride / 4 - elemData.length; j++) {
              result.push(0);
            }
          }
          return result;
        };
        return {
          align: elemAlign,
          size: stride * length,
          items: elemItems * length,
          pack,
        };
      }
      throw new Error(`Unknown type in WGSL struct: ${type}`);
    };

    while ((match = elementRegex.exec(structBody)) !== null) {
      const [_, location, name, type] = match;
      const { size, align, pack } = baseAlignAndSize(type);
      offset = Math.ceil(offset / align) * align;
      const offsetEnd = offset + size;
      elements[name] = {
        name,
        location: location ? parseInt(location) : undefined,
        index,
        type,
        size,
        offset,
        offsetEnd,
        pack
      };
      index++;
      offset = offsetEnd;
    }

    return elements;
  }

  _mapUniformData(uniform, data) {
    if (uniform.pack) {
      return uniform.pack(data);
    }
    return data;
  }

  _getShaderAttributes(shader) {
    const mainMatch = /fn main\(.+:\s*(\S+)\s*\)/.exec(shader._vertSrc);
    if (!mainMatch) throw new Error("Can't find `fn main` in vertex shader source");
    const inputType = mainMatch[1];

    return this._parseStruct(shader.vertSrc(), inputType);
  }

  getUniformMetadata(shader) {
    // Currently, for ease of parsing, we enforce that the first bind group is a
    // struct, which contains all non-sampler uniforms. Then, any subsequent
    // groups are individual samplers.

    // Extract the struct name from the uniform variable declaration
    const uniformVarRegex = /@group\(0\)\s+@binding\(0\)\s+var<uniform>\s+(\w+)\s*:\s*(\w+);/;
    const uniformVarMatch = uniformVarRegex.exec(shader._vertSrc);
    if (!uniformVarMatch) {
      throw new Error('Expected a uniform struct bound to @group(0) @binding(0)');
    }
    const structType = uniformVarMatch[2];
    const uniforms = this._parseStruct(shader.vertSrc(), structType);
    // Extract samplers from group bindings
    const samplers = [];
    const samplerRegex = /@group\((\d+)\)\s*@binding\((\d+)\)\s*var\s+(\w+)\s*:\s*(\w+);/g;
    let match;
    while ((match = samplerRegex.exec(shader._vertSrc)) !== null) {
      const [_, group, binding, name, type] = match;
      const groupIndex = parseInt(group);
      // We're currently reserving group 0 for non-sampler stuff, which we parse
      // above, so we can skip it here while we grab the remaining sampler
      // uniforms
      if (groupIndex === 0) continue;

      samplers.push({
        group: groupIndex,
        binding: parseInt(binding),
        name,
        type, // e.g., 'sampler', 'texture_2d<f32>'
        sampler: true,
      });
    }
    return [...Object.values(uniforms).sort((a, b) => a.index - b.index), ...samplers];
  }

  updateUniformValue(_shader, _uniform, _data) {}

  _updateTexture(uniform, tex) {
    tex.update();
  }

  bindTexture(tex) {}
  unbindTexture(tex) {}
  _unbindFramebufferTexture(uniform) {}

  createTexture({ width, height, format = 'rgba8unorm', usage }) {
    const gpuTexture = this.device.createTexture({
      size: [width, height],
      format,
      usage: usage || (
        GPUTextureUsage.TEXTURE_BINDING |
        GPUTextureUsage.COPY_DST |
        GPUTextureUsage.RENDER_ATTACHMENT
      ),
    });
    return { gpuTexture, view: gpuTexture.createView() };
  }

  uploadTextureFromSource({ gpuTexture }, source) {
    this.queue.copyExternalImageToTexture(
      { source },
      { texture: gpuTexture },
      [source.width, source.height]
    );
  }

  uploadTextureFromData({ gpuTexture }, data, width, height) {
    this.queue.writeTexture(
      { texture: gpuTexture },
      data,
      { bytesPerRow: width * 4, rowsPerImage: height },
      { width, height, depthOrArrayLayers: 1 }
    );
  }

  setTextureParams(_texture) {}

  getSampler(texture) {
    const key = `${texture.minFilter}_${texture.magFilter}_${texture.wrapS}_${texture.wrapT}`;
    if (this.samplers.has(key)) {
      return this.samplers.get(key);
    }
    const constantMapping = {
      [constants.NEAREST]: 'nearest',
      [constants.LINEAR]: 'linear',
      [constants.CLAMP]: 'clamp-to-edge',
      [constants.REPEAT]: 'repeat',
      [constants.MIRROR]: 'mirror-repeat'
    }
    const sampler = this.device.createSampler({
      magFilter: constantMapping[texture.magFilter],
      minFilter: constantMapping[texture.minFilter],
      addressModeU: constantMapping[texture.wrapS],
      addressModeV: constantMapping[params.addressModeV],
    });
    this.samplers.set(key, sampler);
    return sampler;
  }

  bindTextureToShader(_texture, _sampler, _uniformName, _unit) {}

  deleteTexture({ gpuTexture }) {
    gpuTexture.destroy();
  }

  _getLightShader() {
    if (!this._defaultLightShader) {
      this._defaultLightShader = new Shader(
        this,
        materialVertexShader,
        materialFragmentShader,
        {
          vertex: {
            "void beforeVertex": "() {}",
            "Vertex getObjectInputs": "(inputs: Vertex) { return inputs; }",
            "Vertex getWorldInputs": "(inputs: Vertex) { return inputs; }",
            "Vertex getCameraInputs": "(inputs: Vertex) { return inputs; }",
            "void afterVertex": "() {}",
          },
          fragment: {
            "void beforeFragment": "() {}",
            "Inputs getPixelInputs": "(inputs: Inputs) { return inputs; }",
            "vec4f combineColors": `(components: ColorComponents) {
              var rgb = vec3<f32>(0.0);
              rgb += components.diffuse * components.baseColor;
              rgb += components.ambient * components.ambientColor;
              rgb += components.specular * components.specularColor;
              rgb += components.emissive;
              return vec4<f32>(rgb, components.opacity);
            }`,
            "vec4f getFinalColor": "(color: vec4<f32>) { return color; }",
            "void afterFragment": "() {}",
          },
        }
      );
    }
    return this._defaultLightShader;
  }

  _getColorShader() {
    if (!this._defaultColorShader) {
      this._defaultColorShader = new Shader(
        this,
        colorVertexShader,
        colorFragmentShader,
        {
          vertex: {
            "void beforeVertex": "() {}",
            "Vertex getObjectInputs": "(inputs: Vertex) { return inputs; }",
            "Vertex getWorldInputs": "(inputs: Vertex) { return inputs; }",
            "Vertex getCameraInputs": "(inputs: Vertex) { return inputs; }",
            "void afterVertex": "() {}",
          },
          fragment: {
            "void beforeFragment": "() {}",
            "vec4<f32> getFinalColor": "(color: vec4<f32>) { return color; }",
            "void afterFragment": "() {}",
          },
        }
      );
    }
    return this._defaultColorShader;
  }

  _getLineShader() {
    if (!this._defaultLineShader) {
      this._defaultLineShader = new Shader(
        this,
        lineVertexShader,
        lineFragmentShader,
        {
          vertex: {
            "void beforeVertex": "() {}",
            "Vertex getObjectInputs": "(inputs: Vertex) { return inputs; }",
            "Vertex getWorldInputs": "(inputs: Vertex) { return inputs; }",
            "Vertex getCameraInputs": "(inputs: Vertex) { return inputs; }",
          },
          fragment: {
            "vec4<f32> getFinalColor": "(color: vec4<f32>) { return color; }"
          },
        }
      );
    }
    return this._defaultLineShader;
  }

  //////////////////////////////////////////////
  // Setting
  //////////////////////////////////////////////
  _adjustDimensions(width, height) {
    // TODO: find max texture size
    return { adjustedWidth: width, adjustedHeight: height };
  }

  _applyStencilTestIfClipping() {
    // TODO
  }

  //////////////////////////////////////////////
  // Shader hooks
  //////////////////////////////////////////////
  fillHooks(shader, src, shaderType) {
    if (!src.includes('fn main')) return src;

    // Apply some p5-specific preprocessing. WGSL doesn't have preprocessor
    // statements, but some of our shaders might need it, so we add a lightweight
    // way to add code if a hook is augmented. e.g.:
    //   struct Uniforms {
    //   // @p5 ifdef Vertex getWorldInputs
    //     uModelMatrix: mat4f,
    //     uViewMatrix: mat4f,
    //   // @p5 endif
    //   // @p5 ifndef Vertex getWorldInputs
    //     uModelViewMatrix: mat4f,
    //   // @p5 endif
    //   }
    src = src.replace(
      /\/\/ @p5 (ifdef|ifndef) (\w+)\s+(\w+)\n((?:(?!\/\/ @p5)(?:.|\n))*)\/\/ @p5 endif/g,
      (_, condition, hookType, hookName, body) => {
        const target = condition === 'ifdef';
        if (
          (
            shader.hooks.modified.vertex[`${hookType} ${hookName}`] ||
            shader.hooks.modified.fragment[`${hookType} ${hookName}`]
          ) === target
        ) {
          return body;
        } else {
          return '';
        }
      }
    );

    let [preMain, main, postMain] = src.split(/((?:@(?:vertex|fragment)\s*)?fn main)/);

    let uniforms = '';
    for (const key in shader.hooks.uniforms) {
      const [type, name] = key.split(/\s+/);
      uniforms += `${name}: ${type},\n`;
    }
    preMain = preMain.replace(/struct\s+Uniforms\s+\{/, `$&\n${uniforms}`);

    let hooks = '';
    let defines = '';
    if (shader.hooks.declarations) {
      hooks += shader.hooks.declarations + '\n';
    }
    if (shader.hooks[shaderType].declarations) {
      hooks += shader.hooks[shaderType].declarations + '\n';
    }
    for (const hookDef in shader.hooks.helpers) {
      const [hookType, hookName] = hookDef.split(' ');
      const [_, params, body] = /^(\([^\)]*\))((?:.|\n)*)$/.exec(shader.hooks.helpers[hookDef]);
      if (hookType === 'void') {
        hooks += `fn ${hookName}${params}${body}\n`;
      } else {
        hooks += `fn ${hookName}${params} -> ${hookType}${body}\n`;
      }
    }
    for (const hookDef in shader.hooks[shaderType]) {
      if (hookDef === 'declarations') continue;
      const [hookType, hookName] = hookDef.split(' ');

      // Add a const so that if the shader wants to
      // optimize away the extra function calls in main, it can do so
      defines += `const AUGMENTED_HOOK_${hookName} = ${
        shader.hooks.modified[shaderType][hookDef] ? 'true' : 'false'
      };\n`;

      const [_, params, body] = /^(\([^\)]*\))((?:.|\n)*)$/.exec(shader.hooks[shaderType][hookDef]);
      if (hookType === 'void') {
        hooks += `fn HOOK_${hookName}${params}${body}\n`;
      } else {
        hooks += `fn HOOK_${hookName}${params} -> ${hookType}${body}\n`;
      }
    }

    return preMain + '\n' + defines + hooks + main + postMain;
  }
}

function rendererWebGPU(p5, fn) {
  p5.RendererWebGPU = RendererWebGPU;

  p5.renderers[constants.WEBGPU] = p5.RendererWebGPU;
}

export default rendererWebGPU;
export { RendererWebGPU };<|MERGE_RESOLUTION|>--- conflicted
+++ resolved
@@ -2,11 +2,8 @@
 import { Shader } from '../webgl/p5.Shader';
 import * as constants from '../core/constants';
 import { colorVertexShader, colorFragmentShader } from './shaders/color';
-<<<<<<< HEAD
 import { lineVertexShader, lineFragmentShader} from './shaders/line';
-=======
 import { materialVertexShader, materialFragmentShader } from './shaders/material';
->>>>>>> ae2c5668
 
 class RendererWebGPU extends Renderer3D {
   constructor(pInst, w, h, isMainCanvas, elt) {
@@ -249,12 +246,6 @@
   }
 
   _finalizeShader(shader) {
-<<<<<<< HEAD
-    const uniformSize = Object.values(shader.uniforms)
-      .filter(u => !u.isSampler)
-      .reduce((sum, u) => sum + u.alignedBytes, 0);
-    shader._uniformData = new Float32Array(uniformSize / 4);
-=======
     const rawSize = Math.max(
       0,
       ...Object.values(shader.uniforms).map(u => u.offsetEnd)
@@ -263,7 +254,6 @@
     shader._uniformData = new Float32Array(alignedSize / 4);
     shader._uniformDataView = new DataView(shader._uniformData.buffer);
 
->>>>>>> ae2c5668
     shader._uniformBuffer = this.device.createBuffer({
       size: alignedSize,
       usage: GPUBufferUsage.UNIFORM | GPUBufferUsage.COPY_DST,
@@ -663,11 +653,6 @@
   //////////////////////////////////////////////
 
   _packUniforms(shader) {
-<<<<<<< HEAD
-    let offset = 0;
-    let i = 0;
-=======
->>>>>>> ae2c5668
     for (const name in shader.uniforms) {
       const uniform = shader.uniforms[name];
       if (uniform.isSampler) continue;
