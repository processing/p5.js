--- conflicted
+++ resolved
@@ -546,7 +546,7 @@
           for (const { x, y } of contour) {
             this._pInst.vertex(x, y);
           }
-          this._pInst.endContour(this._pInst.CLOSE);
+          this._pInst.endContour();
         }
         this._pInst.endShape();
       } else {
@@ -561,29 +561,6 @@
             this._pInst.endContour();
           }
           this._pInst.endShape();
-<<<<<<< HEAD
-        } else {
-          // Draw front faces
-          for (const side of [1, -1]) {
-            this._pInst.beginShape();
-            for (const contour of contours) {
-              this._pInst.beginContour();
-              for (const { x, y } of contour) {
-                this._pInst.vertex(x, y, side * extrude * 0.5);
-              }
-              this._pInst.endContour();
-            }
-            this._pInst.endShape();
-            this._pInst.beginShape();
-          }
-          // Draw sides
-          for (const contour of contours) {
-            this._pInst.beginShape(this._pInst.QUAD_STRIP);
-            for (const v of contour) {
-              for (const side of [-1, 1]) {
-                this._pInst.vertex(v.x, v.y, side * extrude * 0.5);
-              }
-=======
           this._pInst.beginShape();
         }
         // Draw sides
@@ -592,7 +569,6 @@
           for (const v of contour) {
             for (const side of [-1, 1]) {
               this._pInst.vertex(v.x, v.y, side * extrude * 0.5);
->>>>>>> 0da04307
             }
           }
           this._pInst.endShape();
