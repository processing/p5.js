/**
 * @module Typography
 */

import { textCoreConstants } from './textCore';
import * as constants from '../core/constants';

/*
  API:
     loadFont("https://fonts.googleapis.com/css2?family=Bricolage+Grotesque:opsz,wght@12..96,200..800&display=swap")
     loadFont("@font-face { font-family: "Bricolage Grotesque", serif; font-optical-sizing: auto; font-weight: <weight> font-style: normal; font-variation-settings: "wdth" 100; });
     loadFont({
         fontFamily: '"Bricolage Grotesque", serif';
         fontOpticalSizing: 'auto';
         fontWeight: '<weight>';
         fontStyle: 'normal';
         fontVariationSettings: '"wdth" 100';
     });
     loadFont("https://fonts.gstatic.com/s/bricolagegrotesque/v1/pxiAZBhjZQIdd8jGnEotWQ.woff2");
     loadFont("./path/to/localFont.ttf");
     loadFont("system-font-name");


    NEXT:
      extract axes from font file

    TEST:
     const font = new FontFace("Inter", "url(./fonts/inter-latin-variable-full-font.woff2)", {
        style: "oblique 0deg 10deg",
        weight: "100 900",
        display: 'fallback'
      });
*/

/*
  This module defines the <a href="#/p5.Font">p5.Font</a> class and p5 methods for
  loading fonts from files and urls, and extracting points from their paths.
 */

import Typr from './lib/Typr.js';

import { createFromCommands } from '@davepagurek/bezier-path';

const pathArgCounts = { M: 2, L: 2, C: 6, Q: 4 };
const validFontTypes = ['ttf', 'otf', 'woff'];//, 'woff2'];
const validFontTypesRe = new RegExp(`\\.(${validFontTypes.join('|')})`, 'i');
const extractFontNameRe = new RegExp(`([^/]+)(\\.(?:${validFontTypes.join('|')}))`, 'i');
const invalidFontError = 'Sorry, only TTF, OTF and WOFF files are supported.'; // and WOFF2
const fontFaceVariations = ['weight', 'stretch', 'style'];



class Font {
  constructor(p, fontFace, name, path, data) {
    if (!(fontFace instanceof FontFace)) {
      throw Error('FontFace is required');
    }
    this._pInst = p;
    this.name = name;
    this.path = path;
    this.data = data;
    this.face = fontFace;
  }

  /**
   * Checks whether a font has glyph point data and
   * can thus be used for textToPoints(), WEBGL mode, etc.
   */
  static hasGlyphData(textFont) {
    let { font } = textFont;
    return typeof font === 'object' && typeof font.data !== 'undefined';
  }

  fontBounds(str, x, y, width, height, options) {
    ({ width, height, options } = this._parseArgs(width, height, options));
    let renderer = options?.graphics?._renderer || this._pInst._renderer;
    if (!renderer) throw Error('p5 or graphics required for fontBounds()');
    return renderer.fontBounds(str, x, y, width, height);
  }

  textBounds(str, x, y, width, height, options) {
    ({ width, height, options } = this._parseArgs(width, height, options));
    let renderer = options?.graphics?._renderer || this._pInst._renderer;
    if (!renderer) throw Error('p5 or graphics required for fontBounds()');
    return renderer.textBounds(str, x, y, width, height);
  }

  textToPaths(str, x, y, width, height, options) {

    ({ width, height, options } = this._parseArgs(width, height, options));

    if (!this.data) {
      throw Error('No font data available for "' + this.name
        + '"\nTry downloading a local copy of the font file');
    }

    // lineate and get glyphs/paths for each line
    let lines = this._lineateAndPathify(str, x, y, width, height, options);

    // flatten into a single array containing all the glyphs
    let glyphs = lines.map(o => o.glyphs).flat();

    // flatten into a single array with all the path commands
    return glyphs.map(g => g.path.commands).flat();
  }

  textToPoints(str, x, y, width, height, options) {
    // By segmenting per contour, pointAtLength becomes much faster
    const contourPoints = this.textToContours(str, x, y, width, height, options);
    return contourPoints.reduce((acc, next) => {
      acc.push(...next);
      return acc;
    }, []);
  }

  textToContours(str, x = 0, y = 0, width, height, options) {
    ({ width, height, options } = this._parseArgs(width, height, options));

    const cmds = this.textToPaths(str, x, y, width, height, options);
    const cmdContours = [];
    for (const cmd of cmds) {
      if (cmd[0] === 'M') {
        cmdContours.push([]);
      }
      cmdContours[cmdContours.length - 1].push(cmd);
    }

<<<<<<< HEAD
  /**
      * 
      * Converts text into a 3D model that can be rendered in WebGL mode.
      * 
      * This method transforms flat text into extruded 3D geometry, allowing 
      * for dynamic effects like depth, warping, and custom shading.
      * 
      * It works by taking the outlines (contours) of each character in the 
      * provided text string and constructing a 3D shape from them.
      * 
      * Once your 3D text is ready, you can rotate it in 3D space using <a href="#/p5/orbitControl">orbitControl()</a> 
      * — just click and drag with your mouse to see it from all angles!
      * 
      * Use the extrude slider to give your letters depth: slide it up, and your 
      * flat text turns into a solid, multi-dimensional object.
      * 
      * You can also choose from various fonts such as "Anton", "Montserrat", or "Source Serif", 
      * much like selecting fancy fonts in a word processor,
      * 
      * The generated model (a Geometry object) can be manipulated further—rotated, scaled, 
      * or styled with shaders—to create engaging, interactive visual art.
      *
      * @param {String} str The text string to convert into a 3D model.
      * @param {Number} x The x-coordinate for the starting position of the text.
      * @param {Number} y The y-coordinate for the starting position of the text.
      * @param {Number} width Maximum width of the text block (wraps text if exceeded).
      * @param {Number} height Maximum height of the text block.
      * @param {Object} [options] Configuration options for the 3D text:
      * @param {Number} [options.extrude=0] The depth to extrude the text. A value of 0 produces 
      * flat text; higher values create thicker, 3D models.
      * @param {Number} [options.sampleFactor=1] A factor controlling the level of detail for the text contours.
      *  Higher values result in smoother curves.
      * @return {p5.Geometry} A geometry object representing the 3D model of the text.
      *
      * @example
      * <div modernizr='webgl'>
      * <code>
      * let font;
      * let geom;
      *
      * async function setup() {
      *   createCanvas(200, 200, WEBGL);
      *   fonts = {
      *     Anton: await loadFont('https://fonts.gstatic.com/s/anton/v25/1Ptgg87LROyAm0K08i4gS7lu.ttf')
      *   };
      *
      *   // Create 3D geometry from text using the Anton font
      *   geom = fonts['Anton'].textToModel("Hello", 50, 0, { sampleFactor: 2 });
      *   geom.clearColors();
      *   geom.normalize();
      * }
      *
      * function draw() {
      *   background(255);
      *   orbitControl(); // Enables mouse control to rotate the 3D text
      *   fill("red");
      *   strokeWeight(4);
      *   scale(min(width, height) / 300);
      *   model(geom);
      *
      *   describe('A red non-extruded "Hello" in Anton on white canvas, rotatable via mouse.');
      * }
      * </code>
      * </div>
      * 
      * @example
      * <div modernizr='webgl'>
      * <code>
      * let font;
      * let geom;
      *
      * async function setup() {
      *   createCanvas(200, 200, WEBGL);
      *   fonts = {
      *     Anton: await loadFont('https://fonts.gstatic.com/s/anton/v25/1Ptgg87LROyAm0K08i4gS7lu.ttf'),
      *     Montserrat: await loadFont('https://fonts.gstatic.com/s/montserrat/v29/JTUHjIg1_i6t8kCHKm4532VJOt5-QNFgpCtr6Ew-Y3tcoqK5.ttf'),
      *     'Source Serif': await loadFont('https://fonts.gstatic.com/s/sourceserif4/v8/vEFy2_tTDB4M7-auWDN0ahZJW3IX2ih5nk3AucvUHf6OAVIJmeUDygwjihdqrhxXD-wGvjU.ttf'),
      *   };
      *
      *   // You can change fonts from here.
      *   geom = fonts['Source Serif'].textToModel("Hello", 50, 0, { sampleFactor: 2, extrude: 5 });
      *   geom.clearColors();
      *   geom.normalize();
      * }
      *
      * function draw() {
      *   background(255);
      *   orbitControl(); // Enables mouse control to rotate the 3D text.
      *   fill("red");
      *   strokeWeight(4);
      *   scale(min(width, height) / 300);
      *   model(geom);
      *
      *   describe('3D red extruded "Hello" in Source Serif on white, rotatable via mouse.');
      * }
      * </code>
      * </div>
      * 
      * @example
      * <div modernizr='webgl'>
      * <code>
      * let geom;
      * let fonts;
      * let artShader;
      * let lineShader;
      *
      * // Define parameters as simple variables
      * let words = 'HELLO';
      * let font = 'Anton';
      * let warp = 1;
      * let extrude = 5;
      * let palette = ["#ffe03d", "#fe4830", "#d33033", "#6d358a", "#1c509e", "#00953c"];
      *
      * async function setup() {
      *   createCanvas(200, 200, WEBGL);
      *   fonts = {
      *     Anton: await loadFont('https://fonts.gstatic.com/s/anton/v25/1Ptgg87LROyAm0K08i4gS7lu.ttf'),
      *     Montserrat: await loadFont('https://fonts.gstatic.com/s/montserrat/v29/JTUHjIg1_i6t8kCHKm4532VJOt5-QNFgpCtr6Ew-Y3tcoqK5.ttf'),
      *     'Source Serif': await loadFont('https://fonts.gstatic.com/s/sourceserif4/v8/vEFy2_tTDB4M7-auWDN0ahZJW3IX2ih5nk3AucvUHf6OAVIJmeUDygwjihdqrhxXD-wGvjU.ttf'),
      *   };
      *
      *   artShader = baseMaterialShader().modify({
      *     uniforms: {
      *       'float time': () => millis(),
      *       'float warp': () => warp,
      *       'float numColors': () => palette.length,
      *       'vec3[6] colors': () => palette.flatMap((c) => [red(c)/255, green(c)/255, blue(c)/255]),
      *     },
      *     vertexDeclarations: 'out vec3 vPos;',
      *     fragmentDeclarations: 'in vec3 vPos;',
      *     'Vertex getObjectInputs': `(Vertex inputs) {
      *       vPos = inputs.position;
      *       inputs.position.x += 5. * warp * sin(inputs.position.y * 0.1 + time * 0.001) / (1. + warp);
      *       inputs.position.y += 5. * warp * sin(inputs.position.x * 0.1 + time * 0.0009) / (1. + warp);
      *       return inputs;
      *     }`,
      *     'vec4 getFinalColor': `(vec4 _c) {
      *       float x = vPos.x * 0.005;
      *       float a = floor(fract(x) * numColors);
      *       float b = a == numColors - 1. ? 0. : a + 1.;
      *       float t = fract(x * numColors);
      *       vec3 c = mix(colors[int(a)], colors[int(b)], t);
      *       return vec4(c, 1.);
      *     }`
      *   });
      *
      *   lineShader = baseStrokeShader().modify({
      *     uniforms: {
      *       'float time': () => millis(),
      *       'float warp': () => warp,
      *     },
      *     'StrokeVertex getObjectInputs': `(StrokeVertex inputs) {
      *       inputs.position.x += 5. * warp * sin(inputs.position.y * 0.1 + time * 0.001) / (1. + warp);
      *       inputs.position.y += 5. * warp * sin(inputs.position.x * 0.1 + time * 0.0009) / (1. + warp);
      *       return inputs;
      *     }`,
      *   });
      * }
      *
      * let prevWords = '';
      * let prevFont = '';
      * let prevExtrude = -1;
      *
      * function draw() {
      *   if (words !== prevWords || prevFont !== font || prevExtrude !== extrude) {
      *     if (geom) freeGeometry(geom);
      *
      *     geom = fonts[font].textToModel(words, 0, 50, { sampleFactor: 2, extrude });
      *     geom.clearColors();
      *     geom.normalize();
      *
      *     prevWords = words;
      *     prevFont = font;
      *     prevExtrude = extrude;
      *   }
      *
      *   background(255);
      *   orbitControl();
      *   shader(artShader);
      *   strokeShader(lineShader);
      *   strokeWeight(4);
      *   scale(min(width, height) / 210);
      *   model(geom);
      *   describe('3D wavy with different color sets "Hello" in Anton on white canvas, rotatable via mouse.');
      * }
      * </code>
      * </div>
      */
    textToModel(str, x, y, width, height, options) {
      ({ width, height, options } = this._parseArgs(width, height, options));
      const extrude = options?.extrude || 0;
      const contours = this.textToContours(str, x, y, width, height, options);
      const geom = this._pInst.buildGeometry(() => {
        if (extrude === 0) {
=======
    return cmdContours.map((commands) => pathToPoints(commands, options, this));
  }

  /**
   * Test
   */
  textToModel(str, x, y, width, height, options) {
    ({ width, height, options } = this._parseArgs(width, height, options));
    const extrude = options?.extrude || 0;
    const contours = this.textToContours(str, x, y, width, height, options);
    const geom = this._pInst.buildGeometry(() => {
      if (extrude === 0) {
        this._pInst.beginShape();
        this._pInst.normal(0, 0, 1);
        for (const contour of contours) {
          this._pInst.beginContour();
          for (const { x, y } of contour) {
            this._pInst.vertex(x, y);
          }
          this._pInst.endContour(this._pInst.CLOSE);
        }
        this._pInst.endShape();
      } else {
        // Draw front faces
        for (const side of [1, -1]) {
>>>>>>> 161f41d0
          this._pInst.beginShape();
          for (const contour of contours) {
            this._pInst.beginContour();
            for (const { x, y } of contour) {
              this._pInst.vertex(x, y, side * extrude * 0.5);
            }
            this._pInst.endContour(this._pInst.CLOSE);
          }
          this._pInst.endShape();
          this._pInst.beginShape();
        }
        // Draw sides
        for (const contour of contours) {
          this._pInst.beginShape(this._pInst.QUAD_STRIP);
          for (const v of contour) {
            for (const side of [-1, 1]) {
              this._pInst.vertex(v.x, v.y, side * extrude * 0.5);
            }
          }
          this._pInst.endShape();
        }
      }
    });
    if (extrude !== 0) {
      geom.computeNormals();
      for (const face of geom.faces) {
        if (face.every((idx) => geom.vertices[idx].z <= -extrude * 0.5 + 0.1)) {
          for (const idx of face) geom.vertexNormals[idx].set(0, 0, -1);
          face.reverse();
        }
      }
    }
    return geom;
  }

  variations() {
    let vars = {};
    if (this.data) {
      let axes = this.face?.axes;
      if (axes) {
        axes.forEach(ax => {
          vars[ax.tag] = ax.value;
        });
      }
    }
    fontFaceVariations.forEach(v => {
      let val = this.face[v];
      if (val !== 'normal') {
        vars[v] = vars[v] || val;
      }
    });
    return vars;
  }

  metadata() {
    let meta = this.data?.name || {};
    for (let p in this.face) {
      if (!/^load/.test(p)) {
        meta[p] = meta[p] || this.face[p];
      }
    }
    return meta;
  }

  static async list(log = false) { // tmp
    if (log) {
      console.log('There are', document.fonts.size, 'font-faces\n');
      let loaded = 0;
      for (let fontFace of document.fonts.values()) {
        console.log('FontFace: {');
        for (let property in fontFace) {
          console.log('  ' + property + ': ' + fontFace[property]);
        }
        console.log('}\n');
        if (fontFace.status === 'loaded') {
          loaded++;
        }
      }
      console.log(loaded + ' loaded');
    }
    return await Array.from(document.fonts);
  }

  /////////////////////////////// HELPERS ////////////////////////////////

  _verticalAlign(size) {
    const { sCapHeight } = this.data?.['OS/2'] || {};
    const { unitsPerEm = 1000 } = this.data?.head || {};
    const { ascender = 0, descender = 0 } = this.data?.hhea || {};
    const current = ascender / 2;
    const target = (sCapHeight || (ascender + descender)) / 2;
    const offset = target - current;
    return offset * size / unitsPerEm;
  }

  /*
    Returns an array of line objects, each containing { text, x, y, glyphs: [ {g, path} ] }
  */
  _lineateAndPathify(str, x, y, width, height, options = {}) {

    let renderer = options?.graphics?._renderer || this._pInst._renderer;

    // save the baseline
    let setBaseline = renderer.drawingContext.textBaseline;

    // lineate and compute bounds for the text
    let { lines, bounds } = renderer._computeBounds
      (textCoreConstants._FONT_BOUNDS, str, x, y, width, height,
        { ignoreRectMode: true, ...options });

    // compute positions for each of the lines
    lines = this._position(renderer, lines, bounds, width, height);

    // convert lines to paths
    let uPE = this.data?.head?.unitsPerEm || 1000;
    let scale = renderer.states.textSize / uPE;
    let pathsForLine = lines.map(l => this._lineToGlyphs(l, scale));

    // restore the baseline
    renderer.drawingContext.textBaseline = setBaseline;

    return pathsForLine;
  }

  _textToPathPoints(str, x, y, width, height, options) {

    ({ width, height, options } = this._parseArgs(width, height, options));

    // lineate and get the points for each line
    let cmds = this.textToPaths(str, x, y, width, height, options);

    // divide line-segments with intermediate points
    const subdivide = (pts, pt1, pt2, md) => {
      if (fn.dist(pt1.x, pt1.y, pt2.x, pt2.y) > md) {
        let middle = { x: (pt1.x + pt2.x) / 2, y: (pt1.y + pt2.y) / 2 };
        pts.push(middle);
        subdivide(pts, pt1, middle, md);
        subdivide(pts, middle, pt2, md);
      }
    }

    // a point for each path-command plus line subdivisions
    let pts = [];
    let { textSize } = this._pInst._renderer.states;
    let maxDist = (textSize / this.data.head.unitsPerEm) * 500;

    for (let i = 0; i < cmds.length; i++) {
      let { type, data: d } = cmds[i];
      if (type !== 'Z') {
        let pt = { x: d[d.length - 2], y: d[d.length - 1] }
        if (type === 'L' && pts.length && !options?.nodivide > 0) {
          subdivide(pts, pts[pts.length - 1], pt, maxDist);
        }
        pts.push(pt);
      }
    }

    return pts;
  }

  _parseArgs(width, height, options = {}) {

    if (typeof width === 'object') {
      options = width;
      width = height = undefined;
    }
    else if (typeof height === 'object') {
      options = height;
      height = undefined;
    }
    return { width, height, options };
  }

  _position(renderer, lines, bounds, width, height) {

    let { textAlign, textLeading } = renderer.states;
    let metrics = this._measureTextDefault(renderer, 'X');
    let ascent = metrics.fontBoundingBoxAscent;

    let coordify = (text, i) => {
      let x = bounds.x;
      let y = bounds.y + (i * textLeading) + ascent;
      let lineWidth = renderer._fontWidthSingle(text);
      if (textAlign === constants.CENTER) {
        x += (bounds.w - lineWidth) / 2;
      }
      else if (textAlign === constants.RIGHT) {
        x += (bounds.w - lineWidth);
      }
      if (typeof width !== 'undefined') {
        switch (renderer.states.rectMode) {
          case constants.CENTER:
            x -= width / 2;
            y -= height / 2;
            break;
          case constants.RADIUS:
            x -= width;
            y -= height;
            break;
        }
      }
      return { text, x, y };
    }

    return lines.map(coordify);
  }

  _lineToGlyphs(line, scale = 1) {

    if (!this.data) {
      throw Error('No font data available for "' + this.name
        + '"\nTry downloading a local copy of the font file');
    }
    let glyphShapes = Typr.U.shape(this.data, line.text);
    line.glyphShapes = glyphShapes;
    line.glyphs = this._shapeToPaths(glyphShapes, line, scale);

    return line;
  }

  _positionGlyphs(text) {
    const glyphShapes = Typr.U.shape(this.data, text);
    const positionedGlyphs = [];
    let x = 0;
    for (const glyph of glyphShapes) {
      positionedGlyphs.push({ x, index: glyph.g, shape: glyph });
      x += glyph.ax;
    }
    return positionedGlyphs;
  }

  _singleShapeToPath(shape, { scale = 1, x = 0, y = 0, lineX = 0, lineY = 0 } = {}) {
    let font = this.data;
    let crdIdx = 0;
    let { g, ax, ay, dx, dy } = shape;
    let { crds, cmds } = Typr.U.glyphToPath(font, g);

    // can get simple points for each glyph here, but we don't need them ?
    let glyph = { /*g: line.text[i], points: [],*/ path: { commands: [] } };

    for (let j = 0; j < cmds.length; j++) {
      let type = cmds[j], command = [type];
      if (type in pathArgCounts) {
        let argCount = pathArgCounts[type];
        for (let k = 0; k < argCount; k += 2) {
          let gx = crds[k + crdIdx] + x + dx;
          let gy = crds[k + crdIdx + 1] + y + dy;
          let fx = lineX + gx * scale;
          let fy = lineY + gy * -scale;
          command.push(fx);
          command.push(fy);
          /*if (k === argCount - 2) {
            glyph.points.push({ x: fx, y: fy });
          }*/
        }
        crdIdx += argCount;
      }
      glyph.path.commands.push(command);
    }

    return { glyph, ax, ay };
  }

  _shapeToPaths(glyphs, line, scale = 1) {
    let x = 0, y = 0, paths = [];

    if (glyphs.length !== line.text.length) {
      throw Error('Invalid shape data');
    }

    // iterate over the glyphs, converting each to a glyph object
    // with a path property containing an array of commands
    for (let i = 0; i < glyphs.length; i++) {
      const { glyph, ax, ay } = this._singleShapeToPath(glyphs[i], {
        scale,
        x,
        y,
        lineX: line.x,
        lineY: line.y,
      });

      paths.push(glyph);
      x += ax; y += ay;
    }

    return paths;
  }

  _measureTextDefault(renderer, str) {
    let { textAlign, textBaseline } = renderer.states;
    let ctx = renderer.textDrawingContext();
    ctx.textAlign = 'left';
    ctx.textBaseline = 'alphabetic';
    let metrics = ctx.measureText(str);
    ctx.textAlign = textAlign;
    ctx.textBaseline = textBaseline;
    return metrics;
  }

  drawPaths(ctx, commands, opts) { // for debugging
    ctx.strokeStyle = opts?.stroke || ctx.strokeStyle;
    ctx.fillStyle = opts?.fill || ctx.fillStyle;
    ctx.beginPath();
    commands.forEach(([type, ...data]) => {
      if (type === 'M') {
        ctx.moveTo(...data);
      } else if (type === 'L') {
        ctx.lineTo(...data);
      } else if (type === 'C') {
        ctx.bezierCurveTo(...data);
      } else if (type === 'Q') {
        ctx.quadraticCurveTo(...data);
      } else if (type === 'Z') {
        ctx.closePath();
      }
    });
    if (opts?.fill) ctx.fill();
    if (opts?.stroke) ctx.stroke();
  }

  _pathsToCommands(paths, scale) {
    let commands = [];
    for (let i = 0; i < paths.length; i++) {
      let pathData = paths[i];
      let { x, y, path } = pathData;
      let { crds, cmds } = path;

      // iterate over the path, storing each non-control point
      for (let c = 0, j = 0; j < cmds.length; j++) {
        let cmd = cmds[j], obj = { type: cmd, data: [] };
        if (cmd == "M" || cmd == "L") {
          obj.data.push(x + crds[c] * scale, y + crds[c + 1] * -scale);
          c += 2;
        }
        else if (cmd == "C") {
          for (let i = 0; i < 6; i += 2) {
            obj.data.push(x + crds[c + i] * scale, y + crds[c + i + 1] * -scale);
          }
          c += 6;
        }
        else if (cmd == "Q") {
          for (let i = 0; i < 4; i += 2) {
            obj.data.push(x + crds[c + i] * scale, y + crds[c + i + 1] * -scale);
          }
          c += 4;
        }
        commands.push(obj);
      }
    }

    return commands;
  }
}

async function create(pInst, name, path, descriptors, rawFont) {

  let face = createFontFace(name, path, descriptors, rawFont);

  // load if we need to
  if (face.status !== 'loaded') await face.load();

  // add it to the document
  document.fonts.add(face);

  // return a new p5.Font
  return new Font(pInst, face, name, path, rawFont);
}

function createFontFace(name, path, descriptors, rawFont) {

  if (name.includes(' ')) name = "'" + name + "'"; // NOTE: must be single-quotes

  let fontArg = rawFont?._data;
  if (!fontArg) {
    if (!validFontTypesRe.test(path)) {
      throw Error(invalidFontError);
    }
    if (!path.startsWith('url(')) {
      path = 'url(' + path + ')';
    }
    fontArg = path;
  }

  // create/return the FontFace object
  let face = new FontFace(name, fontArg, descriptors);
  if (face.status === 'error') {
    throw Error('Failed to create FontFace for "' + name + '"');
  }
  return face;
}

function extractFontName(font, path) {
  let result, meta = font?.name;

  // use the metadata if we have it
  if (meta) {
    if (meta.fullName) {
      return meta.fullName;
    }
    if (meta.familyName) {
      result = meta.familyName;
    }
  }

  if (!result) {

    // if not, try to extract the name from the path
    let matches = extractFontNameRe.exec(path);
    if (matches && matches.length >= 3) {
      result = matches[1];
    }
    else {
      // give up and return the full path
      result = path;
    }
  }

  // replace spaces with underscores
  if (result.includes(' ')) {
    result = result.replace(/ /g, '_');
  }

  return result;
};

function pathToPoints(cmds, options, font) {

  const parseOpts = (options, defaults) => {
    if (typeof options !== 'object') {
      options = defaults;
    } else {
      for (const key in defaults) {
        if (typeof options[key] === 'undefined') {
          options[key] = defaults[key];
        }
      }
    }
    return options;
  }

  const at = (v, i) => {
    const s = v.length;
    return v[i < 0 ? i % s + s : i % s];
  }

  const simplify = (pts, angle) => {
    angle = angle || 0;
    let num = 0;
    for (let i = pts.length - 1; pts.length > 3 && i >= 0; --i) {
      if (collinear(at(pts, i - 1), at(pts, i), at(pts, i + 1), angle)) {
        pts.splice(i % pts.length, 1); // Remove middle point
        num++;
      }
    }
    return num;
  }

  const path = createFromCommands(arrayCommandsToObjects(cmds));
  let opts = parseOpts(options, {
    sampleFactor: 0.1,
    simplifyThreshold: 0
  });

  const totalPoints = Math.ceil(path.getTotalLength() * opts.sampleFactor);
  let points = [];

  const mode = font._pInst.angleMode();
  const DEGREES = font._pInst.DEGREES;
  for (let i = 0; i < totalPoints; i++) {
    const length = path.getTotalLength() * (i / (totalPoints - 1));
    points.push({
      ...path.getPointAtLength(length),
      get angle() {
        const angle = path.getAngleAtLength(length);
        if (mode === DEGREES) {
          return angle * 180 / Math.PI;
        } else {
          return angle;
        }
      },
      // For backwards compatibility
      get alpha() {
        return this.angle;
      }
    });
  }

  if (opts.simplifyThreshold) {
    simplify(points, opts.simplifyThreshold);
  }

  return points;
}

function unquote(name) {
  // Unquote name from CSS
  if ((name.startsWith('"') || name.startsWith("'")) && name.at(0) === name.at(-1)) {
    return name.slice(1, -1).replace(/\/(['"])/g, '$1');
  }
  return name;
}

function parseCreateArgs(...args/*path, name, onSuccess, onError*/) {

  // parse the path
  let path = args.shift();
  if (typeof path !== 'string' || path.length === 0) {
    p5._friendlyError(invalidFontError, 'p5.loadFont'); // ?
  }

  // parse the name
  let name;
  if (typeof args[0] === 'string') {
    name = args.shift();
  }

  // get the callbacks/descriptors if any
  let success, error, descriptors;
  for (let i = 0; i < args.length; i++) {
    const arg = args[i];
    if (typeof arg === 'function') {
      if (!success) {
        success = arg;
      } else {
        error = arg;
      }
    }
    else if (typeof arg === 'object') {
      descriptors = arg;
    }
  }

  return { path, name, success, error, descriptors };
}

function font(p5, fn) {

  /**
   * TODO
   *
   * @class p5.Font
   */
  p5.Font = Font;

  /**
   * Load a font and returns a p5.Font instance. The font can be specified by its path or a url.
   * Optional arguments include the font name, descriptors for the FontFace object,
   * and callbacks for success and error.
   * @method loadFont
   * @param  {...any} args - path, name, onSuccess, onError, descriptors
   * @returns a Promise that resolves with a p5.Font instance
   */
  fn.loadFont = async function (...args/*path, name, onSuccess, onError, descriptors*/) {

    let { path, name, success, error, descriptors } = parseCreateArgs(...args);

    let isCSS = path.includes('@font-face');

    if (!isCSS) {
      const info = await fetch(path, { method: 'HEAD' });
      const isCSSFile = info.headers.get('content-type')?.startsWith('text/css');
      if (isCSSFile) {
        isCSS = true;
        path = await fetch(path).then((res) => res.text());
      }
    }

    if (isCSS) {
      const stylesheet = new CSSStyleSheet();
      await stylesheet.replace(path);
      const fontPromises = [];
      for (const rule of stylesheet.cssRules) {
        if (rule instanceof CSSFontFaceRule) {
          const style = rule.style;
          let name = unquote(style.getPropertyValue('font-family'));
          const src = style.getPropertyValue('src');
          const fontDescriptors = { ...(descriptors || {}) };
          for (const key of style) {
            if (key === 'font-family' || key === 'src') continue;
            const camelCaseKey = key
              .replace(/^font-/, '')
              .split('-')
              .map((v, i) => i === 0 ? v : `${v[0].toUpperCase()}${v.slice(1)}`)
              .join('');
            fontDescriptors[camelCaseKey] = style.getPropertyValue(key);
          }
          fontPromises.push(create(this, name, src, fontDescriptors));
        }
      }
      const fonts = await Promise.all(fontPromises);
      return fonts[0]; // TODO: handle multiple faces?
    }

    let pfont;
    try {
      // load the raw font bytes
      let result = await fn.loadBytes(path);
      //console.log('result:', result);

      if (!result) {
        throw Error('Failed to load font data');
      }

      // parse the font data
      let fonts = Typr.parse(result);

      // TODO: generate descriptors from font in the future

      if (fonts.length === 0 || fonts[0].cmap === undefined) {
        throw Error('parsing font data');
      }

      // make sure we have a valid name
      name = name || extractFontName(fonts[0], path);

      // create a FontFace object and pass it to the p5.Font constructor
      pfont = await create(this, name, path, descriptors, fonts[0]);

    } catch (err) {
      // failed to parse the font, load it as a simple FontFace
      let ident = name || path
        .substring(path.lastIndexOf('/') + 1)
        .replace(/\.[^/.]+$/, "");

      console.warn(`WARN: No glyph data for '${ident}', retrying as FontFace`);

      try {
        // create a FontFace object and pass it to p5.Font
        pfont = await create(this, ident, path, descriptors);
      }
      catch (err) {
        if (error) return error(err);
        throw err;
      }
    }
    if (success) return success(pfont);

    return pfont;
  }
<<<<<<< HEAD

  async function create(pInst, name, path, descriptors, rawFont) {

    let face = createFontFace(name, path, descriptors, rawFont);

    // load if we need to
    if (face.status !== 'loaded') await face.load();

    // add it to the document
    document.fonts.add(face);

    // return a new p5.Font
    return new p5.Font(pInst, face, name, path, rawFont);
  }

  function unquote(name) {
    // Unquote name from CSS
    if ((name.startsWith('"') || name.startsWith("'")) && name.at(0) === name.at(-1)) {
      return name.slice(1, -1).replace(/\/(['"])/g, '$1');
    }
    return name;
  }

  function createFontFace(name, path, descriptors, rawFont) {

    if (name.includes(' ')) name = "'" + name + "'"; // NOTE: must be single-quotes

    let fontArg = rawFont?._data;
    if (!fontArg) {
      if (!validFontTypesRe.test(path)) {
        throw Error(invalidFontError);
      }
      if (!path.startsWith('url(')) {
        path = 'url(' + path + ')';
      }
      fontArg = path;
    }

    // create/return the FontFace object
    let face = new FontFace(name, fontArg, descriptors);
    if (face.status === 'error') {
      throw Error('Failed to create FontFace for "' + name + '"');
    }
    return face;
  }

  function extractFontName(font, path) {
    let result, meta = font?.name;

    // use the metadata if we have it
    if (meta) {
      if (meta.fullName) {
        return meta.fullName;
      }
      if (meta.familyName) {
        result = meta.familyName;
      }
    }

    if (!result) {

      // if not, try to extract the name from the path
      let matches = extractFontNameRe.exec(path);
      if (matches && matches.length >= 3) {
        result = matches[1];
      }
      else {
        // give up and return the full path
        result = path;
      }
    }

    // replace spaces with underscores
    if (result.includes(' ')) {
      result = result.replace(/ /g, '_');
    }

    return result;
  };

  function pathToPoints(cmds, options, font) {

    const parseOpts = (options, defaults) => {
      if (typeof options !== 'object') {
        options = defaults;
      } else {
        for (const key in defaults) {
          if (typeof options[key] === 'undefined') {
            options[key] = defaults[key];
          }
        }
      }
      return options;
    }

    const at = (v, i) => {
      const s = v.length;
      return v[i < 0 ? i % s + s : i % s];
    }

    const simplify = (pts, angle) => {
      angle = angle || 0;
      let num = 0;
      for (let i = pts.length - 1; pts.length > 3 && i >= 0; --i) {
        if (collinear(at(pts, i - 1), at(pts, i), at(pts, i + 1), angle)) {
          pts.splice(i % pts.length, 1); // Remove middle point
          num++;
        }
      }
      return num;
    }

    const path = createFromCommands(arrayCommandsToObjects(cmds));
    let opts = parseOpts(options, {
      sampleFactor: 0.1,
      simplifyThreshold: 0
    });

    const totalPoints = Math.ceil(path.getTotalLength() * opts.sampleFactor);
    let points = [];

    const mode = font._pInst.angleMode();
    const DEGREES = font._pInst.DEGREES;
    for (let i = 0; i < totalPoints; i++) {
      const length = path.getTotalLength() * (i / (totalPoints - 1));
      points.push({
        ...path.getPointAtLength(length),
        get angle() {
          const angle = path.getAngleAtLength(length);
          if (mode === DEGREES) {
            return angle * 180 / Math.PI;
          } else {
            return angle;
          }
        },
        // For backwards compatibility
        get alpha() {
          return this.angle;
        }
      });
    }

    if (opts.simplifyThreshold) {
      simplify(points, opts.simplifyThreshold);
    }

    return points;
  }

  function unquote(name) {
    // Unquote name from CSS
    if ((name.startsWith('"') || name.startsWith("'")) && name.at(0) === name.at(-1)) {
      return name.slice(1, -1).replace(/\/(['"])/g, '$1');
    }
    return name;
  }

=======
>>>>>>> 161f41d0
};

// Convert arrays to named objects
export const arrayCommandsToObjects = (commands) => commands.map((command) => {
  const type = command[0];
  switch (type) {
    case 'Z': {
      return { type };
    }
    case 'M':
    case 'L': {
      const [, x, y] = command;
      return { type, x, y };
    }
    case 'Q': {
      const [, x1, y1, x, y] = command;
      return { type, x1, y1, x, y };
    }
    case 'C': {
      const [, x1, y1, x2, y2, x, y] = command;
      return { type, x1, y1, x2, y2, x, y };
    }
    default: {
      throw new Error(`Unexpected path command: ${type}`);
    }
  }
});

export default font;

if (typeof p5 !== 'undefined') {
  font(p5, p5.prototype);
}<|MERGE_RESOLUTION|>--- conflicted
+++ resolved
@@ -125,7 +125,6 @@
       cmdContours[cmdContours.length - 1].push(cmd);
     }
 
-<<<<<<< HEAD
   /**
       * 
       * Converts text into a 3D model that can be rendered in WebGL mode.
@@ -314,19 +313,6 @@
       * </code>
       * </div>
       */
-    textToModel(str, x, y, width, height, options) {
-      ({ width, height, options } = this._parseArgs(width, height, options));
-      const extrude = options?.extrude || 0;
-      const contours = this.textToContours(str, x, y, width, height, options);
-      const geom = this._pInst.buildGeometry(() => {
-        if (extrude === 0) {
-=======
-    return cmdContours.map((commands) => pathToPoints(commands, options, this));
-  }
-
-  /**
-   * Test
-   */
   textToModel(str, x, y, width, height, options) {
     ({ width, height, options } = this._parseArgs(width, height, options));
     const extrude = options?.extrude || 0;
@@ -346,7 +332,6 @@
       } else {
         // Draw front faces
         for (const side of [1, -1]) {
->>>>>>> 161f41d0
           this._pInst.beginShape();
           for (const contour of contours) {
             this._pInst.beginContour();
@@ -986,7 +971,6 @@
 
     return pfont;
   }
-<<<<<<< HEAD
 
   async function create(pInst, name, path, descriptors, rawFont) {
 
@@ -1144,8 +1128,7 @@
     return name;
   }
 
-=======
->>>>>>> 161f41d0
+
 };
 
 // Convert arrays to named objects
