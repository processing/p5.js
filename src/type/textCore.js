/**
 * @module Typography
 * @requires core
 */

import { Renderer } from '../core/p5.Renderer';

export const DefaultFill = '#000000';

export const textCoreConstants = {
  IDEOGRAPHIC: 'ideographic',
  RIGHT_TO_LEFT: 'rtl',
  LEFT_TO_RIGHT: 'ltr',
  _CTX_MIDDLE: 'middle',
  _TEXT_BOUNDS: '_textBoundsSingle',
  _FONT_BOUNDS: '_fontBoundsSingle',
  HANGING: 'hanging',
  START: 'start',
  END: 'end'
};

function textCore(p5, fn) {
  const LeadingScale = 1.275;
  const LinebreakRe = /\r?\n/g;
  const CommaDelimRe = /,\s+/;
  const QuotedRe = /^".*"$/;
  const TabsRe = /\t/g;

  const FontVariationSettings = 'fontVariationSettings';
  const VariableAxes = ['wght', 'wdth', 'ital', 'slnt', 'opsz'];
  const VariableAxesRe = new RegExp(`(?:${VariableAxes.join('|')})`);

  const textFunctions = [
    'text',
    'textAlign',
    'textAscent',
    'textDescent',
    'textLeading',
    'textMode',
    'textFont',
    'textSize',
    'textStyle',
    'textWidth',
    'textWrap',
    'textBounds',
    'textDirection',
    'textProperty',
    'textProperties',
    'fontBounds',
    'fontWidth',
    'fontAscent',
    'fontDescent',
    'textWeight'
  ];

  /**
   * Draws text to the canvas.
   *
   * The first parameter, `str`, is the text to be drawn. The second and third
   * parameters, `x` and `y`, set the coordinates of the text's bottom-left
   * corner. See <a href="#/p5/textAlign">textAlign()</a> for other ways to
   * align text.
   *
   * The fourth and fifth parameters, `maxWidth` and `maxHeight`, are optional.
   * They set the dimensions of the invisible rectangle containing the text. By
   * default, they set its  maximum width and height. See
   * <a href="#/p5/rectMode">rectMode()</a> for other ways to define the
   * rectangular text box. Text will wrap to fit within the text box. Text
   * outside of the box won't be drawn.
   *
   * Text can be styled a few ways. Call the <a href="#/p5/fill">fill()</a>
   * function to set the text's fill color. Call
   * <a href="#/p5/stroke">stroke()</a> and
   * <a href="#/p5/strokeWeight">strokeWeight()</a> to set the text's outline.
   * Call <a href="#/p5/textSize">textSize()</a> and
   * <a href="#/p5/textFont">textFont()</a> to set the text's size and font,
   * respectively.
   *
   * Note: `WEBGL` mode only supports fonts loaded with
   * <a href="#/p5/loadFont">loadFont()</a>. Calling
   * <a href="#/p5/stroke">stroke()</a> has no effect in `WEBGL` mode.
   *
   * @method text
   * @param {String|Object|Array|Number|Boolean} str text to be displayed.
   * @param {Number} x          x-coordinate of the text box.
   * @param {Number} y          y-coordinate of the text box.
   * @param {Number} [maxWidth] maximum width of the text box. See
   *                            <a href="#/p5/rectMode">rectMode()</a> for
   *                            other options.
   * @param {Number} [maxHeight] maximum height of the text box. See
   *                            <a href="#/p5/rectMode">rectMode()</a> for
   *                            other options.
   *
   * @for p5
   * @example
   * <div>
   * <code>
   * function setup() {
   *   createCanvas(100, 100);
   *   background(200);
   *   text('hi', 50, 50);
   *
   *   describe('The text "hi" written in black in the middle of a gray square.');
   * }
   * </code>
   * </div>
   *
   * <div>
   * <code>
   * function setup() {
   *   createCanvas(100, 100);
   *   background('skyblue');
   *   textSize(100);
   *   text('🌈', 0, 100);
   *
   *   describe('A rainbow in a blue sky.');
   * }
   * </code>
   * </div>
   *
   * @example
   * <div>
   * <code>
   * function setup() {
   *   createCanvas(100, 100);
   *   textSize(32);
   *   fill(255);
   *   stroke(0);
   *   strokeWeight(4);
   *   text('hi', 50, 50);
   *
   *   describe('The text "hi" written in white with a black outline.');
   * }
   * </code>
   * </div>
   *
   * @example
   * <div>
   * <code>
   * function setup() {
   *   createCanvas(100, 100);
   *   background('black');
   *   textSize(22);
   *   fill('yellow');
   *   text('rainbows', 6, 20);
   *   fill('cornflowerblue');
   *   text('rainbows', 6, 45);
   *   fill('tomato');
   *   text('rainbows', 6, 70);
   *   fill('limegreen');
   *   text('rainbows', 6, 95);
   *
   *   describe('The text "rainbows" written on several lines, each in a different color.');
   * }
   * </code>
   * </div>
   *
   * @example
   * <div>
   * <code>
   * function setup() {
   *   createCanvas(100, 100);
   *   background(200);
   *   let s = 'The quick brown fox jumps over the lazy dog.';
   *   text(s, 10, 10, 70, 80);
   *
   *   describe('The sample text "The quick brown fox..." written in black across several lines.');
   * }
   * </code>
   * </div>
   *
   * @example
   * <div>
   * <code>
   * function setup() {
   *   createCanvas(100, 100);
   *   background(200);
   *   rectMode(CENTER);
   *   let s = 'The quick brown fox jumps over the lazy dog.';
   *   text(s, 50, 50, 70, 80);
   *
   *   describe('The sample text "The quick brown fox..." written in black across several lines.');
   * }
   * </code>
   * </div>
   *
   * @example
   * <div modernizr='webgl'>
   * <code>
   * let font;
   *
   * async function setup() {
   *   createCanvas(100, 100, WEBGL);
   *   font = await loadFont('assets/inconsolata.otf');
   *   textFont(font);
   *   textSize(32);
   *   textAlign(CENTER, CENTER);
   * }
   *
   * function draw() {
   *   background(200);
   *   rotateY(frameCount / 30);
   *   text('p5*js', 0, 0);
   *
   *   describe('The text "p5*js" written in white and spinning in 3D.');
   * }
   * </code>
   * </div>
   */

  /**
   * Sets the way text is aligned when <a href="#/p5/text">text()</a> is called.
   *
   * By default, calling `text('hi', 10, 20)` places the bottom-left corner of
   * the text's bounding box at (10, 20).
   *
   * The first parameter, `horizAlign`, changes the way
   * <a href="#/p5/text">text()</a> interprets x-coordinates. By default, the
   * x-coordinate sets the left edge of the bounding box. `textAlign()` accepts
   * the following values for `horizAlign`: `LEFT`, `CENTER`, or `RIGHT`.
   *
   * The second parameter, `vertAlign`, is optional. It changes the way
   * <a href="#/p5/text">text()</a> interprets y-coordinates. By default, the
   * y-coordinate sets the bottom edge of the bounding box. `textAlign()`
   * accepts the following values for `vertAlign`: `TOP`, `BOTTOM`, `CENTER`,
   * or `BASELINE`.
   *
   * Calling `textAlign()` without arguments returns the current alignment settings.
   *
   * @method textAlign
   * @for p5
   * @param {LEFT|CENTER|RIGHT} [horizAlign] horizontal alignment
   * @param {TOP|BOTTOM|CENTER|BASELINE} [vertAlign] vertical alignment
   * @returns {Object} If no arguments are provided, returns an object with current horizontal and vertical alignment
   * @example
   * <div>
   * <code>
   * function setup() {
   *   createCanvas(100, 100);
   *
   *   background(200);
   *
   *   // Draw a vertical line.
   *   strokeWeight(0.5);
   *   line(50, 0, 50, 100);
   *
   *   // Top line.
   *   textSize(16);
   *   textAlign(RIGHT);
   *   text('ABCD', 50, 30);
   *
   *   // Middle line.
   *   textAlign(CENTER);
   *   text('EFGH', 50, 50);
   *
   *   // Bottom line.
   *   textAlign(LEFT);
   *   text('IJKL', 50, 70);
   *
   *   describe('The letters ABCD displayed at top-left, EFGH at center, and IJKL at bottom-right. A vertical line divides the canvas in half.');
   * }
   * </code>
   * </div>
   *
   * @example
   * <div>
   * <code>
   * function setup() {
   *   createCanvas(100, 100);
   *
   *   background(200);
   *
   *   strokeWeight(0.5);
   *
   *   // First line.
   *   line(0, 12, width, 12);
   *   textAlign(CENTER, TOP);
   *   text('TOP', 50, 12);
   *
   *   // Second line.
   *   line(0, 37, width, 37);
   *   textAlign(CENTER, CENTER);
   *   text('CENTER', 50, 37);
   *
   *   // Third line.
   *   line(0, 62, width, 62);
   *   textAlign(CENTER, BASELINE);
   *   text('BASELINE', 50, 62);
   *
   *   // Fourth line.
   *   line(0, 97, width, 97);
   *   textAlign(CENTER, BOTTOM);
   *   text('BOTTOM', 50, 97);
   *
   *   describe('The words "TOP", "CENTER", "BASELINE", and "BOTTOM" each drawn relative to a horizontal line. Their positions demonstrate different vertical alignments.');
   * }
   * </code>
   * </div>
   */

  /**
   * Returns the ascent of the text.
   *
   * The `textAscent()` function calculates the distance from the baseline to the
   * highest point of the current font. This value represents the ascent, which is essential
   * for determining the overall height of the text along with `textDescent()`. If
   * a text string is provided as an argument, the ascent is calculated based on that specific
   * string; otherwise, the ascent of the current font is returned.
   *
   * @method textAscent
   * @for p5
   *
   * @param {String} [txt] - (Optional) The text string for which to calculate the ascent.
   *                         If omitted, the function returns the ascent for the current font.
   * @returns {Number} The ascent value in pixels.
   *
   * @example
   * <div>
   * <code>
   * function setup() {
   *   createCanvas(400, 300);
   *   background(220);
   *
   *   textSize(48);
   *   textAlign(LEFT, BASELINE);
   *   textFont('Georgia');
   *
   *   let s = "Hello, p5.js!";
   *   let x = 50, y = 150;
   *
   *   fill(0);
   *   text(s, x, y);
   *
   *   // Get the ascent of the current font
   *   let asc = textAscent();
   *
   *   // Draw a red line at the baseline and a blue line at the ascent position
   *   stroke('red');
   *   line(x, y, x + 200, y); // Baseline
   *   stroke('blue');
   *   line(x, y - asc, x + 200, y - asc); // Ascent (top of text)
   *
   *   noStroke();
   *   fill(0);
   *   textSize(16);
   *   text("textAscent: " + asc.toFixed(2) + " pixels", x, y - asc - 10);
   * }
   * </code>
   * </div>
   *
   *
   * @example
   * <div>
   * <code>
   * let font;
   *
   * async function setup()  {
   *   font = await loadFont('assets/inconsolata.otf');
   *
   *   createCanvas(100, 100);
   *
   *   background(200);
   *
   *   // Style the text.
   *   textFont(font);
   *
   *   // Different for each font.
   *   let fontScale = 0.8;
   *
   *   let baseY = 75;
   *   strokeWeight(0.5);
   *
   *   // Draw small text.
   *   textSize(24);
   *   text('dp', 0, baseY);
   *
   *   // Draw baseline and ascent.
   *   let a = textAscent() * fontScale;
   *   line(0, baseY, 23, baseY);
   *   line(23, baseY - a, 23, baseY);
   *
   *   // Draw large text.
   *   textSize(48);
   *   text('dp', 45, baseY);
   *
   *   // Draw baseline and ascent.
   *   a = textAscent() * fontScale;
   *   line(45, baseY, 91, baseY);
   *   line(91, baseY - a, 91, baseY);
   *
   *   describe('The letters "dp" written twice in different sizes. Each version has a horizontal baseline. A vertical line extends upward from each baseline to the top of the "d".');
   * }
   * </code>
   * </div>
   */


  /**
   * Returns the descent of the text.
   *
   * The `textDescent()` function calculates the distance from the baseline to the
   * lowest point of the current font. This value represents the descent, which, when combined
   * with the ascent (from `textAscent()`), determines the overall vertical span of the text.
   * If a text string is provided as an argument, the descent is calculated based on that specific string;
   * otherwise, the descent of the current font is returned.
   *
   * @method textDescent
   * @for p5
   *
   * @param {String} [txt] - (Optional) The text string for which to calculate the descent.
   *                         If omitted, the function returns the descent for the current font.
   * @returns {Number} The descent value in pixels.
   *
   * @example
   * <div>
   * <code>
   * function setup() {
   *   createCanvas(400, 300);
   *   background(220);
   *
   *   textSize(48);
   *   textAlign(LEFT, BASELINE);
   *   textFont('Georgia');
   *
   *   let s = "Hello, p5.js!";
   *   let x = 50, y = 150;
   *
   *   fill(0);
   *   text(s, x, y);
   *
   *   // Get the descent of the current font
   *   let desc = textDescent();
   *
   *   // Draw a red line at the baseline and a blue line at the bottom of the text
   *   stroke('red');
   *   line(x, y, x + 200, y); // Baseline
   *   stroke('blue');
   *   line(x, y + desc, x + 200, y + desc); // Descent (bottom of text)
   *
   *   noStroke();
   *   fill(0);
   *   textSize(16);
   *   text("textDescent: " + desc.toFixed(2) + " pixels", x, y + desc + 20);
   * }
   * </code>
   * </div>
   *
   * @example
   * <div>
   * <code>
   * let font;
   *
   * async function setup()  {
   *   font = await loadFont('assets/inconsolata.otf');
   *
   *   createCanvas(100, 100);
   *
   *   background(200);
   *
   *   // Style the font.
   *   textFont(font);
   *
   *   // Different for each font.
   *   let fontScale = 0.9;
   *
   *   let baseY = 75;
   *   strokeWeight(0.5);
   *
   *   // Draw small text.
   *   textSize(24);
   *   text('dp', 0, baseY);
   *
   *   // Draw baseline and descent.
   *   let d = textDescent() * fontScale;
   *   line(0, baseY, 23, baseY);
   *   line(23, baseY, 23, baseY + d);
   *
   *   // Draw large text.
   *   textSize(48);
   *   text('dp', 45, baseY);
   *
   *   // Draw baseline and descent.
   *   d = textDescent() * fontScale;
   *   line(45, baseY, 91, baseY);
   *   line(91, baseY, 91, baseY + d);
   *
   *   describe('The letters "dp" written twice in different sizes. Each version has a horizontal baseline. A vertical line extends downward from each baseline to the bottom of the "p".');
   * }
   * </code>
   * </div>
   */

  /**
   * Sets the spacing between lines of text when
   * <a href="#/p5/text">text()</a> is called.
   *
   * Note: Spacing is measured in pixels.
   *
   * Calling `textLeading()` without an argument returns the current spacing.
   *
   * @method textLeading
   * @for p5
   * @param {Number} [leading] The new text leading to apply, in pixels
   * @returns {Number} If no arguments are provided, the current text leading
   *
   * @example
   * <div>
   * <code>
   * function setup() {
   *   createCanvas(100, 100);
   *
   *   background(200);
   *
   *   // "\n" starts a new line of text.
   *   let lines = 'one\ntwo';
   *
   *   // Left.
   *   text(lines, 10, 25);
   *
   *   // Right.
   *   textLeading(30);
   *   text(lines, 70, 25);
   *
   *   describe('The words "one" and "two" written on separate lines twice. The words on the left have less vertical spacing than the words on the right.');
   * }
   * </code>
   * </div>
   */

  /**
   * Sets the font used by the <a href="#/p5/text">text()</a> function.
   *
   * The first parameter, `font`, sets the font. `textFont()` recognizes either
   * a <a href="#/p5.Font">p5.Font</a> object or a string with the name of a
   * system font. For example, `'Courier New'`.
   *
   * The second parameter, `size`, is optional. It sets the font size in pixels.
   * This has the same effect as calling <a href="#/p5/textSize">textSize()</a>.
   *
   * Calling `textFont()` without arguments returns the current font.
   *
   * Note: `WEBGL` mode only supports fonts loaded with
   * <a href="#/p5/loadFont">loadFont()</a>.
   *
   * @method textFont
   * @param {p5.Font|String|Object} [font] The font to apply
   * @param {Number} [size] An optional text size to apply.
   * @returns {String|p5.Font} If no arguments are provided, returns the current font
   * @for p5
   *
   * @example
   * <div>
   * <code>
   * function setup() {
   *   createCanvas(100, 100);
   *   background(200);
   *   textFont('Courier New');
   *   textSize(24);
   *   text('hi', 35, 55);
   *
   *   describe('The text "hi" written in a black, monospace font on a gray background.');
   * }
   * </code>
   * </div>
   *
   * @example
   * <div>
   * <code>
   * function setup() {
   *   createCanvas(100, 100);
   *   background('black');
   *   fill('palegreen');
   *   textFont('Courier New', 10);
   *   text('You turn to the left and see a door. Do you enter?', 5, 5, 90, 90);
   *   text('>', 5, 70);
   *
   *   describe('A text prompt from a game is written in a green, monospace font on a black background.');
   * }
   * </code>
   * </div>
   *
   * @example
   * <div>
   * <code>
   * function setup() {
   *   createCanvas(100, 100);
   *   background(200);
   *   textFont('Verdana');
   *   let currentFont = textFont();
   *   text(currentFont, 25, 50);
   *
   *   describe('The text "Verdana" written in a black, sans-serif font on a gray background.');
   * }
   * </code>
   * </div>
   *
   * @example
   * <div>
   * <code>
   * let fontRegular;
   * let fontItalic;
   * let fontBold;
   *
   * async function setup() {
   *   createCanvas(100, 100);
   *   fontRegular = await loadFont('assets/Regular.otf');
   *   fontItalic = await loadFont('assets/Italic.ttf');
   *   fontBold = await loadFont('assets/Bold.ttf');
   *
   *   background(200);
   *   textFont(fontRegular);
   *   text('I am Normal', 10, 30);
   *   textFont(fontItalic);
   *   text('I am Italic', 10, 50);
   *   textFont(fontBold);
   *   text('I am Bold', 10, 70);
   *
   *   describe('The statements "I am Normal", "I am Italic", and "I am Bold" written in black on separate lines. The statements have normal, italic, and bold fonts, respectively.');
   * }
   * </code>
   * </div>
   */

  /**
   * Sets or gets the current text size.
   *
   * The `textSize()` function is used to specify the size of the text
   * that will be rendered on the canvas. When called with an argument, it sets the
   * text size to the specified value (which can be a number representing pixels or a
   * CSS-style string, e.g., '32px', '2em'). When called without an argument, it
   * returns the current text size in pixels.
   *
   * @method textSize
   * @for p5
   *
   * @param {Number} size - The size to set for the text.
   * @returns {Number} If no arguments are provided, the current text size in pixels.
   *
   * @example
   * <div>
   * <code>
   * function setup() {
   *   createCanvas(600, 200);
   *   background(240);
   *
   *   // Set the text size to 48 pixels
   *   textSize(48);
   *   textAlign(CENTER, CENTER);
   *   textFont("Georgia");
   *
   *   // Draw text using the current text size
   *   fill(0);
   *   text("Hello, p5.js!", width / 2, height / 2);
   *
   *   // Retrieve and display the current text size
   *   let currentSize = textSize();
   *   fill(50);
   *   textSize(16);
   *   text("Current text size: " + currentSize, width / 2, height - 20);
   * }
   * </code>
   * </div>
   *
   * @example
   * <div>
   * <code>
   * function setup() {
   *   createCanvas(100, 100);
   *
   *   background(200);
   *
   *   // Top.
   *   textSize(12);
   *   text('Font Size 12', 10, 30);
   *
   *   // Middle.
   *   textSize(14);
   *   text('Font Size 14', 10, 60);
   *
   *   // Bottom.
   *   textSize(16);
   *   text('Font Size 16', 10, 90);
   *
   *   describe('The text "Font Size 12" drawn small, "Font Size 14" drawn medium, and "Font Size 16" drawn large.');
   * }
   * </code>
   * </div>
   */
  /**
   * @method textSize
   * @for p5
   * @returns {Number} The current text size in pixels.
   */

  /**
   * Sets the style for system fonts when
   * <a href="#/p5/text">text()</a> is called.
   *
   * The parameter, `style`, can be either `NORMAL`, `ITALIC`, `BOLD`, or
   * `BOLDITALIC`.
   *
   * `textStyle()` may be overridden by CSS styling. This function doesn't
   * affect fonts loaded with <a href="#/p5/loadFont">loadFont()</a>.
   *
   * @method textStyle
   * @for p5
   * @param {NORMAL|ITALIC|BOLD|BOLDITALIC} style The style to use
   * @returns {NORMAL|ITALIC|BOLD|BOLDITALIC} If no arguments are provided, the current style
   *
   * @example
   * <div>
   * <code>
   * function setup() {
   *   createCanvas(100, 100);
   *
   *   background(200);
   *
   *   // Style the text.
   *   textSize(12);
   *   textAlign(CENTER);
   *
   *   // First row.
   *   textStyle(NORMAL);
   *   text('Normal', 50, 15);
   *
   *   // Second row.
   *   textStyle(ITALIC);
   *   text('Italic', 50, 40);
   *
   *   // Third row.
   *   textStyle(BOLD);
   *   text('Bold', 50, 65);
   *
   *   // Fourth row.
   *   textStyle(BOLDITALIC);
   *   text('Bold Italic', 50, 90);
   *
   *   describe('The words "Normal" displayed normally, "Italic" in italic, "Bold" in bold, and "Bold Italic" in bold italics.');
   * }
   * </code>
   * </div>
   */
  /**
   * @method textStyle
   * @for p5
   * @returns {NORMAL|BOLD|ITALIC|BOLDITALIC}
   */


  /**
   * Calculates the width of the given text string in pixels.
   *
   * The `textWidth()` function processes the provided text string to determine its tight bounding box
   * based on the current text properties such as font, textSize, and textStyle. Internally, it splits
   * the text into individual lines (if line breaks are present) and computes the bounding box for each
   * line using the renderer’s measurement functions. The final width is determined as the maximum width
   * among all these lines.
   *
   * For example, if the text contains multiple lines due to wrapping or explicit line breaks, textWidth()
   * will return the width of the longest line.
   *
   * **Note:** In p5.js 2.0+, leading and trailing spaces are ignored.
   * `textWidth("  Hello  ")` returns the same width as `textWidth("Hello")`.
   *
   * @method textWidth
   * @for p5
   * @param {String} text The text to measure
   * @returns {Number} The width of the text
   *
   * @example
   * <div>
   * <code>
   * function setup() {
   *   createCanvas(200, 200);
   *   background(220);
   *
   *   // Set text size and alignment
   *   textSize(48);
   *   textAlign(LEFT, TOP);
   *
   *   let myText = "Hello";
   *
   *   // Calculate the width of the text
   *   let tw = textWidth(myText);
   *
   *   // Draw the text on the canvas
   *   fill(0);
   *   text(myText, 50, 50);
   *
   *   // Display the text width below
   *   noStroke();
   *   fill(0);
   *   textSize(20);
   *   text("Text width: " + tw, 10, 150);
   * }
   * </code>
   * </div>
   *
   * @example
   * <div>
   * <code>
   * function setup() {
   *   createCanvas(100, 100);
   *
   *   background(200);
   *
   *   // Style the text.
   *   textSize(28);
   *   strokeWeight(0.5);
   *
   *   // Calculate the text width.
   *   let s = 'yoyo';
   *   let w = textWidth(s);
   *
   *   // Display the text.
   *   text(s, 22, 55);
   *
   *   // Underline the text.
   *   line(22, 55, 22 + w, 55);
   *
   *   describe('The word "yoyo" underlined.');
   * }
   * </code>
   * </div>
   *
   * @example
   * <div>
   * <code>
   * function setup() {
   *   createCanvas(200, 160);
   *   background(235);
   *   noLoop();
   *
   *   textSize(18);
   *   textAlign(LEFT, TOP);
   *
   *   const x = 12, h = 24;
   *   const s1 = 'Hello';
   *   const s2 = 'Hello  ';      // 2 trailing spaces
   *   const s3 = 'Hello     ';   // many trailing spaces
   *
   *   // draw text
   *   fill(0);
   *   text(s1, x, 12);
   *   text(s2, x, 56);
   *   text(s3, x, 100);
   *
   *   // measure and draw tight boxes (all same width)
   *   noFill(); stroke(255, 0, 0);
   *   const w1 = textWidth(s1);
   *   const w2 = textWidth(s2);
   *   const w3 = textWidth(s3);
   *   rect(x, 10,  w1, h);
   *   rect(x, 54, w2, h);
   *   rect(x, 98, w3, h);
   *
   *   // small captions show the actual strings (spaces as ·)
   *   textSize(10); noStroke(); fill(30);
   *   text('"' + s1.replace(/ /g, '·') + '"  w=' + w1.toFixed(1), x, 10 + h + 2);
   *   text('"' + s2.replace(/ /g, '·') + '"  w=' + w2.toFixed(1), x, 54 + h + 2);
   *   text('"' + s3.replace(/ /g, '·') + '"  w=' + w3.toFixed(1), x, 98 + h + 2);
   *
   *   describe('Three lines: Hello with 0, 2, and many trailing spaces. Red boxes use textWidth and are identical. Captions show spaces as dots.');
   * }
   * </code>
   * </div>
   *
   * @example
   * <div>
   * <code>
   * function setup() {
   *   createCanvas(100, 100);
   *
   *   background(200);
   *
   *   // Style the text.
   *   textSize(28);
   *   strokeWeight(0.5);
   *
   *   // Calculate the text width.
   *   // "\n" starts a new line.
   *   let s = 'yo\nyo';
   *   let w = textWidth(s);
   *
   *   // Display the text.
   *   text(s, 22, 55);
   *
   *   // Underline the text.
   *   line(22, 55, 22 + w, 55);
   *
   *   describe('The word "yo" written twice, one copy beneath the other. The words are divided by a horizontal line.');
   * }
   * </code>
   * </div>
   */

  /**
   * Sets the style for wrapping text when
   * <a href="#/p5/text">text()</a> is called.
   *
   * The parameter, `style`, can be one of the following values:
   *
   * `WORD` starts new lines of text at spaces. If a string of text doesn't
   * have spaces, it may overflow the text box and the canvas. This is the
   * default style.
   *
   * `CHAR` starts new lines as needed to stay within the text box.
   *
   * `textWrap()` only works when the maximum width is set for a text box. For
   * example, calling `text('Have a wonderful day', 0, 10, 100)` sets the
   * maximum width to 100 pixels.
   *
   * Calling `textWrap()` without an argument returns the current style.
   *
   * @method textWrap
   * @for p5
   *
   * @param {WORD|CHAR} style The wrapping style to use
   * @returns {CHAR|WORD} If no arguments are provided, the current wrapping style
   *
   * @example
   * <div>
   * <code>
   * function setup() {
   *   createCanvas(100, 100);
   *
   *   background(200);
   *
   *   // Style the text.
   *   textSize(20);
   *   textWrap(WORD);
   *
   *   // Display the text.
   *   text('Have a wonderful day', 0, 10, 100);
   *
   *   describe('The text "Have a wonderful day" written across three lines.');
   * }
   * </code>
   * </div>
   *
   * @example
   * <div>
   * <code>
   * function setup() {
   *   createCanvas(100, 100);
   *
   *   background(200);
   *
   *   // Style the text.
   *   textSize(20);
   *   textWrap(CHAR);
   *
   *   // Display the text.
   *   text('Have a wonderful day', 0, 10, 100);
   *
   *   describe('The text "Have a wonderful day" written across two lines.');
   * }
   * </code>
   * </div>
   *
   * @example
   * <div>
   * <code>
   * function setup() {
   *   createCanvas(100, 100);
   *
   *   background(200);
   *
   *   // Style the text.
   *   textSize(20);
   *   textWrap(CHAR);
   *
   *   // Display the text.
   *   text('祝你有美好的一天', 0, 10, 100);
   *
   *   describe('The text "祝你有美好的一天" written across two lines.');
   * }
   * </code>
   * </div>
   */
  /**
   * @method textWrap
   * @for p5
   * @returns {CHAR|WORD} The current wrapping style
   */


  /**
   * Computes the tight bounding box for a block of text.
   *
   * The `textBounds()` function calculates the precise pixel boundaries that enclose
   * the rendered text based on the current text properties (such as font, textSize, textStyle, and
   * alignment). If the text spans multiple lines (due to line breaks or wrapping), the function
   * measures each line individually and then aggregates these measurements into a single bounding box.
   * The resulting object contains the x and y coordinates along with the width (w) and height (h)
   * of the text block.
   *
   * @method textBounds
   * @for p5
   *
   * @param {String} str - The text string to measure.
   * @param {Number} x - The x-coordinate where the text is drawn.
   * @param {Number} y - The y-coordinate where the text is drawn.
   * @param {Number} [width] - (Optional) The maximum width available for the text block.
   *                           When specified, the text may be wrapped to fit within this width.
   * @param {Number} [height] - (Optional) The maximum height available for the text block.
   *                            Any lines exceeding this height will be truncated.
   * @returns {Object} An object with properties `x`, `y`, `w`, and `h` that represent the tight
   *                   bounding box of the rendered text.
   *
   * @example
   * <div>
   * <code>
   * function setup() {
   *   createCanvas(300, 200);
   *   background(220);
   *
   *   // Set up text properties for clarity
   *   textSize(32);
   *   textAlign(LEFT, TOP);
   *
   *   let txt = "Hello, World!";
   *   // Compute the bounding box for the text starting at (50, 50)
   *   let bounds = textBounds(txt, 50, 50);
   *
   *   // Draw the text
   *   fill(0);
   *   text(txt, 50, 50);
   *
   *   // Draw the computed bounding box in red to visualize the measured area
   *   noFill();
   *   stroke('red');
   *   rect(bounds.x, bounds.y, bounds.w, bounds.h);
   * }
   * </code>
   * </div>
   */


  /**
   * Sets or gets the text drawing direction.
   *
   * The <code>textDirection()</code> function allows you to specify the direction in which text is
   * rendered on the canvas. When provided with a <code>direction</code> parameter (such as "ltr" for
   * left-to-right, "rtl" for right-to-left, or "inherit"), it updates the renderer's state with that
   * value and applies the new setting. When called without any arguments, it returns the current text
   * direction. This function is particularly useful for rendering text in languages with different
   * writing directions.
   *
   * @method textDirection
   * @for p5
   *
   * @param {String} direction - The text direction to set ("ltr", "rtl", or "inherit").
   * @returns {String} If no arguments are provided, the current text direction, either "ltr", "rtl", or "inherit"
   *
   * @example
   * <div>
   * <code>
   * function setup() {
   *   createCanvas(300, 300);
   *   background(240);
   *
   *   textSize(32);
   *   textFont("Georgia");
   *   textAlign(LEFT, TOP);
   *
   *   // Set text direction to right-to-left and draw Arabic text.
   *   textDirection("rtl");
   *   fill(0);
   *   text("مرحبًا!", 50, 50);
   *
   *   // Set text direction to left-to-right and draw English text.
   *   textDirection("ltr");
   *   text("Hello, p5.js!", 50, 150);
   *
   *   // Display the current text direction.
   *   textSize(16);
   *   fill(50);
   *   textAlign(LEFT, TOP);
   *   text("Current textDirection: " + textDirection(), 50, 250);
   * }
   * </code>
   * </div>
   */
  /**
   * @method textDirection
   * @for p5
   * @returns {String} The current text direction, either "ltr", "rtl", or "inherit"
   */

  /**
   * Sets or gets a single text property for the renderer.
   *
   * The `textProperty()` function allows you to set or retrieve a single text-related property,
   * such as `textAlign`, `textBaseline`, `fontStyle`, or any other property
   * that may be part of the renderer's state, its drawing context, or the canvas style.
   *
   * When called with a `prop` and a `value`, the function sets the property by checking
   * for its existence in the renderer's state, the drawing context, or the canvas style. If the property is
   * successfully modified, the function applies the updated text properties. If called with only the
   * `prop` parameter, the function returns the current value of that property.
   *
   * @method textProperty
   * @for p5
   *
   * @param {String} prop - The name of the text property to set or get.
   * @param value - The value to set for the specified text property. If omitted, the current
   *                      value of the property is returned
   * @returns If no arguments are provided, the current value of the specified text property
   *
   * @example
   * <div>
   * <code>
   * function setup() {
   *   createCanvas(300, 300);
   *   background(240);
   *
   *   // Set the text alignment to CENTER and the baseline to TOP using textProperty.
   *   textProperty("textAlign", CENTER);
   *   textProperty("textBaseline", TOP);
   *
   *   // Set additional text properties and draw the text.
   *   textSize(32);
   *   textFont("Georgia");
   *   fill(0);
   *   text("Hello, World!", width / 2, 50);
   *
   *   // Retrieve and display the current text properties.
   *   let currentAlign = textProperty("textAlign");
   *   let currentBaseline = textProperty("textBaseline");
   *
   *   textSize(16);
   *   textAlign(LEFT, TOP);
   *   fill(50);
   *   text("Current textAlign: " + currentAlign, 50, 150);
   *   text("Current textBaseline: " + currentBaseline, 50, 170);
   * }
   * </code>
   * </div>
   */
  /**
   * @method textProperty
   * @for p5
   * @param {String} prop - The name of the text property to set or get.
   * @returns The current value of the specified text property
   */

  /**
   * Gets or sets text properties in batch, similar to calling `textProperty()`
   * multiple times.
   *
   * If an object is passed in, `textProperty(key, value)` will be called for you
   * on every key/value pair in the object.
   *
   * If no arguments are passed in, an object will be returned with all the current
   * properties.
   *
   * @method textProperties
   * @for p5
   * @param {Object} properties An object whose keys are properties to set, and whose
   *                            values are what they should be set to.
   */
  /**
   * @method textProperties
   * @for p5
   * @returns {Object} An object with all the possible properties and their current values.
   */

  /**
   * Computes a generic (non-tight) bounding box for a block of text.
   *
   * The `fontBounds()` function calculates the bounding box for the text based on the
   * font's intrinsic metrics (such as `fontBoundingBoxAscent` and
   * `fontBoundingBoxDescent`). Unlike `textBounds()`, which measures the exact
   * pixel boundaries of the rendered text, `fontBounds()` provides a looser measurement
   * derived from the font’s default spacing. This measurement is useful for layout purposes where
   * a consistent approximation of the text's dimensions is desired.
   *
   * @method fontBounds
   * @for p5
   *
   * @param {String} str - The text string to measure.
   * @param {Number} x - The x-coordinate where the text is drawn.
   * @param {Number} y - The y-coordinate where the text is drawn.
   * @param {Number} [width] - (Optional) The maximum width available for the text block.
   *                           When specified, the text may be wrapped to fit within this width.
   * @param {Number} [height] - (Optional) The maximum height available for the text block.
   *                            Any lines exceeding this height will be truncated.
   * @returns {Object} An object with properties `x`, `y`, `w`, and `h` representing the loose
   *                   bounding box of the text based on the font's intrinsic metrics.
   *
   * @example
   * <div>
   * <code>
   * function setup() {
   *   createCanvas(300, 200);
   *   background(240);
   *
   *   textSize(32);
   *   textAlign(LEFT, TOP);
   *   textFont('Georgia');
   *
   *   let txt = "Hello, World!";
   *   // Compute the bounding box based on the font's intrinsic metrics
   *   let bounds = fontBounds(txt, 50, 50);
   *
   *   fill(0);
   *   text(txt, 50, 50);
   *
   *   noFill();
   *   stroke('green');
   *   rect(bounds.x, bounds.y, bounds.w, bounds.h);
   *
   *   noStroke();
   *   fill(50);
   *   textSize(15);
   *   text("Font Bounds: x=" + bounds.x.toFixed(1) + ", y=" + bounds.y.toFixed(1) +
   *        ", w=" + bounds.w.toFixed(1) + ", h=" + bounds.h.toFixed(1), 8, 100);
   * }
   * </code>
   * </div>
   */


  /**
   * Returns the loose width of a text string based on the current font.
   *
   * The `fontWidth()` function measures the width of the provided text string using
   * the font's default measurement (i.e., the width property from the text metrics returned by
   * the browser). Unlike `textWidth()`, which calculates the tight pixel boundaries
   * of the text glyphs, `fontWidth()` uses the font's intrinsic spacing, which may include
   * additional space for character spacing and kerning. This makes it useful for scenarios where
   * an approximate width is sufficient for layout and positioning.
   *
   * @method fontWidth
   * @for p5
   *
   * @param {String} theText - The text string to measure.
   * @returns {Number} The loose width of the text in pixels.
   *
   * @example
   * <div>
   * <code>
   * function setup() {
   *   createCanvas(300, 200);
   *   background(240);
   *
   *   textSize(32);
   *   textAlign(LEFT, TOP);
   *   textFont('Georgia');
   *
   *   let s = "Hello, World!";
   *   let fw = fontWidth(s);
   *
   *   fill(0);
   *   text(s, 50, 50);
   *
   *   stroke('blue');
   *   line(50, 90, 50 + fw, 90);
   *
   *   noStroke();
   *   fill(50);
   *   textSize(16);
   *   text("Font width: " + fw.toFixed(2) + " pixels", 50, 100);
   * }
   * </code>
   * </div>
   */


  /**
   * Returns the loose ascent of the text based on the font's intrinsic metrics.
   *
   * The `fontAscent()` function calculates the ascent of the text using the font's
   * intrinsic metrics (e.g., `fontBoundingBoxAscent`). This value represents the space
   * above the baseline that the font inherently occupies, and is useful for layout purposes when
   * an approximate vertical measurement is required.
   *
   * @method fontAscent
   * @for p5
   *
   * @returns {Number} The loose ascent value in pixels.
   *
   * @example
   * <div>
   * <code>
   * function setup() {
   *   createCanvas(300, 300);
   *   background(220);
   *
   *   textSize(35);
   *   textAlign(LEFT, BASELINE);
   *   textFont('Georgia');
   *
   *   let s = "Hello, p5.js!";
   *   let x = 50, y = 150;
   *
   *   fill(0);
   *   text(s, x, y);
   *
   *   // Get the font descent of the current font
   *   let fasc = fontAscent();
   *
   *   // Draw a red line at the baseline and a blue line at the ascent position
   *   stroke('red');
   *   line(x, y, x + 200, y); // Baseline
   *   stroke('blue');
   *   line(x, y - fasc, x + 200, y - fasc); // Font ascent position
   *
   *   noStroke();
   *   fill(0);
   *   textSize(16);
   *   text("fontAscent: " + fasc.toFixed(2) + " pixels", x, y + fdesc + 20);
   * }
   * </code>
   * </div>
   */

  /**
   * Returns the loose descent of the text based on the font's intrinsic metrics.
   *
   * The `fontDescent()` function calculates the descent of the text using the font's
   * intrinsic metrics (e.g., `fontBoundingBoxDescent`). This value represents the space
   * below the baseline that the font inherently occupies, and is useful for layout purposes when
   * an approximate vertical measurement is required.
   *
   * @method fontDescent
   * @for p5
   *
   * @returns {Number} The loose descent value in pixels.
   *
   * @example
   * <div>
   * <code>
   * function setup() {
   *   createCanvas(300, 300);
   *   background(220);
   *
   *   textSize(48);
   *   textAlign(LEFT, BASELINE);
   *   textFont('Georgia');
   *
   *   let s = "Hello, p5.js!";
   *   let x = 50, y = 150;
   *
   *   fill(0);
   *   text(s, x, y);
   *
   *   // Get the font descent of the current font
   *   let fdesc = fontDescent();
   *
   *   // Draw a red line at the baseline and a blue line at the descent position
   *   stroke('red');
   *   line(x, y, x + 200, y); // Baseline
   *   stroke('blue');
   *   line(x, y + fdesc, x + 200, y + fdesc); // Font descent position
   *
   *   noStroke();
   *   fill(0);
   *   textSize(16);
   *   text("fontDescent: " + fdesc.toFixed(2) + " pixels", x, y + fdesc + 20);
   * }
   * </code>
   * </div>
   */

  /**
   *
   * Sets or gets the current font weight.
   *
   * The <code>textWeight()</code> function is used to specify the weight (thickness) of the text.
   * When a numeric value is provided, it sets the font weight to that value and updates the
   * rendering properties accordingly (including the "font-variation-settings" on the canvas style).
   * When called without an argument, it returns the current font weight setting.
   *
   * @method textWeight
   * @for p5
   *
   * @param {Number} weight - The numeric weight value to set for the text.
   * @returns {Number} If no arguments are provided, the current font weight
   *
   * @example
   * <div>
   * <code>
   * function setup() {
   *   createCanvas(300, 200);
   *   background(240);
   *
   *   // Set text alignment, size, and font
   *   textAlign(LEFT, TOP);
   *   textSize(20);
   *   textFont("Georgia");
   *
   *   // Draw text with a normal weight (lighter appearance)
   *   push();
   *   textWeight(400);  // Set font weight to 400
   *   fill(0);
   *   text("Normal", 50, 50);
   *   let normalWeight = textWeight();  // Should return 400
   *   pop();
   *
   *   // Draw text with a bold weight (heavier appearance)
   *   push();
   *   textWeight(900);  // Set font weight to 900
   *   fill(0);
   *   text("Bold", 50, 100);
   *   let boldWeight = textWeight();  // Should return 900
   *   pop();
   *
   *   // Display the current font weight values on the canvas
   *   textSize(16);
   *   fill(50);
   *   text("Normal Weight: " + normalWeight, 150, 52);
   *   text("Bold Weight: " + boldWeight, 150, 100);
   * }
   * </code>
   * </div>
   *
   * <div>
   * <code>
   * let font;
   *
   * async function setup() {
   *   createCanvas(100, 100);
   *   font = await loadFont(
   *     'https://fonts.googleapis.com/css2?family=Roboto:ital,wght@0,100..900;1,100..900&display=swap'
   *   );
   * }
   *
   * function draw() {
   *   background(255);
   *   textFont(font);
   *   textAlign(LEFT, TOP);
   *   textSize(35);
   *   textWeight(sin(millis() * 0.002) * 200 + 400);
   *   text('p5*js', 0, 10);
   *   describe('The text p5*js pulsing its weight over time');
   * }
   * </code>
   * </div>
   */
  /**
   * @method textWeight
   * @for p5
   * @returns {Number} The current font weight
   */

  // attach each text func to p5, delegating to the renderer
  textFunctions.forEach(func => {
    fn[func] = function (...args) {
      if (!(func in Renderer.prototype)) {
        throw Error(`Renderer2D.prototype.${func} is not defined.`);
      }
      return this._renderer[func](...args);
    };
    // attach also to p5.Graphics.prototype
    p5.Graphics.prototype[func] = function (...args) {
      return this._renderer[func](...args);
    };
  });

  const RendererTextProps = {
    textAlign: { default: fn.LEFT, type: 'Context2d' },
    textBaseline: { default: fn.BASELINE, type: 'Context2d' },
    textFont: { default: { family: 'sans-serif' } },
    textLeading: { default: 15 },
    textSize: { default: 12 },
    textWrap: { default: fn.WORD },
    fontStretch: { default: fn.NORMAL, isShorthand: true },  // font-stretch: { default:  normal | ultra-condensed | extra-condensed | condensed | semi-condensed | semi-expanded | expanded | extra-expanded | ultra-expanded }
    fontWeight: { default: fn.NORMAL, isShorthand: true },   // font-stretch: { default:  normal | ultra-condensed | extra-condensed | condensed | semi-condensed | semi-expanded | expanded | extra-expanded | ultra-expanded }
    lineHeight: { default: fn.NORMAL, isShorthand: true },   // line-height: { default:  normal | number | length | percentage }
    fontVariant: { default: fn.NORMAL, isShorthand: true },  // font-variant: { default:  normal | small-caps }
    fontStyle: { default: fn.NORMAL, isShorthand: true },    // font-style: { default:  normal | italic | oblique } [was 'textStyle' in v1]
    direction: { default: 'inherit' } // direction: { default: inherit | ltr | rtl }
  };

  // note: font must be first here otherwise it may reset other properties
  const ContextTextProps = ['font', 'direction', 'fontKerning', 'fontStretch', 'fontVariantCaps', 'letterSpacing', 'textAlign', 'textBaseline', 'textRendering', 'wordSpacing'];

  // shorthand font properties that can be set with context2d.font
  const ShorthandFontProps = Object.keys(RendererTextProps)
    .filter(p => RendererTextProps[p].isShorthand);

  // allowable values for font-stretch property for context2d.font
  const FontStretchKeys = ['ultra-condensed', 'extra-condensed', 'condensed', 'semi-condensed', 'normal', 'semi-expanded', 'expanded', 'extra-expanded', 'ultra-expanded'];

  let contextQueue, cachedDiv; // lazy

  ////////////////////////////// start API ///////////////////////////////

  Renderer.prototype.text = function (str, x, y, width, height) {

    let setBaseline = this.textDrawingContext().textBaseline; // store baseline

    // adjust {x,y,w,h} properties based on rectMode
    ({ x, y, width, height } = this._handleRectMode(x, y, width, height));

    // parse the lines according to width, height & linebreaks
    let lines = this._processLines(str, width, height);

    // add the adjusted positions [x,y] to each line
    lines = this._positionLines(x, y, width, height, lines);

    // render each line at the adjusted position
    lines.forEach(line => this._renderText(line.text, line.x, line.y));

    this.textDrawingContext().textBaseline = setBaseline; // restore baseline
  };

  /**
   * Computes the precise (tight) bounding box for a block of text
   * @param {String} str - the text to measure
   * @param {Number} x - the x-coordinate of the text
   * @param {Number} y - the y-coordinate of the text
   * @param {Number} width - the max width of the text block
   * @param {Number} height - the max height of the text block
   * @returns - a bounding box object for the text block: {x,y,w,h}
   * @private
   */
  Renderer.prototype.textBounds = function (str, x, y, width, height) {
    // delegate to _textBoundsSingle for measuring
    return this._computeBounds(
      textCoreConstants._TEXT_BOUNDS,
      str,
      x, y,
      width, height
    ).bounds;
  };

  /**
   * Computes a generic (non-tight) bounding box for a block of text
   * @param {String} str - the text to measure
   * @param {Number} x - the x-coordinate of the text
   * @param {Number} y - the y-coordinate of the text
   * @param {Number} width - the max width of the text block
   * @param {Number} height - the max height of the text block
   * @returns - a bounding box object for the text block: {x,y,w,h}
   * @private
   */
  Renderer.prototype.fontBounds = function (str, x, y, width, height) {
    // delegate to _fontBoundsSingle for measuring
    return this._computeBounds(
      textCoreConstants._FONT_BOUNDS,
      str,
      x, y,
      width, height
    ).bounds;
  };

  /**
   * Get the width of a text string in pixels (tight bounds)
   * @param {String} theText
   * @returns - the width of the text in pixels
   * @private
   */
  Renderer.prototype.textWidth = function (theText) {
    let lines = this._processLines(theText);
    // return the max width of the lines (using tight bounds)
    return Math.max(...lines.map(l => this._textWidthSingle(l)));
  };

  /**
   * Get the width of a text string in pixels (loose bounds)
   * @param {String} theText
   * @returns - the width of the text in pixels
   * @private
   */
  Renderer.prototype.fontWidth = function (theText) {
    // return the max width of the lines (using loose bounds)
    let lines = this._processLines(theText);
    return Math.max(...lines.map(l => this._fontWidthSingle(l)));
  };

  /**
   * @param {*} txt - optional text to measure, if provided will be
   * used to compute the ascent, otherwise the font's ascent will be used
   * @returns - the ascent of the text
   * @private
   */
  Renderer.prototype.textAscent = function (txt = '') {
    if (!txt.length) return this.fontAscent();
    return this.textDrawingContext().measureText(txt).actualBoundingBoxAscent;
  };

  /**
   * @returns - returns the ascent for the current font
   * @private
   */
  Renderer.prototype.fontAscent = function () {
    return this.textDrawingContext().measureText('_').fontBoundingBoxAscent;
  };

  /**
   * @param {*} txt - optional text to measure, if provided will
   * be used to compute the descent, otherwise the font's descent will be used
   * @returns - the descent of the text
   * @private
   */
  Renderer.prototype.textDescent = function (txt = '') {
    if (!txt.length) return this.fontDescent();
    return this.textDrawingContext().measureText(txt).actualBoundingBoxDescent;
  };

  Renderer.prototype.fontDescent = function () {
    return this.textDrawingContext().measureText('_').fontBoundingBoxDescent;
  };


  // setters/getters for text properties //////////////////////////

  Renderer.prototype.textAlign = function (h, v) {

    // the setter
    if (typeof h !== 'undefined') {
      this.states.setValue('textAlign', h);
      if (typeof v !== 'undefined') {
        if (v === fn.CENTER) {
          v = textCoreConstants._CTX_MIDDLE;
        }
        this.states.setValue('textBaseline', v);
      }
      return this._applyTextProperties();
    }
    // the getter
    return {
      horizontal: this.states.textAlign,
      vertical: this.states.textBaseline
    };
  };

  Renderer.prototype._currentTextFont = function () {
    return this.states.textFont.font || this.states.textFont.family;
  };

  /**
   * Set the font and [size] and [options] for rendering text
   * @param {p5.Font | string} font - the font to use for rendering text
   * @param {Number} size - the size of the text, can be a number or a css-style string
   * @param {Object} options - additional options for rendering text, see FontProps
   * @private
   */
  Renderer.prototype.textFont = function (font, size, options) {

    if (arguments.length === 0) {
      return this._currentTextFont();
    }

    let family = font;

    // do we have a custon loaded font ?
    if (font instanceof p5.Font) {
      family = font.face.family;
    }
    else if (font.data instanceof Uint8Array) {
      family = font.name.fontFamily;
      if (font.name?.fontSubfamily) {
        family += '-' + font.name.fontSubfamily;
      }
    }
    else if (typeof font === 'string') {
      // direct set the font-string if it contains size
      if (typeof size === 'undefined' && /[.0-9]+(%|em|p[xt])/.test(family)) {
        //console.log('direct set font-string: ', family);
        ({ family, size } = this._directSetFontString(family));
      }
    }

    if (typeof family !== 'string') throw Error('null font in textFont()');

    // handle two-arg case: textFont(font, options)
    if (arguments.length === 2 && typeof size === 'object') {
      options = size;
      size = undefined;
    }

    // update font properties in this.states
    this.states.setValue('textFont', { font, family, size });

    // convert/update the size in this.states
    if (typeof size !== 'undefined') {
      this._setTextSize(size);
    }

    // apply any options to this.states
    if (typeof options === 'object') {
      this.textProperties(options);
    }

    return this._applyTextProperties();
  };

  Renderer.prototype._directSetFontString = function (font, debug = 0) {
    if (debug) console.log('_directSetFontString"' + font + '"');

    let defaults = ShorthandFontProps.reduce((props, p) => {
      props[p] = RendererTextProps[p].default;
      return props;
    }, {});

    let el = this._cachedDiv(defaults);
    el.style.font = font;
    let style = getComputedStyle(el);
    ShorthandFontProps.forEach(prop => {
      this.states[prop] = style[prop];
      if (debug) console.log('  this.states.' + prop + '="' + style[prop] + '"');
    });

    return { family: style.fontFamily, size: style.fontSize };
  };

  Renderer.prototype.textLeading = function (leading) {
    // the setter
    if (typeof leading === 'number') {
      this.states.setValue('leadingSet', true);
      this.states.setValue('textLeading', leading);
      return this._applyTextProperties();
    }
    // the getter
    return this.states.textLeading;
  };

  Renderer.prototype.textWeight = function (weight) {
    // the setter
    if (typeof weight === 'number') {
      this.states.setValue('fontWeight', weight);
      this._applyTextProperties();

      // Safari works without weight set in the canvas style attribute, and actually
      // has buggy behavior if it is present, using the wrong weight when drawing
      // multiple times with different weights
      if (!p5.prototype._isSafari()) {
        this._setCanvasStyleProperty('font-variation-settings', `"wght" ${weight}`);
      }
      return;
    }
    // the getter
    return this.states.fontWeight;
  };

  /**
   * @param {*} size - the size of the text, can be a number or a css-style string
   * @private
   */
  Renderer.prototype.textSize = function (size) {

    // the setter
    if (typeof size !== 'undefined') {
      this._setTextSize(size);
      return this._applyTextProperties();
    }
    // the getter
    return this.states.textSize;
  };

  Renderer.prototype.textStyle = function (style) {

    // the setter
    if (typeof style !== 'undefined') {
      this.states.setValue('fontStyle', style);
      return this._applyTextProperties();
    }
    // the getter
    return this.states.fontStyle;
  };

  Renderer.prototype.textWrap = function (wrapStyle) {

    if (wrapStyle === fn.WORD || wrapStyle === fn.CHAR) {
      this.states.setValue('textWrap', wrapStyle);
      // no need to apply text properties here as not a context property
      return this._pInst;
    }
    return this.states.textWrap;
  };

  Renderer.prototype.textDirection = function (direction) {

    if (typeof direction !== 'undefined') {
      this.states.setValue('direction', direction);
      return this._applyTextProperties();
    }
    return this.states.direction;
  };

  /**
   * Sets/gets a single text property for the renderer (eg. fontStyle, fontStretch, etc.)
   * The property to be set can be a mapped or unmapped property on `this.states` or a property
   * on `this.textDrawingContext()` or on `this.canvas.style`
   * The property to get can exist in `this.states` or `this.textDrawingContext()` or `this.canvas.style`
   * @private
   */
  Renderer.prototype.textProperty = function (prop, value, opts) {

    let modified = false, debug = opts?.debug || false;

    // getter: return option from this.states or this.textDrawingContext()
    if (typeof value === 'undefined') {
      let props = this.textProperties();
      if (prop in props) return props[prop];
      throw Error('Unknown text option "' + prop + '"'); // FES?
    }

    // set the option in this.states if it exists
    if (prop in this.states && this.states[prop] !== value) {
      this.states[prop] = value;
      modified = true;
      if (debug) {
        console.log('this.states.' + prop + '="' + options[prop] + '"');
      }
    }
    // does it exist in CanvasRenderingContext2D ?
    else if (prop in this.textDrawingContext()) {
      this._setContextProperty(prop, value, debug);
      modified = true;
    }
    // does it exist in the canvas.style ?
    else if (prop in this.textCanvas().style) {
      this._setCanvasStyleProperty(prop, value, debug);
      modified = true;
    }
    else {
      console.warn('Ignoring unknown text option: "' + prop + '"\n'); // FES?
    }

    return modified ? this._applyTextProperties() : this._pInst;
  };

  /**
   * Batch set/get text properties for the renderer.
   * The properties can be either on `states` or `drawingContext`
   * @private
   */
  Renderer.prototype.textProperties = function (properties) {

    // setter
    if (typeof properties !== 'undefined') {
      Object.keys(properties).forEach(opt => {
        this.textProperty(opt, properties[opt]);
      });
      return this._pInst;
    }

    // getter: get props from drawingContext
    let context = this.textDrawingContext();
    properties = ContextTextProps.reduce((props, p) => {
      props[p] = context[p];
      return props;
    }, {});

    // add renderer props
    Object.keys(RendererTextProps).forEach(p => {
      if (RendererTextProps[p]?.type === 'Context2d') {
        properties[p] = context[p];
      }
      else { // a renderer.states property
        if (p === 'textFont') {
          // avoid circular ref. inside textFont
          let current = this._currentTextFont();
          if (typeof current === 'object' && '_pInst' in current) {
            current = Object.assign({}, current);
            delete current._pInst;
          }
          properties[p] = current;
        }
        else {
          properties[p] = this.states[p];
        }
      }
    });

    return properties;
  };

  Renderer.prototype.textMode = function () { /* no-op for processing api */ };

  /////////////////////////////// end API ////////////////////////////////

  Renderer.prototype._currentTextFont = function () {
    return this.states.textFont.font || this.states.textFont.family;
  };

  /*
    Compute the bounds for a block of text based on the specified
    measure function, either _textBoundsSingle or _fontBoundsSingle
   * @private
  */
  Renderer.prototype._computeBounds = function (
    type,
    str,
    x, y,
    width, height,
    opts
  ) {

    let context = this.textDrawingContext();
    let setBaseline = context.textBaseline;
    let { textLeading, textAlign } = this.states;

    // adjust width, height based on current rectMode
    ({ width, height } = this._rectModeAdjust(x, y, width, height));

    // parse the lines according to the width & linebreaks
    let lines = this._processLines(str, width, height);

    // get the adjusted positions [x,y] for each line
    let boxes = lines.map((line, i) => this[type].bind(this)
    (line, x, y + i * textLeading));

    if (lines.length > 1 && typeof width !== 'undefined') { // fix for #7984
      // adjust the bounding boxes for horizontal text alignment in 2d
      // the WebGL mode version does additional alignment adjustments
      boxes.forEach(bb => bb.x += p5.Renderer2D.prototype._xAlignOffset.call(this, textAlign, width));
    }

    // adjust the bounding boxes for vertical text alignment in 2d
    // the WebGL mode version does additional alignment adjustments
    p5.Renderer2D.prototype._yAlignOffset.call(this, boxes, height || 0); // fix for #7984

    // get the bounds for the text block
    let bounds = boxes[0];
    if (lines.length > 1) {

      // get the bounds for the multi-line text block
      bounds = this._aggregateBounds(boxes);

      // align the multi-line bounds
      if (!opts?.ignoreRectMode) {
        this._rectModeAlign(bounds, width || 0, height || 0);
      }
    }

    if (0 && opts?.ignoreRectMode) { // draw bounds for debugging
      let ss = context.strokeStyle;
      context.strokeStyle = 'green';
      context.strokeRect(bounds.x, bounds.y, bounds.w, bounds.h);
      context.strokeStyle = ss;
    }

    context.textBaseline = setBaseline; // restore baseline

    return { bounds, lines };
  };

  /*
    Adjust width, height of bounds based on current rectMode
   * @private
  */
  Renderer.prototype._rectModeAdjust = function (x, y, width, height) {

    if (typeof width !== 'undefined') {
      switch (this.states.rectMode) {
        case fn.CENTER:
          break;
        case fn.CORNERS:
          width -= x;
          height -= y;
          break;
        case fn.RADIUS:
          width *= 2;
          height *= 2;
          break;
      }
    }
    return { x, y, width, height };
  };

  /*
    Attempts to set a property directly on the canvas.style object
   * @private
  */
  Renderer.prototype._setCanvasStyleProperty = function (opt, val, debug) {

    let value = val.toString(); // ensure its a string

    if (debug) console.log('canvas.style.' + opt + '="' + value + '"');

    // handle variable fonts options
    if (opt === FontVariationSettings) {
      this._handleFontVariationSettings(value);
    }

    // lets try to set it on the canvas style
    this.textCanvas().style[opt] = value;

    // check if the value was set successfully
    if (this.textCanvas().style[opt] !== value) {

      // fails on precision for floating points, also quotes and spaces

      if (0) console.warn(`Unable to set '${opt}' property` // FES?
        + ' on canvas.style. It may not be supported. Expected "'
        + value + '" but got: "' + this.textCanvas().style[opt] + "'");
    }
  };

  /*
    Parses the fontVariationSettings string and sets the font properties, only font-weight
    working consistently across browsers at present
   * @private
  */
  Renderer.prototype._handleFontVariationSettings = function (
    value, debug = false
  ) {
    // check if the value is a string or an object
    if (typeof value === 'object') {
      value = Object.keys(value).map(k => k + ' ' + value[k]).join(', ');
    }
    let values = value.split(CommaDelimRe);
    values.forEach(v => {
      v = v.replace(/["']/g, ''); // remove quotes
      let matches = VariableAxesRe.exec(v);
      //console.log('matches: ', matches);
      if (matches && matches.length) {
        let axis = matches[0];
        // get the value to 3 digits of precision with no trailing zeros
        let val = parseFloat(parseFloat(v.replace(axis, '').trim()).toFixed(3));
        switch (axis) {
          case 'wght':
            if (debug) console.log('setting font-weight=' + val);
            // manually set the font-weight via the font string
            if (this.states.fontWeight !== val) this.textWeight(val);
            return val;
          case 'wdth':
            if (0) { // attempt to map font-stretch to allowed keywords
              const FontStretchMap = {
                'ultra-condensed': 50,
                'extra-condensed': 62.5,
                'condensed': 75,
                'semi-condensed': 87.5,
                'normal': 100,
                'semi-expanded': 112.5,
                'expanded': 125,
                'extra-expanded': 150,
                'ultra-expanded': 200
              };
              let values = Object.values(FontStretchMap);
              const indexArr = values
                .map(function (k) { return Math.abs(k - val); });
              const min = Math.min.apply(Math, indexArr);
              let idx = indexArr.indexOf(min);
              let stretch = Object.keys(FontStretchMap)[idx];
              this.states.setValue('fontStretch', stretch);
            }
            break;
          case 'ital':
            if (debug) console.log('setting font-style=' + (val ? 'italic' : 'normal'));
            break;
          case 'slnt':
            if (debug) console.log('setting font-style=' + (val ? 'oblique' : 'normal'));
            break;
          case 'opsz':
            if (debug) console.log('setting font-optical-size=' + val);
            break;
        }
      }
    });
  };




  /*
    For properties not directly managed by the renderer in this.states
      we check if it has a mapping to a property in this.states
    Otherwise, add the property to the context-queue for later application
  */
  Renderer.prototype._setContextProperty = function (prop, val, debug = false) {

    // check if the value is actually different, else short-circuit
    if (this.textDrawingContext()[prop] === val) {
      return this._pInst;
    }

    // otherwise, we will set the property directly on the `this.textDrawingContext()`
    // by adding [property, value] to context-queue for later application
    (contextQueue ??= []).push([prop, val]);

    if (debug) console.log('queued context2d.' + prop + '="' + val + '"');
  };

  /*
     Adjust parameters (x,y,w,h) based on current rectMode
  */
  Renderer.prototype._handleRectMode = function (x, y, width, height) {

    let rectMode = this.states.rectMode;

    if (typeof width !== 'undefined') {
      switch (rectMode) {
        case fn.RADIUS:
          width *= 2;
          x -= width / 2;
          if (typeof height !== 'undefined') {
            height *= 2;
            y -= height / 2;
          }
          break;
        case fn.CENTER:
          x -= width / 2;
          if (typeof height !== 'undefined') {
            y -= height / 2;
          }
          break;
        case fn.CORNERS:
          width -= x;
          if (typeof height !== 'undefined') {
            height -= y;
          }
          break;
      }
    }
    return { x, y, width, height };
  };

  /*
    Get the computed font-size in pixels for a given size string
    @param {String} size - the font-size string to compute
    @returns {number} - the computed font-size in pixels
   * @private
   */
  Renderer.prototype._fontSizePx = function (
    theSize,
    { family } = this.states.textFont
  ) {
    const isNumString = num => !isNaN(num) && num.trim() !== '';

    // check for a number in a string, eg '12'
    if (isNumString(theSize)) {
      return parseFloat(theSize);
    }
    let ele = this._cachedDiv({ fontSize: theSize });
    ele.style.fontSize = theSize;
    ele.style.fontFamily = family;
    let fontSizeStr = getComputedStyle(ele).fontSize;
    let fontSize = parseFloat(fontSizeStr);
    if (typeof fontSize !== 'number') {
      throw Error('textSize: invalid font-size');
    }
    return fontSize;
  };

  Renderer.prototype._cachedDiv = function (props) {
    if (typeof cachedDiv === 'undefined') {
      let ele = document.createElement('div');
      ele.ariaHidden = 'true';
      ele.style.display = 'none';
      Object.entries(props).forEach(([prop, val]) => {
        ele.style[prop] = val;
      });
      this.textCanvas().appendChild(ele);
      cachedDiv = ele;
    }
    return cachedDiv;
  };


  /*
    Aggregate the bounding boxes of multiple lines of text
    @param {Array} bboxes - the bounding boxes to aggregate
    @returns {object} - the aggregated bounding box
   * @private
  */
  Renderer.prototype._aggregateBounds = function (bboxes) {
    // loop over the bounding boxes to get the min/max x/y values
    let minX = Math.min(...bboxes.map(b => b.x));
    let minY = Math.min(...bboxes.map(b => b.y));
    let maxY = Math.max(...bboxes.map(b => b.y + b.h));
    let maxX = Math.max(...bboxes.map(b => b.x + b.w));
    return { x: minX, y: minY, w: maxX - minX, h: maxY - minY };
  };

  // Renderer.prototype._aggregateBounds = function (tx, ty, bboxes) {
  //   let x = Math.min(...bboxes.map(b => b.x));
  //   let y = Math.min(...bboxes.map(b => b.y));
  //   // the width is the max of the x-offset + the box width
  //   let w = Math.max(...bboxes.map(b => (b.x - tx) + b.w));
  //   let h = bboxes[bboxes.length - 1].y - bboxes[0].y + bboxes[bboxes.length - 1].h;


  //   return { x, y, w, h };
  // };

  /*
    Process the text string to handle line-breaks and text wrapping
    @param {String} str - the text to process
    @param {Number} width - the width to wrap the text to
    @returns {array} - the processed lines of text
   * @private
  */
  Renderer.prototype._processLines = function (str, width, height) {

    if (typeof width !== 'undefined') { // only for text with bounds
      let drawingContext = this.textDrawingContext();
      if (drawingContext.textBaseline === fn.BASELINE) {
        this.drawingContext.textBaseline = fn.TOP;
      }
    }

    let lines = this._splitOnBreaks(str.toString());
    let hasLineBreaks = lines.length > 1;
    let hasWidth = typeof width !== 'undefined';
    let exceedsWidth = hasWidth &&
      lines.some(l => this._textWidthSingle(l) > width);
    let { textLeading: leading, textWrap } = this.states;

    //if (!hasLineBreaks && !exceedsWidth) return lines; // a single-line
    if (hasLineBreaks || exceedsWidth) {
      if (hasWidth) lines = this._lineate(textWrap, lines, width);
    }

    // handle height truncation
    if (hasWidth && typeof height !== 'undefined') {

      if (typeof leading === 'undefined') {
        throw Error('leading is required if height is specified');
      }

      // truncate lines that exceed the height
      for (let i = 0; i < lines.length; i++) {
        let lh = leading * (i + 1);
        if (lh > height) {
          //console.log('TRUNCATING: ', i, '-', lines.length, '"' + lines.slice(i) + '"');
          lines = lines.slice(0, i);
          break;
        }
      }
    }

    return lines;
  };

  /*
    Get the x-offset for text given the width and textAlign property
  */
  Renderer.prototype._xAlignOffset = function (textAlign, width) {
    switch (textAlign) {
      case fn.LEFT:
        return 0;
      case fn.CENTER:
        return width / 2;
      case fn.RIGHT:
        return width;
      case textCoreConstants.START:
        return 0;
      case textCoreConstants.END:
        throw new Error('textBounds: END not yet supported for textAlign');
      default:
        return 0;
    }
  };

  /*
    Align the bounding box based on the current rectMode setting
  */
  Renderer.prototype._rectModeAlign = function (bb, width, height) {
    if (typeof width !== 'undefined') {

      switch (this.states.rectMode) {
        case fn.CENTER:
          bb.x -= (width - bb.w) / 2;
          bb.y -= (height - bb.h) / 2;
          break;
        case fn.CORNERS:
          bb.w += bb.x;
          bb.h += bb.y;
          break;
        case fn.RADIUS:
          bb.x -= (width - bb.w) / 2;
          bb.y -= (height - bb.h) / 2;
          bb.w /= 2;
          bb.h /= 2;
          break;
      }
      return bb;
    }
  };

  Renderer.prototype._rectModeAlignRevert = function (bb, width, height) {
    if (typeof width !== 'undefined') {

      switch (this.states.rectMode) {
        case fn.CENTER:
          bb.x += (width - bb.w) / 2;
          bb.y += (height - bb.h) / 2;
          break;
        case fn.CORNERS:
          bb.w -= bb.x;
          bb.h -= bb.y;
          break;
        case fn.RADIUS:
          bb.x += (width - bb.w) / 2;
          bb.y += (height - bb.h) / 2;
          bb.w *= 2;
          bb.h *= 2;
          break;
      }
      return bb;
    }
  };

  /*
    Get the (tight) width of a single line of text
  */
  Renderer.prototype._textWidthSingle = function (s) {
    let metrics = this.textDrawingContext().measureText(s);
    let abl = metrics.actualBoundingBoxLeft;
    let abr = metrics.actualBoundingBoxRight;
    return abr + abl;
  };

  /*
    Get the (loose) width of a single line of text as specified by the font
  */
  Renderer.prototype._fontWidthSingle = function (s) {
    return this.textDrawingContext().measureText(s).width;
  };

  /*
    Get the (tight) bounds of a single line of text based on its actual bounding box
  */
  Renderer.prototype._textBoundsSingle = function (s, x = 0, y = 0) {

    let metrics = this.textDrawingContext().measureText(s);
    let asc = metrics.actualBoundingBoxAscent;
    let desc = metrics.actualBoundingBoxDescent;
    let abl = metrics.actualBoundingBoxLeft;
    let abr = metrics.actualBoundingBoxRight;
    return { x: x - abl, y: y - asc, w: abr + abl, h: asc + desc };
  };

  /*
    Get the (loose) bounds of a single line of text based on its font's bounding box
  */
  Renderer.prototype._fontBoundsSingle = function (s, x = 0, y = 0) {

    let metrics = this.textDrawingContext().measureText(s);
    let asc = metrics.fontBoundingBoxAscent;
    let desc = metrics.fontBoundingBoxDescent;
    x -= this._xAlignOffset(this.states.textAlign, metrics.width);
    return { x, y: y - asc, w: metrics.width, h: asc + desc };;
  };

  /*
    Set the textSize property in `this.states` if it has changed
    @param {number | string} theSize - the font-size to set
    @returns {boolean} - true if the size was changed, false otherwise
   */
  Renderer.prototype._setTextSize = function (theSize) {

    if (typeof theSize === 'string') {
      // parse the size string via computed style, eg '2em'
      theSize = this._fontSizePx(theSize);
    }

    // should be a number now
    if (typeof theSize === 'number') {

      // set it in `this.states` if its been changed
      if (this.states.textSize !== theSize) {
        this.states.setValue('textSize', theSize);

        // handle leading here, if not set otherwise
        if (!this.states.leadingSet) {
          this.states.setValue('textLeading', this.states.textSize * LeadingScale);
        }
        return true; // size was changed
      }
    }
    else {
      console.warn('textSize: invalid size: ' + theSize);
    }

    return false;
  };

  /*
    Split the lines of text based on the width and the textWrap property
    @param {Array} lines - the lines of text to split
    @param {Number} maxWidth - the maximum width of the lines
    @param {Object} opts - additional options for splitting the lines
    @returns {array} - the split lines of text
   * @private
  */
  Renderer.prototype._lineate = function (
    textWrap,
    lines,
    maxWidth = Infinity,
    opts = {}
  ) {

    let splitter = opts.splitChar ?? (textWrap === fn.WORD ? ' ' : '');
    let line, testLine, testWidth, words, newLines = [];

    for (let lidx = 0; lidx < lines.length; lidx++) {
      line = '';
      words = lines[lidx].split(splitter);
      for (let widx = 0; widx < words.length; widx++) {
        testLine = `${line + words[widx]}` + splitter;
        testWidth = this._textWidthSingle(testLine);
        if (line.length > 0 && testWidth > maxWidth) {
          newLines.push(line.trim());
          line = `${words[widx]}` + splitter;
        } else {
          line = testLine;
        }
      }
      newLines.push(line.trim());
    }
    return newLines;
  };

  /*
    Split the text into lines based on line-breaks and tabs
  */
  Renderer.prototype._splitOnBreaks = function (s) {
    if (!s || s.length === 0) return [''];
    return s.replace(TabsRe, '  ').split(LinebreakRe);
  };

  /*
    Parse the font-family string to handle complex names, fallbacks, etc.
  */
  Renderer.prototype._parseFontFamily = function (familyStr) {

    let parts = familyStr.split(CommaDelimRe);
    let family = parts.map(part => {
      part = part.trim();
      if (part.indexOf(' ') > -1 && !QuotedRe.test(part)) {
        part = `"${part}"`; // quote font names with spaces
      }
      return part;
    }).join(', ');

    return family;
  };

  Renderer.prototype._applyFontString = function () {
    /*
      Create the font-string according to the CSS font-string specification:
      If font is specified as a shorthand for several font-related properties, then:
      - it must include values for: <font-size> and <font-family>
      - it may optionally include values for:
          [<font-style>, <font-variant>, <font-weight>, <font-stretch>, <line-height>]
      Format:
      - font-style, font-variant and font-weight must precede font-size
      - font-variant may only specify the values defined in CSS 2.1, that is 'normal' and 'small-caps'.
      - font-stretch may only be a single keyword value.
      - line-height must immediately follow font-size, preceded by "/", eg 16px/3.
      - font-family must be the last value specified.
    */
    let {
      textFont,
      textSize,
      lineHeight,
      fontStyle,
      fontWeight,
      fontVariant
    } = this.states;
    let drawingContext = this.textDrawingContext();

    let family = this._parseFontFamily(textFont.family);
    let style = fontStyle !== fn.NORMAL ? `${fontStyle} ` : '';
    let weight = fontWeight !== fn.NORMAL ? `${fontWeight} ` : '';
    let variant = fontVariant !== fn.NORMAL ? `${fontVariant} ` : '';
    let fsize = `${textSize}px` + (lineHeight !== fn.NORMAL ? `/${lineHeight} ` : ' ');
    let fontString = `${style}${variant}${weight}${fsize}${family}`.trim();
    //console.log('fontString="' + fontString + '"');

    // set the font string on the context
    drawingContext.font = fontString;

    // verify that it was set successfully
    if (drawingContext.font !== fontString) {
      let expected = fontString;
      let actual = drawingContext.font;
      if (expected !== actual) {
        //console.warn(`Unable to set font property on context2d. It may not be supported.`);
        //console.log('Expected "' + expected + '" but got: "' + actual + '"'); // TMP
        return false;
      }
    }
    return true;
  };

  /*
    Apply the text properties in `this.states` to the `this.textDrawingContext()`
    Then apply any properties in the context-queue
   */
  Renderer.prototype._applyTextProperties = function (debug = false) {

    this._applyFontString();

    // set these after the font so they're not overridden
    let context = this.textDrawingContext();
    context.direction = this.states.direction;
    context.textAlign = this.states.textAlign;
    context.textBaseline = this.states.textBaseline;

    // set manually as (still) not fully supported as part of font-string
    let stretch = this.states.fontStretch;
    if (FontStretchKeys.includes(stretch) && context.fontStretch !== stretch) {
      context.fontStretch = stretch;
    }

    // apply each property in queue after the font so they're not overridden
    while (contextQueue?.length) {

      let [prop, val] = contextQueue.shift();
      if (debug) console.log('apply context property "' + prop + '" = "' + val + '"');
      context[prop] = val;

      // check if the value was set successfully
      if (context[prop] !== val) {
        console.warn(`Unable to set '${prop}' property on context2d. It may not be supported.`); // FES?
        console.log('Expected "' + val + '" but got: "' + context[prop] + '"');
      }
    }

    return this._pInst;
  };
<<<<<<< HEAD
=======

  if (p5.Renderer2D) {
    p5.Renderer2D.prototype.textCanvas = function () {
      return this.canvas;
    };
    p5.Renderer2D.prototype.textDrawingContext = function () {
      return this.drawingContext;
    };

    p5.Renderer2D.prototype._renderText = function (text, x, y, maxY, minY) {
      let states = this.states;
      let context = this.textDrawingContext();

      if (y < minY || y >= maxY) {
        return; // don't render lines beyond minY/maxY
      }

      this.push();

      // no stroke unless specified by user
      if (states.strokeColor && states.strokeSet) {
        context.strokeText(text, x, y);
      }

      if (!this._clipping && states.fillColor) {

        // if fill hasn't been set by user, use default text fill
        if (!states.fillSet) {
          this._setFill(DefaultFill);
        }
        context.fillText(text, x, y);
      }

      this.pop();
    };

    /*
      Position the lines of text based on their textAlign/textBaseline properties
    */
    p5.Renderer2D.prototype._positionLines = function (
      x, y,
      width, height,
      lines
    ) {

      let { textLeading, textAlign } = this.states;
      let adjustedX, lineData = new Array(lines.length);
      let adjustedW = typeof width === 'undefined' ? 0 : width;
      let adjustedH = typeof height === 'undefined' ? 0 : height;

      for (let i = 0; i < lines.length; i++) {
        switch (textAlign) {
          case textCoreConstants.START:
            throw new Error('textBounds: START not yet supported for textAlign'); // default to LEFT
          case fn.LEFT:
            adjustedX = x;
            break;
          case fn.CENTER:
            adjustedX = x + adjustedW / 2;
            break;
          case fn.RIGHT:
            adjustedX = x + adjustedW;
            break;
          case textCoreConstants.END:
            throw new Error('textBounds: END not yet supported for textAlign');
        }
        lineData[i] = { text: lines[i], x: adjustedX, y: y + i * textLeading };
      }

      return this._yAlignOffset(lineData, adjustedH);
    };

    /*
      Get the y-offset for text given the height, leading, line-count and textBaseline property
    */
    p5.Renderer2D.prototype._yAlignOffset = function (dataArr, height) {

      if (typeof height === 'undefined') {
        throw Error('_yAlignOffset: height is required');
      }

      let { textLeading, textBaseline } = this.states;
      let yOff = 0, numLines = dataArr.length;
      let ydiff = height - (textLeading * (numLines - 1));
      switch (textBaseline) { // drawingContext ?
        case fn.TOP:
          break; // ??
        case fn.BASELINE:
          break;
        case textCoreConstants._CTX_MIDDLE:
          yOff = ydiff / 2;
          break;
        case fn.BOTTOM:
          yOff = ydiff;
          break;
        case textCoreConstants.IDEOGRAPHIC:
          console.warn('textBounds: IDEOGRAPHIC not yet supported for textBaseline'); // FES?
          break;
        case textCoreConstants.HANGING:
          console.warn('textBounds: HANGING not yet supported for textBaseline'); // FES?
          break;
      }
      dataArr.forEach(ele => ele.y += yOff);
      return dataArr;
    };
  }

  if (p5.RendererGL) {
    p5.RendererGL.prototype.textCanvas = function () {
      if (!this._textCanvas) {
        this._textCanvas = document.createElement('canvas');
        this._textCanvas.width = 1;
        this._textCanvas.height = 1;
        this._textCanvas.style.display = 'none';
        // Has to be added to the DOM for measureText to work properly!
        this.canvas.parentElement.insertBefore(this._textCanvas, this.canvas);
      }
      return this._textCanvas;
    };
    p5.RendererGL.prototype.textDrawingContext = function () {
      if (!this._textDrawingContext) {
        const textCanvas = this.textCanvas();
        this._textDrawingContext = textCanvas.getContext('2d');
      }
      return this._textDrawingContext;
    };
    const oldRemove = p5.RendererGL.prototype.remove;
    p5.RendererGL.prototype.remove = function () {
      if (this._textCanvas) {
        this._textCanvas.parentElement.removeChild(this._textCanvas);
      }
      oldRemove.call(this);
    };

    p5.RendererGL.prototype._positionLines = function (
      x, y,
      width, height,
      lines
    ) {

      let { textLeading, textAlign } = this.states;
      const widths = lines.map(line => this._fontWidthSingle(line));
      let adjustedX, lineData = new Array(lines.length);
      let adjustedW = typeof width === 'undefined' ? Math.max(0, ...widths) : width;
      let adjustedH = typeof height === 'undefined' ? 0 : height;

      for (let i = 0; i < lines.length; i++) {
        switch (textAlign) {
          case textCoreConstants.START:
            throw new Error('textBounds: START not yet supported for textAlign'); // default to LEFT
          case fn.LEFT:
            adjustedX = x;
            break;
          case fn.CENTER:
            adjustedX = x +
              (adjustedW - widths[i]) / 2 -
              adjustedW / 2 +
              (width || 0) / 2;
            break;
          case fn.RIGHT:
            adjustedX = x + adjustedW - widths[i] - adjustedW + (width || 0);
            break;
          case textCoreConstants.END:
            throw new Error('textBounds: END not yet supported for textAlign');
        }
        lineData[i] = { text: lines[i], x: adjustedX, y: y + i * textLeading };
      }

      return this._yAlignOffset(lineData, adjustedH);
    };

    p5.RendererGL.prototype._yAlignOffset = function (dataArr, height) {

      if (typeof height === 'undefined') {
        throw Error('_yAlignOffset: height is required');
      }

      let { textLeading, textBaseline, textSize, textFont } = this.states;
      let yOff = 0, numLines = dataArr.length;
      let totalHeight = textSize * numLines +
        ((textLeading - textSize) * (numLines - 1));
      switch (textBaseline) { // drawingContext ?
        case fn.TOP:
          yOff = textSize;
          break;
        case fn.BASELINE:
          break;
        case textCoreConstants._CTX_MIDDLE:
          yOff = -totalHeight / 2 + textSize + (height || 0) / 2;
          break;
        case fn.BOTTOM:
          yOff = -(totalHeight - textSize) + (height || 0);
          break;
        default:
          console.warn(`${textBaseline} is not supported in WebGL mode.`); // FES?
          break;
      }
      yOff += this.states.textFont.font?._verticalAlign(textSize) || 0; // Does this function exist?
      dataArr.forEach(ele => ele.y += yOff);
      return dataArr;
    };
  }
>>>>>>> 8d148fb2
}

export default textCore;

if (typeof p5 !== 'undefined') {
  textCore(p5, p5.prototype);
}<|MERGE_RESOLUTION|>--- conflicted
+++ resolved
@@ -2518,211 +2518,6 @@
 
     return this._pInst;
   };
-<<<<<<< HEAD
-=======
-
-  if (p5.Renderer2D) {
-    p5.Renderer2D.prototype.textCanvas = function () {
-      return this.canvas;
-    };
-    p5.Renderer2D.prototype.textDrawingContext = function () {
-      return this.drawingContext;
-    };
-
-    p5.Renderer2D.prototype._renderText = function (text, x, y, maxY, minY) {
-      let states = this.states;
-      let context = this.textDrawingContext();
-
-      if (y < minY || y >= maxY) {
-        return; // don't render lines beyond minY/maxY
-      }
-
-      this.push();
-
-      // no stroke unless specified by user
-      if (states.strokeColor && states.strokeSet) {
-        context.strokeText(text, x, y);
-      }
-
-      if (!this._clipping && states.fillColor) {
-
-        // if fill hasn't been set by user, use default text fill
-        if (!states.fillSet) {
-          this._setFill(DefaultFill);
-        }
-        context.fillText(text, x, y);
-      }
-
-      this.pop();
-    };
-
-    /*
-      Position the lines of text based on their textAlign/textBaseline properties
-    */
-    p5.Renderer2D.prototype._positionLines = function (
-      x, y,
-      width, height,
-      lines
-    ) {
-
-      let { textLeading, textAlign } = this.states;
-      let adjustedX, lineData = new Array(lines.length);
-      let adjustedW = typeof width === 'undefined' ? 0 : width;
-      let adjustedH = typeof height === 'undefined' ? 0 : height;
-
-      for (let i = 0; i < lines.length; i++) {
-        switch (textAlign) {
-          case textCoreConstants.START:
-            throw new Error('textBounds: START not yet supported for textAlign'); // default to LEFT
-          case fn.LEFT:
-            adjustedX = x;
-            break;
-          case fn.CENTER:
-            adjustedX = x + adjustedW / 2;
-            break;
-          case fn.RIGHT:
-            adjustedX = x + adjustedW;
-            break;
-          case textCoreConstants.END:
-            throw new Error('textBounds: END not yet supported for textAlign');
-        }
-        lineData[i] = { text: lines[i], x: adjustedX, y: y + i * textLeading };
-      }
-
-      return this._yAlignOffset(lineData, adjustedH);
-    };
-
-    /*
-      Get the y-offset for text given the height, leading, line-count and textBaseline property
-    */
-    p5.Renderer2D.prototype._yAlignOffset = function (dataArr, height) {
-
-      if (typeof height === 'undefined') {
-        throw Error('_yAlignOffset: height is required');
-      }
-
-      let { textLeading, textBaseline } = this.states;
-      let yOff = 0, numLines = dataArr.length;
-      let ydiff = height - (textLeading * (numLines - 1));
-      switch (textBaseline) { // drawingContext ?
-        case fn.TOP:
-          break; // ??
-        case fn.BASELINE:
-          break;
-        case textCoreConstants._CTX_MIDDLE:
-          yOff = ydiff / 2;
-          break;
-        case fn.BOTTOM:
-          yOff = ydiff;
-          break;
-        case textCoreConstants.IDEOGRAPHIC:
-          console.warn('textBounds: IDEOGRAPHIC not yet supported for textBaseline'); // FES?
-          break;
-        case textCoreConstants.HANGING:
-          console.warn('textBounds: HANGING not yet supported for textBaseline'); // FES?
-          break;
-      }
-      dataArr.forEach(ele => ele.y += yOff);
-      return dataArr;
-    };
-  }
-
-  if (p5.RendererGL) {
-    p5.RendererGL.prototype.textCanvas = function () {
-      if (!this._textCanvas) {
-        this._textCanvas = document.createElement('canvas');
-        this._textCanvas.width = 1;
-        this._textCanvas.height = 1;
-        this._textCanvas.style.display = 'none';
-        // Has to be added to the DOM for measureText to work properly!
-        this.canvas.parentElement.insertBefore(this._textCanvas, this.canvas);
-      }
-      return this._textCanvas;
-    };
-    p5.RendererGL.prototype.textDrawingContext = function () {
-      if (!this._textDrawingContext) {
-        const textCanvas = this.textCanvas();
-        this._textDrawingContext = textCanvas.getContext('2d');
-      }
-      return this._textDrawingContext;
-    };
-    const oldRemove = p5.RendererGL.prototype.remove;
-    p5.RendererGL.prototype.remove = function () {
-      if (this._textCanvas) {
-        this._textCanvas.parentElement.removeChild(this._textCanvas);
-      }
-      oldRemove.call(this);
-    };
-
-    p5.RendererGL.prototype._positionLines = function (
-      x, y,
-      width, height,
-      lines
-    ) {
-
-      let { textLeading, textAlign } = this.states;
-      const widths = lines.map(line => this._fontWidthSingle(line));
-      let adjustedX, lineData = new Array(lines.length);
-      let adjustedW = typeof width === 'undefined' ? Math.max(0, ...widths) : width;
-      let adjustedH = typeof height === 'undefined' ? 0 : height;
-
-      for (let i = 0; i < lines.length; i++) {
-        switch (textAlign) {
-          case textCoreConstants.START:
-            throw new Error('textBounds: START not yet supported for textAlign'); // default to LEFT
-          case fn.LEFT:
-            adjustedX = x;
-            break;
-          case fn.CENTER:
-            adjustedX = x +
-              (adjustedW - widths[i]) / 2 -
-              adjustedW / 2 +
-              (width || 0) / 2;
-            break;
-          case fn.RIGHT:
-            adjustedX = x + adjustedW - widths[i] - adjustedW + (width || 0);
-            break;
-          case textCoreConstants.END:
-            throw new Error('textBounds: END not yet supported for textAlign');
-        }
-        lineData[i] = { text: lines[i], x: adjustedX, y: y + i * textLeading };
-      }
-
-      return this._yAlignOffset(lineData, adjustedH);
-    };
-
-    p5.RendererGL.prototype._yAlignOffset = function (dataArr, height) {
-
-      if (typeof height === 'undefined') {
-        throw Error('_yAlignOffset: height is required');
-      }
-
-      let { textLeading, textBaseline, textSize, textFont } = this.states;
-      let yOff = 0, numLines = dataArr.length;
-      let totalHeight = textSize * numLines +
-        ((textLeading - textSize) * (numLines - 1));
-      switch (textBaseline) { // drawingContext ?
-        case fn.TOP:
-          yOff = textSize;
-          break;
-        case fn.BASELINE:
-          break;
-        case textCoreConstants._CTX_MIDDLE:
-          yOff = -totalHeight / 2 + textSize + (height || 0) / 2;
-          break;
-        case fn.BOTTOM:
-          yOff = -(totalHeight - textSize) + (height || 0);
-          break;
-        default:
-          console.warn(`${textBaseline} is not supported in WebGL mode.`); // FES?
-          break;
-      }
-      yOff += this.states.textFont.font?._verticalAlign(textSize) || 0; // Does this function exist?
-      dataArr.forEach(ele => ele.y += yOff);
-      return dataArr;
-    };
-  }
->>>>>>> 8d148fb2
 }
 
 export default textCore;
