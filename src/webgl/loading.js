/**
 * @module Shape
 * @submodule 3D Models
 * @for p5
 * @requires core
 * @requires p5.Geometry
 */

import p5 from '../core/main';
import './p5.Geometry';

/**
 * Load a 3d model from an OBJ or STL file.
 *
 * <a href="#/p5/loadModel">loadModel()</a> should be placed inside of <a href="#/p5/preload">preload()</a>.
 * This allows the model to load fully before the rest of your code is run.
 *
 * One of the limitations of the OBJ and STL format is that it doesn't have a built-in
 * sense of scale. This means that models exported from different programs might
 * be very different sizes. If your model isn't displaying, try calling
 * <a href="#/p5/loadModel">loadModel()</a> with the normalized parameter set to true. This will resize the
 * model to a scale appropriate for p5. You can also make additional changes to
 * the final size of your model with the <a href="#/p5/scale">scale()</a> function.
 *
 * Also, the support for colored STL files is not present. STL files with color will be
 * rendered without color properties.
 *
 * Options can include:
 * - `path`: Specifies the location or path of the 3D model file for loading.
 * - `normalize`: Enables standardized size scaling during loading if set to true.
 * - `successCallback`: Callback for post-loading actions with the 3D model object.
 * - `failureCallback`: Handles errors if model loading fails, receiving an event error.
 * - `fileType`: Defines the file extension of the model.
 * - `flipU`: Flips the U texture coordinates of the model.
 * - `flipV`: Flips the V texture coordinates of the model.
 *
 * @method loadModel
 * @param  {String} path              Path of the model to be loaded
 * @param  {Boolean} normalize        If true, scale the model to a
 *                                      standardized size when loading
 * @param  {function(p5.Geometry)} [successCallback] Function to be called
 *                                     once the model is loaded. Will be passed
 *                                     the 3D model object.
 * @param  {function(Event)} [failureCallback] called with event error if
 *                                         the model fails to load.
 * @param  {String} [fileType]          The file extension of the model
 *                                      (<code>.stl</code>, <code>.obj</code>).
 * @return {p5.Geometry} the <a href="#/p5.Geometry">p5.Geometry</a> object
 *
 * @example
 * <div>
 * <code>
 * //draw a spinning octahedron
 * let octahedron;
 *
 * function preload() {
 *   octahedron = loadModel('assets/octahedron.obj');
 * }
 *
 * function setup() {
 *   createCanvas(100, 100, WEBGL);
 *   describe('Vertically rotating 3-d octahedron.');
 * }
 *
 * function draw() {
 *   background(200);
 *   rotateX(frameCount * 0.01);
 *   rotateY(frameCount * 0.01);
 *   model(octahedron);
 * }
 * </code>
 * </div>
 *
 * @alt
 * Vertically rotating 3-d octahedron.
 *
 * @example
 * <div>
 * <code>
 * //draw a spinning teapot
 * let teapot;
 *
 * function preload() {
 *   // Load model with normalise parameter set to true
 *   teapot = loadModel('assets/teapot.obj', true);
 * }
 *
 * function setup() {
 *   createCanvas(100, 100, WEBGL);
 *   describe('Vertically rotating 3-d teapot with red, green and blue gradient.');
 * }
 *
 * function draw() {
 *   background(200);
 *   scale(0.4); // Scaled to make model fit into canvas
 *   rotateX(frameCount * 0.01);
 *   rotateY(frameCount * 0.01);
 *   normalMaterial(); // For effect
 *   model(teapot);
 * }
 * </code>
 * </div>
 *
 * @alt
 * Vertically rotating 3-d teapot with red, green and blue gradient.
 */
/**
 * @method loadModel
 * @param  {String} path
 * @param  {function(p5.Geometry)} [successCallback]
 * @param  {function(Event)} [failureCallback]
 * @param  {String} [fileType]
 * @return {p5.Geometry} the <a href="#/p5.Geometry">p5.Geometry</a> object
 */
<<<<<<< HEAD

p5.prototype.loadModel = function(path) {
=======
/**
 * @method loadModel
 * @param  {String} path
 * @param  {Object} [options]
 * @param  {function(p5.Geometry)} [options.successCallback]
 * @param  {function(Event)} [options.failureCallback]
 * @param  {String} [options.fileType]
 * @param  {boolean} [options.normalize]
 * @param  {boolean} [options.flipU]
 * @param  {boolean} [options.flipV]
 * @return {p5.Geometry} the <a href="#/p5.Geometry">p5.Geometry</a> object
 */
p5.prototype.loadModel = function(path,options) {
>>>>>>> 832612b2
  p5._validateParameters('loadModel', arguments);
  let normalize= false;
  let successCallback;
  let failureCallback;
  let flipU = false;
  let flipV = false;
  let fileType = path.slice(-4);
  if (options && typeof options === 'object') {
    normalize = options.normalize || false;
    successCallback = options.successCallback;
    failureCallback = options.failureCallback;
    fileType = options.fileType || fileType;
    flipU = options.flipU || false;
    flipV = options.flipV || false;
  } else if (typeof options === 'boolean') {
    normalize = options;
    successCallback = arguments[2];
    failureCallback = arguments[3];
    if (typeof arguments[4] !== 'undefined') {
      fileType = arguments[4];
    }
  } else {
    successCallback = typeof arguments[1] === 'function' ? arguments[1] : undefined;
    failureCallback = arguments[2];
    if (typeof arguments[3] !== 'undefined') {
      fileType = arguments[3];
    }
  }

  const model = new p5.Geometry();
  model.gid = `${path}|${normalize}`;
  const self = this;

  async function getMaterials(lines){
    const parsedMaterialPromises=[];
    const mtlPaths=[];
    return new Promise(async (resolve,reject)=>{
      for (let i = 0; i < lines.length; i++) {
        const mtllibMatch = lines[i].match(/^mtllib (.+)/);
        if (mtllibMatch) {
          let mtlPath='';
          const mtlFilename = mtllibMatch[1];
          const objPathParts = path.split('/');
          if(objPathParts.length > 1){
            objPathParts.pop();
            const objFolderPath = objPathParts.join('/');
            mtlPath = objFolderPath + '/' + mtlFilename;
          }else{
            mtlPath = mtlFilename;
          }
          try {
            const parsedMaterialsIndividual = await parseMtl(self, mtlPath);
            mtlPaths.push(mtlPath);
            parsedMaterialPromises.push(parsedMaterialsIndividual);
          }catch (error) {
            reject(error);
            return;
          }
        }
      }try {
        const parsedMaterials = await Promise.all(parsedMaterialPromises);
        const materials=await Object.assign({}, ...parsedMaterials);
        resolve (materials);
      } catch (error) {
        reject(error);
      }

    });
  }
  if (fileType.match(/\.stl$/i)) {
    this.httpDo(
      path,
      'GET',
      'arrayBuffer',
      arrayBuffer => {
        parseSTL(model, arrayBuffer);

        if (normalize) {
          model.normalize();
        }

        if (flipU) {
          model.flipU();
        }

        if (flipV) {
          model.flipV();
        }

        self._decrementPreload();
        if (typeof successCallback === 'function') {
          successCallback(model);
        }
      },
      failureCallback
    );
  } else if (fileType.match(/\.obj$/i)) {
    this.loadStrings(
      path,
      async lines => {
        try{
          const parsedMaterials=await getMaterials(lines);

          if(parsedMaterials && typeof parsedMaterials==='object'){
            parseObj(model, lines, parsedMaterials);
          }
        }catch (error) {
          if (failureCallback) {
            failureCallback(error);
          } else {
            p5._friendlyError('Error during parsing: ' + error.message);
          }
        }
        finally{
          if (normalize) {
            model.normalize();
          }

<<<<<<< HEAD
          self._decrementPreload();
          if (typeof successCallback === 'function') {
            successCallback(model);
          }
=======
        if (flipU) {
          model.flipU();
        }

        if (flipV) {
          model.flipV();
        }

        self._decrementPreload();
        if (typeof successCallback === 'function') {
          successCallback(model);
>>>>>>> 832612b2
        }
      },
      failureCallback
    );
  } else {
    p5._friendlyFileLoadError(3, path);
    if (failureCallback) {
      failureCallback();
    } else {
      p5._friendlyError(
        'Sorry, the file type is invalid. Only OBJ and STL files are supported.'
      );
    }
  }
  return model;
};

function parseMtl(p5,mtlPath){
  return new Promise((resolve, reject)=>{
    let currentMaterial = null;
    let materials= {};
    p5.loadStrings(
      mtlPath,
      lines => {
        for (let line = 0; line < lines.length; ++line){
          const tokens = lines[line].trim().split(/\s+/);
          if(tokens[0] === 'newmtl') {
            const materialName = tokens[1];
            currentMaterial = materialName;
            materials[currentMaterial] = {};
          }else if (tokens[0] === 'Kd'){
          //Diffuse color
            materials[currentMaterial].diffuseColor = [
              parseFloat(tokens[1]),
              parseFloat(tokens[2]),
              parseFloat(tokens[3])
            ];
          } else if (tokens[0] === 'Ka'){
          //Ambient Color
            materials[currentMaterial].ambientColor = [
              parseFloat(tokens[1]),
              parseFloat(tokens[2]),
              parseFloat(tokens[3])
            ];
          }else if (tokens[0] === 'Ks'){
          //Specular color
            materials[currentMaterial].specularColor = [
              parseFloat(tokens[1]),
              parseFloat(tokens[2]),
              parseFloat(tokens[3])
            ];

          }else if (tokens[0] === 'map_Kd') {
          //Texture path
            materials[currentMaterial].texturePath = tokens[1];
          }
        }
        resolve(materials);
      },reject
    );
  });
}

/**
 * Parse OBJ lines into model. For reference, this is what a simple model of a
 * square might look like:
 *
 * v -0.5 -0.5 0.5
 * v -0.5 -0.5 -0.5
 * v -0.5 0.5 -0.5
 * v -0.5 0.5 0.5
 *
 * f 4 3 2 1
 */
function parseObj(model, lines, materials= {}) {
  // OBJ allows a face to specify an index for a vertex (in the above example),
  // but it also allows you to specify a custom combination of vertex, UV
  // coordinate, and vertex normal. So, "3/4/3" would mean, "use vertex 3 with
  // UV coordinate 4 and vertex normal 3". In WebGL, every vertex with different
  // parameters must be a different vertex, so loadedVerts is used to
  // temporarily store the parsed vertices, normals, etc., and indexedVerts is
  // used to map a specific combination (keyed on, for example, the string
  // "3/4/3"), to the actual index of the newly created vertex in the final
  // object.
  const loadedVerts = {
    v: [],
    vt: [],
    vn: []
  };

  const indexedVerts = {};
  const usedVerts = {}; // Track colored vertices
  let currentMaterial = null;
  for (let line = 0; line < lines.length; ++line) {
    // Each line is a separate object (vertex, face, vertex normal, etc)
    // For each line, split it into tokens on whitespace. The first token
    // describes the type.
    const tokens = lines[line].trim().split(/\b\s+/);

    if (tokens.length > 0) {
      if (tokens[0] === 'usemtl') {
        // Switch to a new material
        currentMaterial = tokens[1];
      }else if (tokens[0] === 'v' || tokens[0] === 'vn') {
        // Check if this line describes a vertex or vertex normal.
        // It will have three numeric parameters.
        const vertex = new p5.Vector(
          parseFloat(tokens[1]),
          parseFloat(tokens[2]),
          parseFloat(tokens[3])
        );
        loadedVerts[tokens[0]].push(vertex);
      } else if (tokens[0] === 'vt') {
        // Check if this line describes a texture coordinate.
        // It will have two numeric parameters U and V (W is omitted).
        // Because of WebGL texture coordinates rendering behaviour, the V
        // coordinate is inversed.
        const texVertex = [parseFloat(tokens[1]), 1 - parseFloat(tokens[2])];
        loadedVerts[tokens[0]].push(texVertex);
      } else if (tokens[0] === 'f') {
        // Check if this line describes a face.
        // OBJ faces can have more than three points. Triangulate points.
        for (let tri = 3; tri < tokens.length; ++tri) {
          const face = [];

          const vertexTokens = [1, tri - 1, tri];

          for (let tokenInd = 0; tokenInd < vertexTokens.length; ++tokenInd) {
            // Now, convert the given token into an index
            const vertString = tokens[vertexTokens[tokenInd]];
            let vertIndex = 0;
            let vertParts;

            // TODO: Faces can technically use negative numbers to refer to the
            // previous nth vertex. I haven't seen this used in practice, but
            // it might be good to implement this in the future.

            if (indexedVerts[vertString] !== undefined) {
              vertIndex = indexedVerts[vertString];
            } else {
              vertParts = vertString.split('/');
              for (let i = 0; i < vertParts.length; i++) {
                vertParts[i] = parseInt(vertParts[i]) - 1;
              }

              vertIndex = indexedVerts[vertString] = model.vertices.length;
              model.vertices.push(loadedVerts.v[vertParts[0]].copy());
              if (loadedVerts.vt[vertParts[1]]) {
                model.uvs.push(loadedVerts.vt[vertParts[1]].slice());
              } else {
                model.uvs.push([0, 0]);
              }

              if (loadedVerts.vn[vertParts[2]]) {
                model.vertexNormals.push(loadedVerts.vn[vertParts[2]].copy());
              }
            }
            if (usedVerts[vertIndex] && usedVerts[vertIndex]
               !== currentMaterial) {
              // Duplicate vertex, UV, and normal,faces to refer to new indices
              vertParts = vertString.split('/');
              for (let i = 0; i < vertParts.length; i++) {
                vertParts[i] = parseInt(vertParts[i]) - 1;
              }
              const duplicatedVertIndex = model.vertices.length;
              model.vertices.push(loadedVerts.v[vertParts[0]].copy());
              model.uvs.push(loadedVerts.vt[vertParts[1]] ?
                loadedVerts.vt[vertParts[1]].slice() : [0, 0]);
              model.vertexNormals.push(loadedVerts.vn[vertParts[2]] ?
                loadedVerts.vn[vertParts[2]].copy() : new p5.Vector());
              vertIndex = duplicatedVertIndex;
            }

            face.push(vertIndex);
            usedVerts[vertIndex] = currentMaterial;
          }

          if (
            face[0] !== face[1] &&
            face[0] !== face[2] &&
            face[1] !== face[2]
          ) {
            model.faces.push(face);
            //same material for all vertices in a particular face
            const materialDiffuseColor =
             materials[currentMaterial].diffuseColor;
            for (let i=0 ;i<face.length;i++) {
              model.vertexColors.push([
                materialDiffuseColor[0],
                materialDiffuseColor[1],
                materialDiffuseColor[2]
              ]);
            }
          }
        }
      }
    }
  }
  // If the model doesn't have normals, compute the normals
  if (model.vertexNormals.length === 0) {
    model.computeNormals();
  }
  return model;
}

/**
 * STL files can be of two types, ASCII and Binary,
 *
 * We need to convert the arrayBuffer to an array of strings,
 * to parse it as an ASCII file.
 */
function parseSTL(model, buffer) {
  if (isBinary(buffer)) {
    parseBinarySTL(model, buffer);
  } else {
    const reader = new DataView(buffer);

    if (!('TextDecoder' in window)) {
      console.warn(
        'Sorry, ASCII STL loading only works in browsers that support TextDecoder (https://caniuse.com/#feat=textencoder)'
      );
      return model;
    }

    const decoder = new TextDecoder('utf-8');
    const lines = decoder.decode(reader);
    const lineArray = lines.split('\n');
    parseASCIISTL(model, lineArray);
  }
  return model;
}

/**
 * This function checks if the file is in ASCII format or in Binary format
 *
 * It is done by searching keyword `solid` at the start of the file.
 *
 * An ASCII STL data must begin with `solid` as the first six bytes.
 * However, ASCII STLs lacking the SPACE after the `d` are known to be
 * plentiful. So, check the first 5 bytes for `solid`.
 *
 * Several encodings, such as UTF-8, precede the text with up to 5 bytes:
 * https://en.wikipedia.org/wiki/Byte_order_mark#Byte_order_marks_by_encoding
 * Search for `solid` to start anywhere after those prefixes.
 */
function isBinary(data) {
  const reader = new DataView(data);

  // US-ASCII ordinal values for `s`, `o`, `l`, `i`, `d`
  const solid = [115, 111, 108, 105, 100];
  for (let off = 0; off < 5; off++) {
    // If "solid" text is matched to the current offset, declare it to be an ASCII STL.
    if (matchDataViewAt(solid, reader, off)) return false;
  }

  // Couldn't find "solid" text at the beginning; it is binary STL.
  return true;
}

/**
 * This function matches the `query` at the provided `offset`
 */
function matchDataViewAt(query, reader, offset) {
  // Check if each byte in query matches the corresponding byte from the current offset
  for (let i = 0, il = query.length; i < il; i++) {
    if (query[i] !== reader.getUint8(offset + i, false)) return false;
  }

  return true;
}

/**
 * This function parses the Binary STL files.
 * https://en.wikipedia.org/wiki/STL_%28file_format%29#Binary_STL
 *
 * Currently there is no support for the colors provided in STL files.
 */
function parseBinarySTL(model, buffer) {
  const reader = new DataView(buffer);

  // Number of faces is present following the header
  const faces = reader.getUint32(80, true);
  let r,
    g,
    b,
    hasColors = false,
    colors;
  let defaultR, defaultG, defaultB;

  // Binary files contain 80-byte header, which is generally ignored.
  for (let index = 0; index < 80 - 10; index++) {
    // Check for `COLOR=`
    if (
      reader.getUint32(index, false) === 0x434f4c4f /*COLO*/ &&
      reader.getUint8(index + 4) === 0x52 /*'R'*/ &&
      reader.getUint8(index + 5) === 0x3d /*'='*/
    ) {
      hasColors = true;
      colors = [];

      defaultR = reader.getUint8(index + 6) / 255;
      defaultG = reader.getUint8(index + 7) / 255;
      defaultB = reader.getUint8(index + 8) / 255;
      // To be used when color support is added
      // alpha = reader.getUint8(index + 9) / 255;
    }
  }
  const dataOffset = 84;
  const faceLength = 12 * 4 + 2;

  // Iterate the faces
  for (let face = 0; face < faces; face++) {
    const start = dataOffset + face * faceLength;
    const normalX = reader.getFloat32(start, true);
    const normalY = reader.getFloat32(start + 4, true);
    const normalZ = reader.getFloat32(start + 8, true);

    if (hasColors) {
      const packedColor = reader.getUint16(start + 48, true);

      if ((packedColor & 0x8000) === 0) {
        // facet has its own unique color
        r = (packedColor & 0x1f) / 31;
        g = ((packedColor >> 5) & 0x1f) / 31;
        b = ((packedColor >> 10) & 0x1f) / 31;
      } else {
        r = defaultR;
        g = defaultG;
        b = defaultB;
      }
    }
    const newNormal = new p5.Vector(normalX, normalY, normalZ);

    for (let i = 1; i <= 3; i++) {
      const vertexstart = start + i * 12;

      const newVertex = new p5.Vector(
        reader.getFloat32(vertexstart, true),
        reader.getFloat32(vertexstart + 4, true),
        reader.getFloat32(vertexstart + 8, true)
      );

      model.vertices.push(newVertex);
      model.vertexNormals.push(newNormal);

      if (hasColors) {
        colors.push(r, g, b);
      }
    }

    model.faces.push([3 * face, 3 * face + 1, 3 * face + 2]);
    model.uvs.push([0, 0], [0, 0], [0, 0]);
  }
  if (hasColors) {
    // add support for colors here.
  }
  return model;
}

/**
 * ASCII STL file starts with `solid 'nameOfFile'`
 * Then contain the normal of the face, starting with `facet normal`
 * Next contain a keyword indicating the start of face vertex, `outer loop`
 * Next comes the three vertex, starting with `vertex x y z`
 * Vertices ends with `endloop`
 * Face ends with `endfacet`
 * Next face starts with `facet normal`
 * The end of the file is indicated by `endsolid`
 */
function parseASCIISTL(model, lines) {
  let state = '';
  let curVertexIndex = [];
  let newNormal, newVertex;

  for (let iterator = 0; iterator < lines.length; ++iterator) {
    const line = lines[iterator].trim();
    const parts = line.split(' ');

    for (let partsiterator = 0; partsiterator < parts.length; ++partsiterator) {
      if (parts[partsiterator] === '') {
        // Ignoring multiple whitespaces
        parts.splice(partsiterator, 1);
      }
    }

    if (parts.length === 0) {
      // Remove newline
      continue;
    }

    switch (state) {
      case '': // First run
        if (parts[0] !== 'solid') {
          // Invalid state
          console.error(line);
          console.error(`Invalid state "${parts[0]}", should be "solid"`);
          return;
        } else {
          state = 'solid';
        }
        break;

      case 'solid': // First face
        if (parts[0] !== 'facet' || parts[1] !== 'normal') {
          // Invalid state
          console.error(line);
          console.error(
            `Invalid state "${parts[0]}", should be "facet normal"`
          );
          return;
        } else {
          // Push normal for first face
          newNormal = new p5.Vector(
            parseFloat(parts[2]),
            parseFloat(parts[3]),
            parseFloat(parts[4])
          );
          model.vertexNormals.push(newNormal, newNormal, newNormal);
          state = 'facet normal';
        }
        break;

      case 'facet normal': // After normal is defined
        if (parts[0] !== 'outer' || parts[1] !== 'loop') {
          // Invalid State
          console.error(line);
          console.error(`Invalid state "${parts[0]}", should be "outer loop"`);
          return;
        } else {
          // Next should be vertices
          state = 'vertex';
        }
        break;

      case 'vertex':
        if (parts[0] === 'vertex') {
          //Vertex of triangle
          newVertex = new p5.Vector(
            parseFloat(parts[1]),
            parseFloat(parts[2]),
            parseFloat(parts[3])
          );
          model.vertices.push(newVertex);
          model.uvs.push([0, 0]);
          curVertexIndex.push(model.vertices.indexOf(newVertex));
        } else if (parts[0] === 'endloop') {
          // End of vertices
          model.faces.push(curVertexIndex);
          curVertexIndex = [];
          state = 'endloop';
        } else {
          // Invalid State
          console.error(line);
          console.error(
            `Invalid state "${parts[0]}", should be "vertex" or "endloop"`
          );
          return;
        }
        break;

      case 'endloop':
        if (parts[0] !== 'endfacet') {
          // End of face
          console.error(line);
          console.error(`Invalid state "${parts[0]}", should be "endfacet"`);
          return;
        } else {
          state = 'endfacet';
        }
        break;

      case 'endfacet':
        if (parts[0] === 'endsolid') {
          // End of solid
        } else if (parts[0] === 'facet' && parts[1] === 'normal') {
          // Next face
          newNormal = new p5.Vector(
            parseFloat(parts[2]),
            parseFloat(parts[3]),
            parseFloat(parts[4])
          );
          model.vertexNormals.push(newNormal, newNormal, newNormal);
          state = 'facet normal';
        } else {
          // Invalid State
          console.error(line);
          console.error(
            `Invalid state "${
              parts[0]
            }", should be "endsolid" or "facet normal"`
          );
          return;
        }
        break;

      default:
        console.error(`Invalid state "${state}"`);
        break;
    }
  }
  return model;
}

/**
 * Render a 3d model to the screen.
 *
 * @method model
 * @param  {p5.Geometry} model Loaded 3d model to be rendered
 * @example
 * <div>
 * <code>
 * //draw a spinning octahedron
 * let octahedron;
 *
 * function preload() {
 *   octahedron = loadModel('assets/octahedron.obj');
 * }
 *
 * function setup() {
 *   createCanvas(100, 100, WEBGL);
 *   describe('Vertically rotating 3-d octahedron.');
 * }
 *
 * function draw() {
 *   background(200);
 *   rotateX(frameCount * 0.01);
 *   rotateY(frameCount * 0.01);
 *   model(octahedron);
 * }
 * </code>
 * </div>
 *
 * @alt
 * Vertically rotating 3-d octahedron.
 */
p5.prototype.model = function(model) {
  this._assert3d('model');
  p5._validateParameters('model', arguments);
  if (model.vertices.length > 0) {
    if (!this._renderer.geometryInHash(model.gid)) {

      if (model.edges.length === 0) {
        model._makeTriangleEdges();
      }

      model._edgesToVertices();
      this._renderer.createBuffers(model.gid, model);
    }

    this._renderer.drawBuffers(model.gid);
  }
};

export default p5;<|MERGE_RESOLUTION|>--- conflicted
+++ resolved
@@ -112,10 +112,6 @@
  * @param  {String} [fileType]
  * @return {p5.Geometry} the <a href="#/p5.Geometry">p5.Geometry</a> object
  */
-<<<<<<< HEAD
-
-p5.prototype.loadModel = function(path) {
-=======
 /**
  * @method loadModel
  * @param  {String} path
@@ -129,7 +125,6 @@
  * @return {p5.Geometry} the <a href="#/p5.Geometry">p5.Geometry</a> object
  */
 p5.prototype.loadModel = function(path,options) {
->>>>>>> 832612b2
   p5._validateParameters('loadModel', arguments);
   let normalize= false;
   let successCallback;
@@ -247,25 +242,17 @@
           if (normalize) {
             model.normalize();
           }
-
-<<<<<<< HEAD
+          if (flipU) {
+            model.flipU();
+          }
+          if (flipV) {
+            model.flipV();
+          }
+
           self._decrementPreload();
           if (typeof successCallback === 'function') {
             successCallback(model);
           }
-=======
-        if (flipU) {
-          model.flipU();
-        }
-
-        if (flipV) {
-          model.flipV();
-        }
-
-        self._decrementPreload();
-        if (typeof successCallback === 'function') {
-          successCallback(model);
->>>>>>> 832612b2
         }
       },
       failureCallback
