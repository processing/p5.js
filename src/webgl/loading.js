/**
 * @module Shape
 * @submodule 3D Models
 * @for p5
 * @requires core
 * @requires p5.Geometry
 */

import p5 from '../core/main';
import './p5.Geometry';

/**
<<<<<<< HEAD
 * Load a 3d model from an OBJ or STL string.
 *
 * <a href="#/p5/loadModel">createModel()</a> should be placed inside of <a href="#/p5/preload">preload()</a>.
 * This allows the model to load fully before the rest of your code is run.
 *
 * One of the limitations of the OBJ and STL format is that it doesn't have a built-in
 * sense of scale. This means that models exported from different programs might
 * be very different sizes. If your model isn't displaying, try calling
 * <a href="#/p5/loadModel">loadModel()</a> with the normalized parameter set to true. This will resize the
 * model to a scale appropriate for p5. You can also make additional changes to
 * the final size of your model with the <a href="#/p5/scale">scale()</a> function.
 *
 * Also, the support for colored STL files is not present. STL files with color will be
 * rendered without color properties.
 *
 * Options can include:
 * - `modelString`: Specifies the plain text string of either an stl or obj file to be loaded.
 * - `fileType`: Defines the file extension of the model.
 * - `normalize`: Enables standardized size scaling during loading if set to true.
 * - `successCallback`: Callback for post-loading actions with the 3D model object.
 * - `failureCallback`: Handles errors if model loading fails, receiving an event error.
 * - `flipU`: Flips the U texture coordinates of the model.
 * - `flipV`: Flips the V texture coordinates of the model.
 *
 * @method createModel
 * @param  {String} modelString         String of the object to be loaded
 * @param  {String} [fileType]          The file extension of the model
 *                                      (<code>.stl</code>, <code>.obj</code>).
 * @param  {Boolean} normalize        If true, scale the model to a
 *                                      standardized size when loading
 * @param  {function(p5.Geometry)} [successCallback] Function to be called
 *                                     once the model is loaded. Will be passed
 *                                     the 3D model object.
 * @param  {function(Event)} [failureCallback] called with event error if
 *                                         the model fails to load.
 * @return {p5.Geometry} the <a href="#/p5.Geometry">p5.Geometry</a> object
 *
 * @example
 * <div>
 * <code>
 * const octahedron_model = `
 * v 0.000000E+00 0.000000E+00 40.0000
 * v 22.5000 22.5000 0.000000E+00
 * v 22.5000 -22.5000 0.000000E+00
 * v -22.5000 -22.5000 0.000000E+00
 * v -22.5000 22.5000 0.000000E+00
 * v 0.000000E+00 0.000000E+00 -40.0000
 * f     1 2 3
 * f     1 3 4
 * f     1 4 5
 * f     1 5 2
 * f     6 5 4
 * f     6 4 3
 * f     6 3 2
 * f     6 2 1
 * f     6 1 5
 * `;
 * //draw a spinning octahedron
 * let octahedron;
 *
 * function preload() {
 *   octahedron = createModel(octahedron_model);
 * }
 *
 * function setup() {
 *   createCanvas(100, 100, WEBGL);
 *   describe('Vertically rotating 3-d octahedron.');
 * }
 *
 * function draw() {
 *   background(200);
 *   rotateX(frameCount * 0.01);
 *   rotateY(frameCount * 0.01);
 *   model(octahedron);
 *}
 * </code>
 * </div>
 */
/**
 * @method createModel
 * @param  {String} modelString
 * @param  {String} [fileType]
 * @param  {function(p5.Geometry)} [successCallback]
 * @param  {function(Event)} [failureCallback]
 * @return {p5.Geometry} the <a href="#/p5.Geometry">p5.Geometry</a> object
 */
/**
 * @method createModel
 * @param  {String} modelString
 * @param  {String} [fileType]
 * @param  {Object} [options]
 * @param  {function(p5.Geometry)} [options.successCallback]
 * @param  {function(Event)} [options.failureCallback]
 * @param  {boolean} [options.normalize]
 * @param  {boolean} [options.flipU]
 * @param  {boolean} [options.flipV]
 * @return {p5.Geometry} the <a href="#/p5.Geometry">p5.Geometry</a> object
 */
let modelCounter = 0;
p5.prototype.createModel = function(modelString, fileType, options) {
  p5._validateParameters('createModel', arguments);
  let normalize= false;
  let successCallback;
  let failureCallback;
  let flipU = false;
  let flipV = false;
  if (options && typeof options === 'object') {
    normalize = options.normalize || false;
    successCallback = options.successCallback;
    failureCallback = options.failureCallback;
    flipU = options.flipU || false;
    flipV = options.flipV || false;
  } else if (typeof options === 'boolean') {
    normalize = options;
    successCallback = arguments[3];
    failureCallback = arguments[4];
  } else {
    successCallback = typeof arguments[2] === 'function' ? arguments[2] : undefined;
    failureCallback = arguments[3];
  }
  const model = new p5.Geometry();
  model.gid = `${fileType}|${normalize}|${modelCounter++}`;

  if (fileType.match('stl')) {
    try {
      let uint8array = new TextEncoder().encode(modelString);
      let arrayBuffer = uint8array.buffer;
      parseSTL(model, arrayBuffer);
    } catch (error) {
      if (failureCallback) {
        failureCallback(error);
      } else {
        p5._friendlyError('Error during parsing: ' + error.message);
      }
      return;
    }
  } else if (fileType.match('obj')) {
    try {
      const lines = modelString.split('\n');
      parseObj(model, lines);
    } catch (error) {
      if (failureCallback) {
        failureCallback(error);
      } else {
        p5._friendlyError('Error during parsing: ' + error.message);
      }
      return;
    }
  } else {
    p5._friendlyFileLoadError(3, modelString);
    if (failureCallback) {
      failureCallback();
    } else {
      p5._friendlyError(
        'Sorry, the file type is invalid. Only OBJ and STL files are supported.'
      );
    }
  }
  if (normalize) {
    model.normalize();
  }

  if (flipU) {
    model.flipU();
  }

  if (flipV) {
    model.flipV();
  }

  if (typeof successCallback === 'function') {
    successCallback(model);
  }

  return model;
};
/**
 * Load a 3d model from an OBJ or STL file.
 *
 * <a href="#/p5/loadModel">loadModel()</a> should be placed inside of <a href="#/p5/preload">preload()</a>.
 * This allows the model to load fully before the rest of your code is run.
 *
 * One of the limitations of the OBJ and STL format is that it doesn't have a built-in
 * sense of scale. This means that models exported from different programs might
 * be very different sizes. If your model isn't displaying, try calling
 * <a href="#/p5/loadModel">loadModel()</a> with the normalized parameter set to true. This will resize the
 * model to a scale appropriate for p5. You can also make additional changes to
 * the final size of your model with the <a href="#/p5/scale">scale()</a> function.
 *
 * Also, the support for colored STL files is not present. STL files with color will be
 * rendered without color properties.
 *
 * Options can include:
 * - `path`: Specifies the location or path of the 3D model file for loading.
 * - `normalize`: Enables standardized size scaling during loading if set to true.
 * - `successCallback`: Callback for post-loading actions with the 3D model object.
 * - `failureCallback`: Handles errors if model loading fails, receiving an event error.
 * - `fileType`: Defines the file extension of the model.
 * - `flipU`: Flips the U texture coordinates of the model.
 * - `flipV`: Flips the V texture coordinates of the model.
=======
 * Loads a 3D model to create a
 * <a href="#/p5.Geometry">p5.Geometry</a> object.
 *
 * `loadModel()` can load 3D models from OBJ and STL files. Once the model is
 * loaded, it can be displayed with the
 * <a href="#/p5/model">model()</a> function, as in `model(shape)`.
 *
 * There are three ways to call `loadModel()` with optional parameters to help
 * process the model.
 *
 * The first parameter, `path`, is always a `String` with the path to the
 * file. Paths to local files should be relative, as in
 * `loadModel('assets/model.obj'). URLs such as
 * `'https://example.com/model.obj'` may be blocked due to browser security.
 *
 * The first way to call `loadModel()` has three optional parameters after the
 * file path. The first optional parameter, `successCallback`, is a function
 * to call once the model loads. For example,
 * `loadModel('assets/model.obj', handleModel)` will call the `handleModel()`
 * function once the model loads. The second optional parameter,
 * `failureCallback`, is a function to call if the model fails to load. For
 * example, `loadModel('assets/model.obj', handleModel, handleFailure)` will
 * call the `handleFailure()` function if an error occurs while loading. The
 * third optional parameter, `fileType`, is the model’s file extension as a
 * string. For example,
 * `loadModel('assets/model', handleModel, handleFailure, '.obj')` will try to
 * load the file model as a `.obj` file.
 *
 * The second way to call `loadModel()` has four optional parameters after the
 * file path. The first optional parameter is a `Boolean` value. If `true` is
 * passed, as in `loadModel('assets/model.obj', true)`, then the model will be
 * resized to ensure it fits the canvas. The next three parameters are
 * `successCallback`, `failureCallback`, and `fileType` as described above.
 *
 * The third way to call `loadModel()` has one optional parameter after the
 * file path. The optional parameter, `options`, is an `Object` with options,
 * as in `loadModel('assets/model.obj', options)`. The `options` object can
 * have the following properties:
 *
 * <code>
 * let options = {
 *   // Enables standardized size scaling during loading if set to true.
 *   normalize: true,
 *
 *   // Function to call once the model loads.
 *   successCallback: handleModel,
 *
 *   // Function to call if an error occurs while loading.
 *   failureCallback: handleError,
 *
 *   // Model's file extension.
 *   fileType: '.stl',
 *
 *   // Flips the U texture coordinates of the model.
 *   flipU: false,
 *
 *   // Flips the V texture coordinates of the model.
 *   flipV: false
 * };
 *
 * // Pass the options object to loadModel().
 * loadModel('assets/model.obj', options);
 * </code>
 *
 * Models can take time to load. Calling `loadModel()` in
 * <a href="#/p5/preload">preload()</a> ensures models load before they're
 * used in <a href="#/p5/setup">setup()</a> or <a href="#/p5/draw">draw()</a>.
 *
 * Note: There’s no support for colored STL files. STL files with color will
 * be rendered without color.
>>>>>>> f691f8e4
 *
 * @method loadModel
 * @param  {String} path              path of the model to be loaded.
 * @param  {Boolean} normalize        if `true`, scale the model to fit the canvas.
 * @param  {function(p5.Geometry)} [successCallback] function to call once the model is loaded. Will be passed
 *                                                   the <a href="#/p5.Geometry">p5.Geometry</a> object.
 * @param  {function(Event)} [failureCallback] function to call if the model fails to load. Will be passed an `Error` event object.
 * @param  {String} [fileType]          model’s file extension. Either `'.obj'` or `'.stl'`.
 * @return {p5.Geometry} the <a href="#/p5.Geometry">p5.Geometry</a> object
 *
 * @example
 * <div>
 * <code>
 * // Click and drag the mouse to view the scene from different angles.
 *
 * let shape;
 *
 * // Load the file and create a p5.Geometry object.
 * function preload() {
 *   shape = loadModel('assets/teapot.obj');
 * }
 *
 * function setup() {
 *   createCanvas(100, 100, WEBGL);
 *
 *   describe('A white teapot drawn against a gray background.');
 * }
 *
 * function draw() {
 *   background(200);
 *
 *   // Enable orbiting with the mouse.
 *   orbitControl();
 *
 *   // Draw the shape.
 *   model(shape);
 * }
 * </code>
 * </div>
 *
 * <div>
 * <code>
 * // Click and drag the mouse to view the scene from different angles.
 *
 * let shape;
 *
 * // Load the file and create a p5.Geometry object.
 * // Normalize the geometry's size to fit the canvas.
 * function preload() {
 *   shape = loadModel('assets/teapot.obj', true);
 * }
 *
 * function setup() {
 *   createCanvas(100, 100, WEBGL);
 *
 *   describe('A white teapot drawn against a gray background.');
 * }
 *
 * function draw() {
 *   background(200);
 *
 *   // Enable orbiting with the mouse.
 *   orbitControl();
 *
 *   // Draw the shape.
 *   model(shape);
 * }
 * </code>
 * </div>
 *
 * <div>
 * <code>
 * // Click and drag the mouse to view the scene from different angles.
 *
 * let shape;
 *
 * // Load the file and create a p5.Geometry object.
 * function preload() {
 *   loadModel('assets/teapot.obj', true, handleModel);
 * }
 *
 * function setup() {
 *   createCanvas(100, 100, WEBGL);
 *
 *   describe('A white teapot drawn against a gray background.');
 * }
 *
 * function draw() {
 *   background(200);
 *
 *   // Enable orbiting with the mouse.
 *   orbitControl();
 *
 *   // Draw the shape.
 *   model(shape);
 * }
 *
 * // Set the shape variable and log the geometry's
 * // ID to the console.
 * function handleModel(data) {
 *   shape = data;
 *   console.log(shape.gid);
 * }
 * </code>
 * </div>
 *
 * <div class='notest'>
 * <code>
 * // Click and drag the mouse to view the scene from different angles.
 *
 * let shape;
 *
 * // Load the file and create a p5.Geometry object.
 * function preload() {
 *   loadModel('assets/wrong.obj', true, handleModel, handleError);
 * }
 *
 * function setup() {
 *   createCanvas(100, 100, WEBGL);
 *
 *   describe('A white teapot drawn against a gray background.');
 * }
 *
 * function draw() {
 *   background(200);
 *
 *   // Enable orbiting with the mouse.
 *   orbitControl();
 *
 *   // Draw the shape.
 *   model(shape);
 * }
 *
 * // Set the shape variable and print the geometry's
 * // ID to the console.
 * function handleModel(data) {
 *   shape = data;
 *   console.log(shape.gid);
 * }
 *
 * // Print an error message if the file doesn't load.
 * function handleError(error) {
 *   console.error('Oops!', error);
 * }
 * </code>
 * </div>
 *
 * <div>
 * <code>
 * // Click and drag the mouse to view the scene from different angles.
 *
 * let shape;
 *
 * // Load the file and create a p5.Geometry object.
 * function preload() {
 *   loadModel('assets/teapot.obj', true, handleModel, handleError, '.obj');
 * }
 *
 * function setup() {
 *   createCanvas(100, 100, WEBGL);
 *
 *   describe('A white teapot drawn against a gray background.');
 * }
 *
 * function draw() {
 *   background(200);
 *
 *   // Enable orbiting with the mouse.
 *   orbitControl();
 *
 *   // Draw the shape.
 *   model(shape);
 * }
 *
 * // Set the shape variable and print the geometry's
 * // ID to the console.
 * function handleModel(data) {
 *   shape = data;
 *   console.log(shape.gid);
 * }
 *
 * // Print an error message if the file doesn't load.
 * function handleError(error) {
 *   console.error('Oops!', error);
 * }
 * </code>
 * </div>
 *
 * <div>
 * <code>
 * // Click and drag the mouse to view the scene from different angles.
 *
 * let shape;
 * let options = {
 *   normalize: true,
 *   successCallback: handleModel,
 *   failureCallback: handleError,
 *   fileType: '.obj'
 * };
 *
 * // Load the file and create a p5.Geometry object.
 * function preload() {
 *   loadModel('assets/teapot.obj', options);
 * }
 *
 * function setup() {
 *   createCanvas(100, 100, WEBGL);
 *
 *   describe('A white teapot drawn against a gray background.');
 * }
 *
 * function draw() {
 *   background(200);
 *
 *   // Enable orbiting with the mouse.
 *   orbitControl();
 *
 *   // Draw the shape.
 *   model(shape);
 * }
 *
 * // Set the shape variable and print the geometry's
 * // ID to the console.
 * function handleModel(data) {
 *   shape = data;
 *   console.log(shape.gid);
 * }
 *
 * // Print an error message if the file doesn't load.
 * function handleError(error) {
 *   console.error('Oops!', error);
 * }
 * </code>
 * </div>
 */
/**
 * @method loadModel
 * @param  {String} path
 * @param  {function(p5.Geometry)} [successCallback]
 * @param  {function(Event)} [failureCallback]
 * @param  {String} [fileType]
 * @return {p5.Geometry} new <a href="#/p5.Geometry">p5.Geometry</a> object.
 */
/**
 * @method loadModel
 * @param  {String} path
 * @param  {Object} [options] loading options.
 * @param  {function(p5.Geometry)} [options.successCallback]
 * @param  {function(Event)} [options.failureCallback]
 * @param  {String} [options.fileType]
 * @param  {boolean} [options.normalize]
 * @param  {boolean} [options.flipU]
 * @param  {boolean} [options.flipV]
 * @return {p5.Geometry} new <a href="#/p5.Geometry">p5.Geometry</a> object.
 */
p5.prototype.loadModel = function(path,options) {
  p5._validateParameters('loadModel', arguments);
  let normalize= false;
  let successCallback;
  let failureCallback;
  let flipU = false;
  let flipV = false;
  let fileType = path.slice(-4);
  if (options && typeof options === 'object') {
    normalize = options.normalize || false;
    successCallback = options.successCallback;
    failureCallback = options.failureCallback;
    fileType = options.fileType || fileType;
    flipU = options.flipU || false;
    flipV = options.flipV || false;
  } else if (typeof options === 'boolean') {
    normalize = options;
    successCallback = arguments[2];
    failureCallback = arguments[3];
    if (typeof arguments[4] !== 'undefined') {
      fileType = arguments[4];
    }
  } else {
    successCallback = typeof arguments[1] === 'function' ? arguments[1] : undefined;
    failureCallback = arguments[2];
    if (typeof arguments[3] !== 'undefined') {
      fileType = arguments[3];
    }
  }

  const model = new p5.Geometry();
  model.gid = `${path}|${normalize}`;
  const self = this;

  async function getMaterials(lines){
    const parsedMaterialPromises=[];

    for (let i = 0; i < lines.length; i++) {
      const mtllibMatch = lines[i].match(/^mtllib (.+)/);
      if (mtllibMatch) {
        let mtlPath='';
        const mtlFilename = mtllibMatch[1];
        const objPathParts = path.split('/');
        if(objPathParts.length > 1){
          objPathParts.pop();
          const objFolderPath = objPathParts.join('/');
          mtlPath = objFolderPath + '/' + mtlFilename;
        }else{
          mtlPath = mtlFilename;
        }
        parsedMaterialPromises.push(
          fileExists(mtlPath).then(exists => {
            if (exists) {
              return parseMtl(self, mtlPath);
            } else {
              console.warn(`MTL file not found or error in parsing; proceeding without materials: ${mtlPath}`);
              return {};

            }
          }).catch(error => {
            console.warn(`Error loading MTL file: ${mtlPath}`, error);
            return {};
          })
        );
      }
    }
    try {
      const parsedMaterials = await Promise.all(parsedMaterialPromises);
      const materials= Object.assign({}, ...parsedMaterials);
      return materials ;
    } catch (error) {
      return {};
    }
  }


  async function fileExists(url) {
    try {
      const response = await fetch(url, { method: 'HEAD' });
      return response.ok;
    } catch (error) {
      return false;
    }
  }
  if (fileType.match(/\.stl$/i)) {
    this.httpDo(
      path,
      'GET',
      'arrayBuffer',
      arrayBuffer => {
        parseSTL(model, arrayBuffer);

        if (normalize) {
          model.normalize();
        }

        if (flipU) {
          model.flipU();
        }

        if (flipV) {
          model.flipV();
        }

        self._decrementPreload();
        if (typeof successCallback === 'function') {
          successCallback(model);
        }
      },
      failureCallback
    );
  } else if (fileType.match(/\.obj$/i)) {
    this.loadStrings(
      path,
      async lines => {
        try{
          const parsedMaterials=await getMaterials(lines);

          parseObj(model, lines, parsedMaterials);

        }catch (error) {
          if (failureCallback) {
            failureCallback(error);
          } else {
            p5._friendlyError('Error during parsing: ' + error.message);
          }
          return;
        }
        finally{
          if (normalize) {
            model.normalize();
          }
          if (flipU) {
            model.flipU();
          }
          if (flipV) {
            model.flipV();
          }

          self._decrementPreload();
          if (typeof successCallback === 'function') {
            successCallback(model);
          }
        }
      },
      failureCallback
    );
  } else {
    p5._friendlyFileLoadError(3, path);
    if (failureCallback) {
      failureCallback();
    } else {
      p5._friendlyError(
        'Sorry, the file type is invalid. Only OBJ and STL files are supported.'
      );
    }
  }
  return model;
};

function parseMtl(p5,mtlPath){
  return new Promise((resolve, reject)=>{
    let currentMaterial = null;
    let materials= {};
    p5.loadStrings(
      mtlPath,
      lines => {
        for (let line = 0; line < lines.length; ++line){
          const tokens = lines[line].trim().split(/\s+/);
          if(tokens[0] === 'newmtl') {
            const materialName = tokens[1];
            currentMaterial = materialName;
            materials[currentMaterial] = {};
          }else if (tokens[0] === 'Kd'){
          //Diffuse color
            materials[currentMaterial].diffuseColor = [
              parseFloat(tokens[1]),
              parseFloat(tokens[2]),
              parseFloat(tokens[3])
            ];
          } else if (tokens[0] === 'Ka'){
          //Ambient Color
            materials[currentMaterial].ambientColor = [
              parseFloat(tokens[1]),
              parseFloat(tokens[2]),
              parseFloat(tokens[3])
            ];
          }else if (tokens[0] === 'Ks'){
          //Specular color
            materials[currentMaterial].specularColor = [
              parseFloat(tokens[1]),
              parseFloat(tokens[2]),
              parseFloat(tokens[3])
            ];

          }else if (tokens[0] === 'map_Kd') {
          //Texture path
            materials[currentMaterial].texturePath = tokens[1];
          }
        }
        resolve(materials);
      },reject
    );
  });
}

/**
 * Parse OBJ lines into model. For reference, this is what a simple model of a
 * square might look like:
 *
 * v -0.5 -0.5 0.5
 * v -0.5 -0.5 -0.5
 * v -0.5 0.5 -0.5
 * v -0.5 0.5 0.5
 *
 * f 4 3 2 1
 */
function parseObj(model, lines, materials= {}) {
  // OBJ allows a face to specify an index for a vertex (in the above example),
  // but it also allows you to specify a custom combination of vertex, UV
  // coordinate, and vertex normal. So, "3/4/3" would mean, "use vertex 3 with
  // UV coordinate 4 and vertex normal 3". In WebGL, every vertex with different
  // parameters must be a different vertex, so loadedVerts is used to
  // temporarily store the parsed vertices, normals, etc., and indexedVerts is
  // used to map a specific combination (keyed on, for example, the string
  // "3/4/3"), to the actual index of the newly created vertex in the final
  // object.
  const loadedVerts = {
    v: [],
    vt: [],
    vn: []
  };


  // Map from source index → Map of material → destination index
  const usedVerts = {}; // Track colored vertices
  let currentMaterial = null;
  const coloredVerts = new Set(); //unique vertices with color
  let hasColoredVertices = false;
  let hasColorlessVertices = false;
  for (let line = 0; line < lines.length; ++line) {
    // Each line is a separate object (vertex, face, vertex normal, etc)
    // For each line, split it into tokens on whitespace. The first token
    // describes the type.
    const tokens = lines[line].trim().split(/\b\s+/);

    if (tokens.length > 0) {
      if (tokens[0] === 'usemtl') {
        // Switch to a new material
        currentMaterial = tokens[1];
      }else if (tokens[0] === 'v' || tokens[0] === 'vn') {
        // Check if this line describes a vertex or vertex normal.
        // It will have three numeric parameters.
        const vertex = new p5.Vector(
          parseFloat(tokens[1]),
          parseFloat(tokens[2]),
          parseFloat(tokens[3])
        );
        loadedVerts[tokens[0]].push(vertex);
      } else if (tokens[0] === 'vt') {
        // Check if this line describes a texture coordinate.
        // It will have two numeric parameters U and V (W is omitted).
        // Because of WebGL texture coordinates rendering behaviour, the V
        // coordinate is inversed.
        const texVertex = [parseFloat(tokens[1]), 1 - parseFloat(tokens[2])];
        loadedVerts[tokens[0]].push(texVertex);
      } else if (tokens[0] === 'f') {
        // Check if this line describes a face.
        // OBJ faces can have more than three points. Triangulate points.
        for (let tri = 3; tri < tokens.length; ++tri) {
          const face = [];
          const vertexTokens = [1, tri - 1, tri];

          for (let tokenInd = 0; tokenInd < vertexTokens.length; ++tokenInd) {
            // Now, convert the given token into an index
            const vertString = tokens[vertexTokens[tokenInd]];
            let vertParts=vertString.split('/');

            // TODO: Faces can technically use negative numbers to refer to the
            // previous nth vertex. I haven't seen this used in practice, but
            // it might be good to implement this in the future.

            for (let i = 0; i < vertParts.length; i++) {
              vertParts[i] = parseInt(vertParts[i]) - 1;
            }

            if (!usedVerts[vertString]) {
              usedVerts[vertString] = {};
            }

            if (usedVerts[vertString][currentMaterial] === undefined) {
              const vertIndex = model.vertices.length;
              model.vertices.push(loadedVerts.v[vertParts[0]].copy());
              model.uvs.push(loadedVerts.vt[vertParts[1]] ?
                loadedVerts.vt[vertParts[1]].slice() : [0, 0]);
              model.vertexNormals.push(loadedVerts.vn[vertParts[2]] ?
                loadedVerts.vn[vertParts[2]].copy() : new p5.Vector());

              usedVerts[vertString][currentMaterial] = vertIndex;
              face.push(vertIndex);
              if (currentMaterial
                && materials[currentMaterial]
                && materials[currentMaterial].diffuseColor) {
                // Mark this vertex as colored
                coloredVerts.add(loadedVerts.v[vertParts[0]]); //since a set would only push unique values
              }
            } else {
              face.push(usedVerts[vertString][currentMaterial]);
            }
          }

          if (
            face[0] !== face[1] &&
            face[0] !== face[2] &&
            face[1] !== face[2]
          ) {
            model.faces.push(face);
            //same material for all vertices in a particular face
            if (currentMaterial
              && materials[currentMaterial]
              && materials[currentMaterial].diffuseColor) {
              hasColoredVertices=true;
              //flag to track color or no color model
              hasColoredVertices = true;
              const materialDiffuseColor =
              materials[currentMaterial].diffuseColor;
              for (let i = 0; i < face.length; i++) {
                model.vertexColors.push(materialDiffuseColor[0]);
                model.vertexColors.push(materialDiffuseColor[1]);
                model.vertexColors.push(materialDiffuseColor[2]);
              }
            }else{
              hasColorlessVertices=true;
            }
          }
        }
      }
    }
  }
  // If the model doesn't have normals, compute the normals
  if (model.vertexNormals.length === 0) {
    model.computeNormals();
  }
  if (hasColoredVertices === hasColorlessVertices) {
    // If both are true or both are false, throw an error because the model is inconsistent
    throw new Error('Model coloring is inconsistent. Either all vertices should have colors or none should.');
  }
  return model;
}

/**
 * STL files can be of two types, ASCII and Binary,
 *
 * We need to convert the arrayBuffer to an array of strings,
 * to parse it as an ASCII file.
 */
function parseSTL(model, buffer) {
  if (isBinary(buffer)) {
    parseBinarySTL(model, buffer);
  } else {
    const reader = new DataView(buffer);

    if (!('TextDecoder' in window)) {
      console.warn(
        'Sorry, ASCII STL loading only works in browsers that support TextDecoder (https://caniuse.com/#feat=textencoder)'
      );
      return model;
    }

    const decoder = new TextDecoder('utf-8');
    const lines = decoder.decode(reader);
    const lineArray = lines.split('\n');
    parseASCIISTL(model, lineArray);
  }
  return model;
}

/**
 * This function checks if the file is in ASCII format or in Binary format
 *
 * It is done by searching keyword `solid` at the start of the file.
 *
 * An ASCII STL data must begin with `solid` as the first six bytes.
 * However, ASCII STLs lacking the SPACE after the `d` are known to be
 * plentiful. So, check the first 5 bytes for `solid`.
 *
 * Several encodings, such as UTF-8, precede the text with up to 5 bytes:
 * https://en.wikipedia.org/wiki/Byte_order_mark#Byte_order_marks_by_encoding
 * Search for `solid` to start anywhere after those prefixes.
 */
function isBinary(data) {
  const reader = new DataView(data);

  // US-ASCII ordinal values for `s`, `o`, `l`, `i`, `d`
  const solid = [115, 111, 108, 105, 100];
  for (let off = 0; off < 5; off++) {
    // If "solid" text is matched to the current offset, declare it to be an ASCII STL.
    if (matchDataViewAt(solid, reader, off)) return false;
  }

  // Couldn't find "solid" text at the beginning; it is binary STL.
  return true;
}

/**
 * This function matches the `query` at the provided `offset`
 */
function matchDataViewAt(query, reader, offset) {
  // Check if each byte in query matches the corresponding byte from the current offset
  for (let i = 0, il = query.length; i < il; i++) {
    if (query[i] !== reader.getUint8(offset + i, false)) return false;
  }

  return true;
}

/**
 * This function parses the Binary STL files.
 * https://en.wikipedia.org/wiki/STL_%28file_format%29#Binary_STL
 *
 * Currently there is no support for the colors provided in STL files.
 */
function parseBinarySTL(model, buffer) {
  const reader = new DataView(buffer);

  // Number of faces is present following the header
  const faces = reader.getUint32(80, true);
  let r,
    g,
    b,
    hasColors = false,
    colors;
  let defaultR, defaultG, defaultB;

  // Binary files contain 80-byte header, which is generally ignored.
  for (let index = 0; index < 80 - 10; index++) {
    // Check for `COLOR=`
    if (
      reader.getUint32(index, false) === 0x434f4c4f /*COLO*/ &&
      reader.getUint8(index + 4) === 0x52 /*'R'*/ &&
      reader.getUint8(index + 5) === 0x3d /*'='*/
    ) {
      hasColors = true;
      colors = [];

      defaultR = reader.getUint8(index + 6) / 255;
      defaultG = reader.getUint8(index + 7) / 255;
      defaultB = reader.getUint8(index + 8) / 255;
      // To be used when color support is added
      // alpha = reader.getUint8(index + 9) / 255;
    }
  }
  const dataOffset = 84;
  const faceLength = 12 * 4 + 2;

  // Iterate the faces
  for (let face = 0; face < faces; face++) {
    const start = dataOffset + face * faceLength;
    const normalX = reader.getFloat32(start, true);
    const normalY = reader.getFloat32(start + 4, true);
    const normalZ = reader.getFloat32(start + 8, true);

    if (hasColors) {
      const packedColor = reader.getUint16(start + 48, true);

      if ((packedColor & 0x8000) === 0) {
        // facet has its own unique color
        r = (packedColor & 0x1f) / 31;
        g = ((packedColor >> 5) & 0x1f) / 31;
        b = ((packedColor >> 10) & 0x1f) / 31;
      } else {
        r = defaultR;
        g = defaultG;
        b = defaultB;
      }
    }
    const newNormal = new p5.Vector(normalX, normalY, normalZ);

    for (let i = 1; i <= 3; i++) {
      const vertexstart = start + i * 12;

      const newVertex = new p5.Vector(
        reader.getFloat32(vertexstart, true),
        reader.getFloat32(vertexstart + 4, true),
        reader.getFloat32(vertexstart + 8, true)
      );

      model.vertices.push(newVertex);
      model.vertexNormals.push(newNormal);

      if (hasColors) {
        colors.push(r, g, b);
      }
    }

    model.faces.push([3 * face, 3 * face + 1, 3 * face + 2]);
    model.uvs.push([0, 0], [0, 0], [0, 0]);
  }
  if (hasColors) {
    // add support for colors here.
  }
  return model;
}

/**
 * ASCII STL file starts with `solid 'nameOfFile'`
 * Then contain the normal of the face, starting with `facet normal`
 * Next contain a keyword indicating the start of face vertex, `outer loop`
 * Next comes the three vertex, starting with `vertex x y z`
 * Vertices ends with `endloop`
 * Face ends with `endfacet`
 * Next face starts with `facet normal`
 * The end of the file is indicated by `endsolid`
 */
function parseASCIISTL(model, lines) {
  let state = '';
  let curVertexIndex = [];
  let newNormal, newVertex;

  for (let iterator = 0; iterator < lines.length; ++iterator) {
    const line = lines[iterator].trim();
    const parts = line.split(' ');

    for (let partsiterator = 0; partsiterator < parts.length; ++partsiterator) {
      if (parts[partsiterator] === '') {
        // Ignoring multiple whitespaces
        parts.splice(partsiterator, 1);
      }
    }

    if (parts.length === 0) {
      // Remove newline
      continue;
    }

    switch (state) {
      case '': // First run
        if (parts[0] !== 'solid') {
          // Invalid state
          console.error(line);
          console.error(`Invalid state "${parts[0]}", should be "solid"`);
          return;
        } else {
          state = 'solid';
        }
        break;

      case 'solid': // First face
        if (parts[0] !== 'facet' || parts[1] !== 'normal') {
          // Invalid state
          console.error(line);
          console.error(
            `Invalid state "${parts[0]}", should be "facet normal"`
          );
          return;
        } else {
          // Push normal for first face
          newNormal = new p5.Vector(
            parseFloat(parts[2]),
            parseFloat(parts[3]),
            parseFloat(parts[4])
          );
          model.vertexNormals.push(newNormal, newNormal, newNormal);
          state = 'facet normal';
        }
        break;

      case 'facet normal': // After normal is defined
        if (parts[0] !== 'outer' || parts[1] !== 'loop') {
          // Invalid State
          console.error(line);
          console.error(`Invalid state "${parts[0]}", should be "outer loop"`);
          return;
        } else {
          // Next should be vertices
          state = 'vertex';
        }
        break;

      case 'vertex':
        if (parts[0] === 'vertex') {
          //Vertex of triangle
          newVertex = new p5.Vector(
            parseFloat(parts[1]),
            parseFloat(parts[2]),
            parseFloat(parts[3])
          );
          model.vertices.push(newVertex);
          model.uvs.push([0, 0]);
          curVertexIndex.push(model.vertices.indexOf(newVertex));
        } else if (parts[0] === 'endloop') {
          // End of vertices
          model.faces.push(curVertexIndex);
          curVertexIndex = [];
          state = 'endloop';
        } else {
          // Invalid State
          console.error(line);
          console.error(
            `Invalid state "${parts[0]}", should be "vertex" or "endloop"`
          );
          return;
        }
        break;

      case 'endloop':
        if (parts[0] !== 'endfacet') {
          // End of face
          console.error(line);
          console.error(`Invalid state "${parts[0]}", should be "endfacet"`);
          return;
        } else {
          state = 'endfacet';
        }
        break;

      case 'endfacet':
        if (parts[0] === 'endsolid') {
          // End of solid
        } else if (parts[0] === 'facet' && parts[1] === 'normal') {
          // Next face
          newNormal = new p5.Vector(
            parseFloat(parts[2]),
            parseFloat(parts[3]),
            parseFloat(parts[4])
          );
          model.vertexNormals.push(newNormal, newNormal, newNormal);
          state = 'facet normal';
        } else {
          // Invalid State
          console.error(line);
          console.error(
            `Invalid state "${
              parts[0]
            }", should be "endsolid" or "facet normal"`
          );
          return;
        }
        break;

      default:
        console.error(`Invalid state "${state}"`);
        break;
    }
  }
  return model;
}

/**
 * Draws a <a href="#/p5.Geometry">p5.Geometry</a> object to the canvas.
 *
 * The parameter, `model`, is the
 * <a href="#/p5.Geometry">p5.Geometry</a> object to draw.
 * <a href="#/p5.Geometry">p5.Geometry</a> objects can be built with
 * <a href="#/p5/buildGeometry">buildGeometry()</a>, or
 * <a href="#/p5/beginGeometry">beginGeometry()</a> and
 * <a href="#/p5/endGeometry">endGeometry()</a>. They can also be loaded from
 * a file with <a href="#/p5/loadGeometry">loadGeometry()</a>.
 *
 * Note: `model()` can only be used in WebGL mode.
 *
 * @method model
 * @param  {p5.Geometry} model 3D shape to be drawn.
 *
 * @example
 * <div>
 * <code>
 * // Click and drag the mouse to view the scene from different angles.
 *
 * let shape;
 *
 * function setup() {
 *   createCanvas(100, 100, WEBGL);
 *
 *   // Create the p5.Geometry object.
 *   shape = buildGeometry(createShape);
 *
 *   describe('A white cone drawn on a gray background.');
 * }
 *
 * function draw() {
 *   background(200);
 *
 *   // Enable orbiting with the mouse.
 *   orbitControl();
 *
 *   // Draw the p5.Geometry object.
 *   model(shape);
 * }
 *
 * // Create p5.Geometry object from a single cone.
 * function createShape() {
 *   cone();
 * }
 * </code>
 * </div>
 *
 * <div>
 * <code>
 * // Click and drag the mouse to view the scene from different angles.
 *
 * let shape;
 *
 * function setup() {
 *   createCanvas(100, 100, WEBGL);
 *
 *   // Create the p5.Geometry object.
 *   shape = buildGeometry(createArrow);
 *
 *   describe('Two white arrows drawn on a gray background. The arrow on the right rotates slowly.');
 * }
 *
 * function draw() {
 *   background(50);
 *
 *   // Enable orbiting with the mouse.
 *   orbitControl();
 *
 *   // Turn on the lights.
 *   lights();
 *
 *   // Style the arrows.
 *   noStroke();
 *
 *   // Draw the p5.Geometry object.
 *   model(shape);
 *
 *   // Translate and rotate the coordinate system.
 *   translate(30, 0, 0);
 *   rotateZ(frameCount * 0.01);
 *
 *   // Draw the p5.Geometry object again.
 *   model(shape);
 * }
 *
 * function createArrow() {
 *   // Add shapes to the p5.Geometry object.
 *   push();
 *   rotateX(PI);
 *   cone(10);
 *   translate(0, -10, 0);
 *   cylinder(3, 20);
 *   pop();
 * }
 * </code>
 * </div>
 *
 * <div>
 * <code>
 * // Click and drag the mouse to view the scene from different angles.
 *
 * let shape;
 *
 * // Load the file and create a p5.Geometry object.
 * function preload() {
 *   shape = loadModel('assets/octahedron.obj');
 * }
 *
 * function setup() {
 *   createCanvas(100, 100, WEBGL);
 *
 *   describe('A white octahedron drawn against a gray background.');
 * }
 *
 * function draw() {
 *   background(200);
 *
 *   // Enable orbiting with the mouse.
 *   orbitControl();
 *
 *   // Draw the shape.
 *   model(shape);
 * }
 * </code>
 * </div>
 */
p5.prototype.model = function(model) {
  this._assert3d('model');
  p5._validateParameters('model', arguments);
  if (model.vertices.length > 0) {
    if (!this._renderer.geometryInHash(model.gid)) {

      if (model.edges.length === 0) {
        model._makeTriangleEdges();
      }

      model._edgesToVertices();
      this._renderer.createBuffers(model.gid, model);
    }

    this._renderer.drawBuffers(model.gid);
  }
};

export default p5;<|MERGE_RESOLUTION|>--- conflicted
+++ resolved
@@ -10,7 +10,6 @@
 import './p5.Geometry';
 
 /**
-<<<<<<< HEAD
  * Load a 3d model from an OBJ or STL string.
  *
  * <a href="#/p5/loadModel">createModel()</a> should be placed inside of <a href="#/p5/preload">preload()</a>.
@@ -188,30 +187,6 @@
   return model;
 };
 /**
- * Load a 3d model from an OBJ or STL file.
- *
- * <a href="#/p5/loadModel">loadModel()</a> should be placed inside of <a href="#/p5/preload">preload()</a>.
- * This allows the model to load fully before the rest of your code is run.
- *
- * One of the limitations of the OBJ and STL format is that it doesn't have a built-in
- * sense of scale. This means that models exported from different programs might
- * be very different sizes. If your model isn't displaying, try calling
- * <a href="#/p5/loadModel">loadModel()</a> with the normalized parameter set to true. This will resize the
- * model to a scale appropriate for p5. You can also make additional changes to
- * the final size of your model with the <a href="#/p5/scale">scale()</a> function.
- *
- * Also, the support for colored STL files is not present. STL files with color will be
- * rendered without color properties.
- *
- * Options can include:
- * - `path`: Specifies the location or path of the 3D model file for loading.
- * - `normalize`: Enables standardized size scaling during loading if set to true.
- * - `successCallback`: Callback for post-loading actions with the 3D model object.
- * - `failureCallback`: Handles errors if model loading fails, receiving an event error.
- * - `fileType`: Defines the file extension of the model.
- * - `flipU`: Flips the U texture coordinates of the model.
- * - `flipV`: Flips the V texture coordinates of the model.
-=======
  * Loads a 3D model to create a
  * <a href="#/p5.Geometry">p5.Geometry</a> object.
  *
@@ -282,7 +257,6 @@
  *
  * Note: There’s no support for colored STL files. STL files with color will
  * be rendered without color.
->>>>>>> f691f8e4
  *
  * @method loadModel
  * @param  {String} path              path of the model to be loaded.
