/**
 * This module defines the p5.Shader class
 * @module 3D
 * @submodule Material
 * @for p5
 * @requires core
 */

import p5 from '../core/main';

/**
 * A class to describe a shader program.
 *
 * Each `p5.Shader` object contains a shader program that runs on the graphics
 * processing unit (GPU). Shaders can process many pixels or vertices at the
 * same time, making them fast for many graphics tasks. They’re written in a
 * language called
 * <a href="https://developer.mozilla.org/en-US/docs/Games/Techniques/3D_on_the_web/GLSL_Shaders" target="_blank">GLSL</a>
 * and run along with the rest of the code in a sketch.
 *
 * A shader program consists of two files, a vertex shader and a fragment
 * shader. The vertex shader affects where 3D geometry is drawn on the screen
 * and the fragment shader affects color. Once the `p5.Shader` object is
 * created, it can be used with the <a href="#/p5/shader">shader()</a>
 * function, as in `shader(myShader)`.
 *
 * A shader can optionally describe *hooks,* which are functions in GLSL that
 * users may choose to provide to customize the behavior of the shader. For the
 * vertex or the fragment shader, users can pass in an object where each key is
 * the type and name of a hook function, and each value is a string with the
 * parameter list and default implementation of the hook. For example, to let users
 * optionally run code at the start of the vertex shader, the options object could
 * include:
 *
 * ```js
 * {
 *   vertex: {
 *     'void beforeVertex': '() {}'
 *   }
 * }
 * ```
 *
 * Then, in your vertex shader source, you can run a hook by calling a function
 * with the same name prefixed by `HOOK_`:
 *
 * ```glsl
 * void main() {
 *   HOOK_beforeVertex();
 *   // Add the rest ofy our shader code here!
 * }
 * ```
 *
 * Note: <a href="#/p5/createShader">createShader()</a>,
 * <a href="#/p5/createFilterShader">createFilterShader()</a>, and
 * <a href="#/p5/loadShader">loadShader()</a> are the recommended ways to
 * create an instance of this class.
 *
 * @class p5.Shader
 * @param {p5.RendererGL} renderer WebGL context for this shader.
 * @param {String} vertSrc source code for the vertex shader program.
 * @param {String} fragSrc source code for the fragment shader program.
 * @param {Object} [options] An optional object describing how this shader can
 * be augmented with hooks. It can include:
 *  - `vertex`: An object describing the available vertex shader hooks.
 *  - `fragment`: An object describing the available frament shader hooks.
 *
 * @example
 * <div>
 * <code>
 * // Note: A "uniform" is a global variable within a shader program.
 *
 * // Create a string with the vertex shader program.
 * // The vertex shader is called for each vertex.
 * let vertSrc = `
 * precision highp float;
 * uniform mat4 uModelViewMatrix;
 * uniform mat4 uProjectionMatrix;
 *
 * attribute vec3 aPosition;
 * attribute vec2 aTexCoord;
 * varying vec2 vTexCoord;
 *
 * void main() {
 *   vTexCoord = aTexCoord;
 *   vec4 positionVec4 = vec4(aPosition, 1.0);
 *   gl_Position = uProjectionMatrix * uModelViewMatrix * positionVec4;
 * }
 * `;
 *
 * // Create a string with the fragment shader program.
 * // The fragment shader is called for each pixel.
 * let fragSrc = `
 * precision highp float;
 *
 * void main() {
 *   // Set each pixel's RGBA value to yellow.
 *   gl_FragColor = vec4(1.0, 1.0, 0.0, 1.0);
 * }
 * `;
 *
 * function setup() {
 *   createCanvas(100, 100, WEBGL);
 *
 *   // Create a p5.Shader object.
 *   let myShader = createShader(vertSrc, fragSrc);
 *
 *   // Apply the p5.Shader object.
 *   shader(myShader);
 *
 *   // Style the drawing surface.
 *   noStroke();
 *
 *   // Add a plane as a drawing surface.
 *   plane(100, 100);
 *
 *   describe('A yellow square.');
 * }
 * </code>
 * </div>
 *
 * <div>
 * <code>
 * // Note: A "uniform" is a global variable within a shader program.
 *
 * let mandelbrot;
 *
 * // Load the shader and create a p5.Shader object.
 * function preload() {
 *   mandelbrot = loadShader('assets/shader.vert', 'assets/shader.frag');
 * }
 *
 * function setup() {
 *   createCanvas(100, 100, WEBGL);
 *
 *   // Use the p5.Shader object.
 *   shader(mandelbrot);
 *
 *   // Set the shader uniform p to an array.
 *   mandelbrot.setUniform('p', [-0.74364388703, 0.13182590421]);
 *
 *   describe('A fractal image zooms in and out of focus.');
 * }
 *
 * function draw() {
 *   // Set the shader uniform r to a value that oscillates between 0 and 2.
 *   mandelbrot.setUniform('r', sin(frameCount * 0.01) + 1);
 *
 *   // Add a quad as a display surface for the shader.
 *   quad(-1, -1, 1, -1, 1, 1, -1, 1);
 * }
 * </code>
 * </div>
 */
p5.Shader = class Shader {
  constructor(renderer, vertSrc, fragSrc, options = {}) {
    // TODO: adapt this to not take ids, but rather,
    // to take the source for a vertex and fragment shader
    // to enable custom shaders at some later date
    this._renderer = renderer;
    this._vertSrc = vertSrc;
    this._fragSrc = fragSrc;
    this._vertShader = -1;
    this._fragShader = -1;
    this._glProgram = 0;
    this._loadedAttributes = false;
    this.attributes = {};
    this._loadedUniforms = false;
    this.uniforms = {};
    this._bound = false;
    this.samplers = [];
    this.hooks = {
      // These should be passed in by `.modify()` instead of being manually
      // passed in.

      // Stores uniforms + default values.
      uniforms: options.uniforms || {},

      // Stores custom uniform + helper declarations as a string.
      declarations: options.declarations,

      // Stores helper functions to prepend to shaders.
      helpers: options.helpers || {},

      // Stores the hook implementations
      vertex: options.vertex || {},
      fragment: options.fragment || {},

      // Stores whether or not the hook implementation has been modified
      // from the default. This is supplied automatically by calling
      // yourShader.modify(...).
      modified: {
        vertex: (options.modified && options.modified.vertex) || {},
        fragment: (options.modified && options.modified.fragment) || {}
      }
    };
  }

  shaderSrc(src, shaderType) {
    const main = 'void main';
    const [preMain, postMain] = src.split(main);

    let hooks = '';
    for (const key in this.hooks.uniforms) {
      hooks += `uniform ${key};\n`;
    }
    if (this.hooks.declarations) {
      hooks += this.hooks.declarations + '\n';
    }
    if (this.hooks[shaderType].declarations) {
      hooks += this.hooks[shaderType].declarations + '\n';
    }
    for (const hookDef in this.hooks.helpers) {
      hooks += `${hookDef}${this.hooks.helpers[hookDef]}\n`;
    }
    for (const hookDef in this.hooks[shaderType]) {
      if (hookDef === 'declarations') continue;
      const [hookType, hookName] = hookDef.split(' ');

      // Add a #define so that if the shader wants to use preprocessor directives to
      // optimize away the extra function calls in main, it can do so
      if (this.hooks.modified[shaderType][hookDef]) {
        hooks += '#define AUGMENTED_HOOK_' + hookName + '\n';
      }

      hooks +=
        hookType + ' HOOK_' + hookName + this.hooks[shaderType][hookDef] + '\n';
    }

    return preMain + hooks + main + postMain;
  }

  /**
   * Shaders are written in <a href="https://developer.mozilla.org/en-US/docs/Games/Techniques/3D_on_the_web/GLSL_Shaders">GLSL</a>, but
   * there are different versions of GLSL that it might be written in.
   *
   * Calling this method on a `p5.Shader` will return the GLSL version it uses, either `100 es` or `300 es`.
   * WebGL 1 shaders will only use `100 es`, and WebGL 2 shaders may use either.
   *
   * @returns {String} The GLSL version used by the shader.
   */
  version() {
    const match = /#version (.+)$/.exec(this.vertSrc());
    if (match) {
      return match[1];
    } else {
      return '100 es';
    }
  }

  vertSrc() {
    return this.shaderSrc(this._vertSrc, 'vertex');
  }

  fragSrc() {
    return this.shaderSrc(this._fragSrc, 'fragment');
  }

  /**
   * Logs the hooks available in this shader, and their current implementation.
   *
   * Each shader may let you override bits of its behavior. Each bit is called
   * a *hook.* A hook is either for the *vertex* shader, if it affects the
   * position of vertices, or in the *fragment* shader, if it affects the pixel
   * color. This method logs those values to the console, letting you know what
   * you are able to use in a call to
   * <a href="#/p5.Shader/modify">`modify()`</a>.
   *
   * For example, this shader will produce the following output:
   *
   * ```js
   * myShader = materialShader().modify({
   *   declarations: 'uniform float time;',
   *   'vec3 getWorldPosition': `(vec3 pos) {
   *     pos.y += 20. * sin(time * 0.001 + pos.x * 0.05);
   *     return pos;
   *   }`
   * });
   * myShader.inspectHooks();
   * ```
   *
   * ```
   * ==== Vertex shader hooks: ====
   * void beforeVertex() {}
   * vec3 getLocalPosition(vec3 position) { return position; }
   * [MODIFIED] vec3 getWorldPosition(vec3 pos) {
   *       pos.y += 20. * sin(time * 0.001 + pos.x * 0.05);
   *       return pos;
   *     }
   * vec3 getLocalNormal(vec3 normal) { return normal; }
   * vec3 getWorldNormal(vec3 normal) { return normal; }
   * vec2 getUV(vec2 uv) { return uv; }
   * vec4 getVertexColor(vec4 color) { return color; }
   * void afterVertex() {}
   *
   * ==== Fragment shader hooks: ====
   * void beforeFragment() {}
   * Inputs getPixelInputs(Inputs inputs) { return inputs; }
   * vec4 combineColors(ColorComponents components) {
   *                 vec4 color = vec4(0.);
   *                 color.rgb += components.diffuse * components.baseColor;
   *                 color.rgb += components.ambient * components.ambientColor;
   *                 color.rgb += components.specular * components.specularColor;
   *                 color.rgb += components.emissive;
   *                 color.a = components.opacity;
   *                 return color;
   *               }
   * vec4 getFinalColor(vec4 color) { return color; }
   * void afterFragment() {}
   * ```
   *
   * @beta
   */
  inspectHooks() {
    console.log('==== Vertex shader hooks: ====');
    for (const key in this.hooks.vertex) {
      console.log(
        (this.hooks.modified.vertex[key] ? '[MODIFIED] ' : '') +
          key +
          this.hooks.vertex[key]
      );
    }
    console.log('');
    console.log('==== Fragment shader hooks: ====');
    for (const key in this.hooks.fragment) {
      console.log(
        (this.hooks.modified.fragment[key] ? '[MODIFIED] ' : '') +
          key +
          this.hooks.fragment[key]
      );
    }
    console.log('');
    console.log('==== Helper functions: ====');
    for (const key in this.hooks.helpers) {
      console.log(
        key +
        this.hooks.helpers[key]
      );
    }
  }

  /**
   * Returns a new shader, based on the original, but with custom snippets
   * of shader code replacing default behaviour.
   *
   * Each shader may let you override bits of its behavior. Each bit is called
   * a *hook.* A hook is either for the *vertex* shader, if it affects the
   * position of vertices, or in the *fragment* shader, if it affects the pixel
   * color. You can inspect the different hooks available by calling
   * <a href="#/p5.Shader/inspectHooks">`yourShader.inspectHooks()`</a>. You can
   * also read the reference for the default material, normal material, color, line, and point shaders to
   * see what hooks they have available.
   *
   * `modify()` takes one parameter, `hooks`, an object with the hooks you want
   * to override. Each key of the `hooks` object is the name
   * of a hook, and the value is a string with the GLSL code for your hook.
   *
   * If you supply functions that aren't existing hooks, they will get added at the start of
   * the shader as helper functions so that you can use them in your hooks.
   *
   * To add new <a href="#/p5.Shader/setUniform">uniforms</a> to your shader, you can pass in a `uniforms` object containing
   * the type and name of the uniform as the key, and a default value or function returning
   * a default value as its value. These will be automatically set when the shader is set
   * with `shader(yourShader)`.
   *
   * You can also add a `declarations` key, where the value is a GLSL string declaring
   * custom uniform variables, globals, and functions shared
   * between hooks. To add declarations just in a vertex or fragment shader, add
   * `vertexDeclarations` and `fragmentDeclarations` keys.
   *
   * @beta
   * @param {Object} [hooks] The hooks in the shader to replace.
   * @returns {p5.Shader}
   *
   * @example
   * <div modernizr='webgl'>
   * <code>
   * let myShader;
   *
   * function setup() {
   *   createCanvas(200, 200, WEBGL);
   *   myShader = materialShader().modify({
   *     uniforms: {
   *       'float time': () => millis()
   *     },
   *     'vec3 getWorldPosition': `(vec3 pos) {
   *       pos.y += 20. * sin(time * 0.001 + pos.x * 0.05);
   *       return pos;
   *     }`
   *   });
   * }
   *
   * function draw() {
   *   background(255);
   *   shader(myShader);
   *   lights();
   *   noStroke();
   *   fill('red');
   *   sphere(50);
   * }
   * </code>
   * </div>
   *
   * @example
   * <div modernizr='webgl'>
   * <code>
   * let myShader;
   *
   * function setup() {
   *   createCanvas(200, 200, WEBGL);
   *   myShader = materialShader().modify({
   *     // Manually specifying a uniform
   *     declarations: 'uniform float time;',
   *     'vec3 getWorldPosition': `(vec3 pos) {
   *       pos.y += 20. * sin(time * 0.001 + pos.x * 0.05);
   *       return pos;
   *     }`
   *   });
   * }
   *
   * function draw() {
   *   background(255);
   *   shader(myShader);
   *   myShader.setUniform('time', millis());
   *   lights();
   *   noStroke();
   *   fill('red');
   *   sphere(50);
   * }
   * </code>
   * </div>
   */
  modify(hooks) {
    p5._validateParameters('p5.Shader.modify', arguments);
    const newHooks = {
      vertex: {},
      fragment: {},
      helpers: {}
    };
    for (const key in hooks) {
      if (key === 'declarations') continue;
      if (key === 'uniforms') continue;
      if (key === 'vertexDeclarations') {
        newHooks.vertex.declarations =
          (newHooks.vertex.declarations || '') + '\n' + hooks[key];
      } else if (key === 'fragmentDeclarations') {
        newHooks.fragment.declarations =
          (newHooks.fragment.declarations || '') + '\n' + hooks[key];
      } else if (this.hooks.vertex[key]) {
        newHooks.vertex[key] = hooks[key];
      } else if (this.hooks.fragment[key]) {
        newHooks.fragment[key] = hooks[key];
      } else {
        newHooks.helpers[key] = hooks[key];
      }
    }
    const modifiedVertex = Object.assign({}, this.hooks.modified.vertex);
    const modifiedFragment = Object.assign({}, this.hooks.modified.fragment);
    for (const key in newHooks.vertex || {}) {
      if (key === 'declarations') continue;
      modifiedVertex[key] = true;
    }
    for (const key in newHooks.fragment || {}) {
      if (key === 'declarations') continue;
      modifiedFragment[key] = true;
    }

    return new p5.Shader(this._renderer, this._vertSrc, this._fragSrc, {
      declarations:
        (this.hooks.declarations || '') + '\n' + (hooks.declarations || ''),
      uniforms: Object.assign({}, this.hooks.uniforms, hooks.uniforms || {}),
      fragment: Object.assign({}, this.hooks.fragment, newHooks.fragment || {}),
      vertex: Object.assign({}, this.hooks.vertex, newHooks.vertex || {}),
      helpers: Object.assign({}, this.hooks.helpers, newHooks.helpers || {}),
      modified: {
        vertex: modifiedVertex,
        fragment: modifiedFragment
      }
    });
  }

  /**
   * Creates, compiles, and links the shader based on its
   * sources for the vertex and fragment shaders (provided
   * to the constructor). Populates known attributes and
   * uniforms from the shader.
   * @chainable
   * @private
   */
  init() {
    if (this._glProgram === 0 /* or context is stale? */) {
      const gl = this._renderer.GL;

      // @todo: once custom shading is allowed,
      // friendly error messages should be used here to share
      // compiler and linker errors.

      //set up the shader by
      // 1. creating and getting a gl id for the shader program,
      // 2. compliling its vertex & fragment sources,
      // 3. linking the vertex and fragment shaders
      this._vertShader = gl.createShader(gl.VERTEX_SHADER);
      //load in our default vertex shader
      gl.shaderSource(this._vertShader, this.vertSrc());
      gl.compileShader(this._vertShader);
      // if our vertex shader failed compilation?
      if (!gl.getShaderParameter(this._vertShader, gl.COMPILE_STATUS)) {
        const glError = gl.getShaderInfoLog(this._vertShader);
        if (typeof IS_MINIFIED !== 'undefined') {
          console.error(glError);
        } else {
          p5._friendlyError(
            `Yikes! An error occurred compiling the vertex shader:${glError}`
          );
        }
        return null;
      }

      this._fragShader = gl.createShader(gl.FRAGMENT_SHADER);
      //load in our material frag shader
      gl.shaderSource(this._fragShader, this.fragSrc());
      gl.compileShader(this._fragShader);
      // if our frag shader failed compilation?
      if (!gl.getShaderParameter(this._fragShader, gl.COMPILE_STATUS)) {
        const glError = gl.getShaderInfoLog(this._fragShader);
        if (typeof IS_MINIFIED !== 'undefined') {
          console.error(glError);
        } else {
          p5._friendlyError(
            `Darn! An error occurred compiling the fragment shader:${glError}`
          );
        }
        return null;
      }

      this._glProgram = gl.createProgram();
      gl.attachShader(this._glProgram, this._vertShader);
      gl.attachShader(this._glProgram, this._fragShader);
      gl.linkProgram(this._glProgram);
      if (!gl.getProgramParameter(this._glProgram, gl.LINK_STATUS)) {
        p5._friendlyError(
          `Snap! Error linking shader program: ${gl.getProgramInfoLog(
            this._glProgram
          )}`
        );
      }

      this._loadAttributes();
      this._loadUniforms();
    }
    return this;
  }

  /**
   * @private
   */
  setDefaultUniforms() {
    for (const key in this.hooks.uniforms) {
      const [, name] = key.split(' ');
      const initializer = this.hooks.uniforms[key];
      let value;
      if (initializer instanceof Function) {
        value = initializer();
      } else {
        value = initializer;
      }

      if (value !== undefined && value !== null) {
        this.setUniform(name, value);
      }
    }
  }

  /**
   * Copies the shader from one drawing context to another.
   *
   * Each `p5.Shader` object must be compiled by calling
   * <a href="#/p5/shader">shader()</a> before it can run. Compilation happens
   * in a drawing context which is usually the main canvas or an instance of
   * <a href="#/p5.Graphics">p5.Graphics</a>. A shader can only be used in the
   * context where it was compiled. The `copyToContext()` method compiles the
   * shader again and copies it to another drawing context where it can be
   * reused.
   *
   * The parameter, `context`, is the drawing context where the shader will be
   * used. The shader can be copied to an instance of
   * <a href="#/p5.Graphics">p5.Graphics</a>, as in
   * `myShader.copyToContext(pg)`. The shader can also be copied from a
   * <a href="#/p5.Graphics">p5.Graphics</a> object to the main canvas using
   * the `window` variable, as in `myShader.copyToContext(window)`.
   *
   * Note: A <a href="#/p5.Shader">p5.Shader</a> object created with
   * <a href="#/p5/createShader">createShader()</a>,
   * <a href="#/p5/createFilterShader">createFilterShader()</a>, or
   * <a href="#/p5/loadShader">loadShader()</a>
   * can be used directly with a <a href="#/p5.Framebuffer">p5.Framebuffer</a>
   * object created with
   * <a href="#/p5/createFramebuffer">createFramebuffer()</a>. Both objects
   * have the same context as the main canvas.
   *
   * @param {p5|p5.Graphics} context WebGL context for the copied shader.
   * @returns {p5.Shader} new shader compiled for the target context.
   *
   * @example
   * <div>
   * <code>
   * // Note: A "uniform" is a global variable within a shader program.
   *
   * // Create a string with the vertex shader program.
   * // The vertex shader is called for each vertex.
   * let vertSrc = `
   * precision highp float;
   * uniform mat4 uModelViewMatrix;
   * uniform mat4 uProjectionMatrix;
   *
   * attribute vec3 aPosition;
   * attribute vec2 aTexCoord;
   * varying vec2 vTexCoord;
   *
   * void main() {
   *   vTexCoord = aTexCoord;
   *   vec4 positionVec4 = vec4(aPosition, 1.0);
   *   gl_Position = uProjectionMatrix * uModelViewMatrix * positionVec4;
   * }
   * `;
   *
   * // Create a string with the fragment shader program.
   * // The fragment shader is called for each pixel.
   * let fragSrc = `
   * precision mediump float;
   * varying vec2 vTexCoord;
   *
   * void main() {
   *   vec2 uv = vTexCoord;
   *   vec3 color = vec3(uv.x, uv.y, min(uv.x + uv.y, 1.0));
   *   gl_FragColor = vec4(color, 1.0);\
   * }
   * `;
   *
   * let pg;
   *
   * function setup() {
   *   createCanvas(100, 100, WEBGL);
   *
   *   background(200);
   *
   *   // Create a p5.Shader object.
   *   let original = createShader(vertSrc, fragSrc);
   *
   *   // Compile the p5.Shader object.
   *   shader(original);
   *
   *   // Create a p5.Graphics object.
   *   pg = createGraphics(50, 50, WEBGL);
   *
   *   // Copy the original shader to the p5.Graphics object.
   *   let copied = original.copyToContext(pg);
   *
   *   // Apply the copied shader to the p5.Graphics object.
   *   pg.shader(copied);
   *
   *   // Style the display surface.
   *   pg.noStroke();
   *
   *   // Add a display surface for the shader.
   *   pg.plane(50, 50);
   *
   *   describe('A square with purple-blue gradient on its surface drawn against a gray background.');
   * }
   *
   * function draw() {
   *   background(200);
   *
   *   // Draw the p5.Graphics object to the main canvas.
   *   image(pg, -25, -25);
   * }
   * </code>
   * </div>
   *
   * <div class='notest'>
   * <code>
   * // Note: A "uniform" is a global variable within a shader program.
   *
   * // Create a string with the vertex shader program.
   * // The vertex shader is called for each vertex.
   * let vertSrc = `
   * precision highp float;
   * uniform mat4 uModelViewMatrix;
   * uniform mat4 uProjectionMatrix;
   *
   * attribute vec3 aPosition;
   * attribute vec2 aTexCoord;
   * varying vec2 vTexCoord;
   *
   * void main() {
   *   vTexCoord = aTexCoord;
   *   vec4 positionVec4 = vec4(aPosition, 1.0);
   *   gl_Position = uProjectionMatrix * uModelViewMatrix * positionVec4;
   * }
   * `;
   *
   * // Create a string with the fragment shader program.
   * // The fragment shader is called for each pixel.
   * let fragSrc = `
   * precision mediump float;
   *
   * varying vec2 vTexCoord;
   *
   * void main() {
   *   vec2 uv = vTexCoord;
   *   vec3 color = vec3(uv.x, uv.y, min(uv.x + uv.y, 1.0));
   *   gl_FragColor = vec4(color, 1.0);
   * }
   * `;
   *
   * let copied;
   *
   * function setup() {
   *   createCanvas(100, 100, WEBGL);
   *
   *   // Create a p5.Graphics object.
   *   let pg = createGraphics(25, 25, WEBGL);
   *
   *   // Create a p5.Shader object.
   *   let original = pg.createShader(vertSrc, fragSrc);
   *
   *   // Compile the p5.Shader object.
   *   pg.shader(original);
   *
   *   // Copy the original shader to the main canvas.
   *   copied = original.copyToContext(window);
   *
   *   // Apply the copied shader to the main canvas.
   *   shader(copied);
   *
   *   describe('A rotating cube with a purple-blue gradient on its surface drawn against a gray background.');
   * }
   *
   * function draw() {
   *   background(200);
   *
   *   // Rotate around the x-, y-, and z-axes.
   *   rotateX(frameCount * 0.01);
   *   rotateY(frameCount * 0.01);
   *   rotateZ(frameCount * 0.01);
   *
   *   // Draw the box.
   *   box(50);
   * }
   * </code>
   * </div>
   */
  copyToContext(context) {
    const shader = new p5.Shader(
      context._renderer,
      this._vertSrc,
      this._fragSrc
    );
    shader.ensureCompiledOnContext(context);
    return shader;
  }

  /**
   * @private
   */
  ensureCompiledOnContext(context) {
    if (this._glProgram !== 0 && this._renderer !== context._renderer) {
      throw new Error(
        'The shader being run is attached to a different context. Do you need to copy it to this context first with .copyToContext()?'
      );
    } else if (this._glProgram === 0) {
      this._renderer = context._renderer;
      this.init();
    }
  }

  /**
   * Queries the active attributes for this shader and loads
   * their names and locations into the attributes array.
   * @private
   */
  _loadAttributes() {
    if (this._loadedAttributes) {
      return;
    }

    this.attributes = {};

    const gl = this._renderer.GL;

    const numAttributes = gl.getProgramParameter(
      this._glProgram,
      gl.ACTIVE_ATTRIBUTES
    );
    for (let i = 0; i < numAttributes; ++i) {
      const attributeInfo = gl.getActiveAttrib(this._glProgram, i);
      const name = attributeInfo.name;
      const location = gl.getAttribLocation(this._glProgram, name);
      const attribute = {};
      attribute.name = name;
      attribute.location = location;
      attribute.index = i;
      attribute.type = attributeInfo.type;
      attribute.size = attributeInfo.size;
      this.attributes[name] = attribute;
    }

    this._loadedAttributes = true;
  }

  /**
   * Queries the active uniforms for this shader and loads
   * their names and locations into the uniforms array.
   * @private
   */
  _loadUniforms() {
    if (this._loadedUniforms) {
      return;
    }

    const gl = this._renderer.GL;

    // Inspect shader and cache uniform info
    const numUniforms = gl.getProgramParameter(
      this._glProgram,
      gl.ACTIVE_UNIFORMS
    );

    let samplerIndex = 0;
    for (let i = 0; i < numUniforms; ++i) {
      const uniformInfo = gl.getActiveUniform(this._glProgram, i);
      const uniform = {};
      uniform.location = gl.getUniformLocation(
        this._glProgram,
        uniformInfo.name
      );
      uniform.size = uniformInfo.size;
      let uniformName = uniformInfo.name;
      //uniforms that are arrays have their name returned as
      //someUniform[0] which is a bit silly so we trim it
      //off here. The size property tells us that its an array
      //so we dont lose any information by doing this
      if (uniformInfo.size > 1) {
        uniformName = uniformName.substring(0, uniformName.indexOf('[0]'));
      }
      uniform.name = uniformName;
      uniform.type = uniformInfo.type;
      uniform._cachedData = undefined;
      if (uniform.type === gl.SAMPLER_2D) {
        uniform.samplerIndex = samplerIndex;
        samplerIndex++;
        this.samplers.push(uniform);
      }

      uniform.isArray =
        uniformInfo.size > 1 ||
        uniform.type === gl.FLOAT_MAT3 ||
        uniform.type === gl.FLOAT_MAT4 ||
        uniform.type === gl.FLOAT_VEC2 ||
        uniform.type === gl.FLOAT_VEC3 ||
        uniform.type === gl.FLOAT_VEC4 ||
        uniform.type === gl.INT_VEC2 ||
        uniform.type === gl.INT_VEC4 ||
        uniform.type === gl.INT_VEC3;

      this.uniforms[uniformName] = uniform;
    }
    this._loadedUniforms = true;
  }

  compile() {
    // TODO
  }

  /**
   * initializes (if needed) and binds the shader program.
   * @private
   */
  bindShader() {
    this.init();
    if (!this._bound) {
      this.useProgram();
      this._bound = true;

      this._setMatrixUniforms();

      this.setUniform('uViewport', this._renderer._viewport);
    }
  }

  /**
   * @chainable
   * @private
   */
  unbindShader() {
    if (this._bound) {
      this.unbindTextures();
      //this._renderer.GL.useProgram(0); ??
      this._bound = false;
    }
    return this;
  }

  bindTextures() {
    const gl = this._renderer.GL;

    for (const uniform of this.samplers) {
      let tex = uniform.texture;
      if (tex === undefined) {
        // user hasn't yet supplied a texture for this slot.
        // (or there may not be one--maybe just lighting),
        // so we supply a default texture instead.
        tex = this._renderer._getEmptyTexture();
      }
      gl.activeTexture(gl.TEXTURE0 + uniform.samplerIndex);
      tex.bindTexture();
      tex.update();
      gl.uniform1i(uniform.location, uniform.samplerIndex);
    }
  }

  updateTextures() {
    for (const uniform of this.samplers) {
      const tex = uniform.texture;
      if (tex) {
        tex.update();
      }
    }
  }

  unbindTextures() {
    for (const uniform of this.samplers) {
      this.setUniform(uniform.name, this._renderer._getEmptyTexture());
    }
  }

  _setMatrixUniforms() {
    const modelMatrix = this._renderer.uModelMatrix;
    const viewMatrix = this._renderer.uViewMatrix;
    const projectionMatrix = this._renderer.uPMatrix;
    const modelViewMatrix = (modelMatrix.copy()).mult(viewMatrix);
    this._renderer.uMVMatrix = modelViewMatrix;

    const modelViewProjectionMatrix = modelViewMatrix.copy();
    modelViewProjectionMatrix.mult(projectionMatrix);

<<<<<<< HEAD
    this.setUniform('uPerspective', this._renderer._curCamera.useLinePerspective ? 1 : 0);
=======
    if (this.isStrokeShader()) {
      this.setUniform(
        'uPerspective',
        this._renderer._curCamera.useLinePerspective ? 1 : 0
      );
    }
>>>>>>> a8d05e14
    this.setUniform('uViewMatrix', viewMatrix.mat4);
    this.setUniform('uProjectionMatrix', projectionMatrix.mat4);
    this.setUniform('uModelMatrix', modelMatrix.mat4);
    this.setUniform('uModelViewMatrix', modelViewMatrix.mat4);
    this.setUniform(
      'uModelViewProjectionMatrix',
      modelViewProjectionMatrix.mat4
    );
    if (this.uniforms.uNormalMatrix) {
      this._renderer.uNMatrix.inverseTranspose(this._renderer.uMVMatrix);
      this.setUniform('uNormalMatrix', this._renderer.uNMatrix.mat3);
    }
    if (this.uniforms.uCameraRotation) {
      this._renderer.curMatrix.inverseTranspose(this._renderer.uViewMatrix);
      this.setUniform('uCameraRotation', this._renderer.curMatrix.mat3);
    }
  }

  /**
   * @chainable
   * @private
   */
  useProgram() {
    const gl = this._renderer.GL;
    if (this._renderer._curShader !== this) {
      gl.useProgram(this._glProgram);
      this._renderer._curShader = this;
    }
    return this;
  }

  /**
   * Sets the shader’s uniform (global) variables.
   *
   * Shader programs run on the computer’s graphics processing unit (GPU).
   * They live in part of the computer’s memory that’s completely separate
   * from the sketch that runs them. Uniforms are global variables within a
   * shader program. They provide a way to pass values from a sketch running
   * on the CPU to a shader program running on the GPU.
   *
   * The first parameter, `uniformName`, is a string with the uniform’s name.
   * For the shader above, `uniformName` would be `'r'`.
   *
   * The second parameter, `data`, is the value that should be used to set the
   * uniform. For example, calling `myShader.setUniform('r', 0.5)` would set
   * the `r` uniform in the shader above to `0.5`. data should match the
   * uniform’s type. Numbers, strings, booleans, arrays, and many types of
   * images can all be passed to a shader with `setUniform()`.
   *
   * @chainable
   * @param {String} uniformName name of the uniform. Must match the name
   *                             used in the vertex and fragment shaders.
   * @param {Boolean|Number|Number[]|p5.Image|p5.Graphics|p5.MediaElement|p5.Texture}
   * data value to assign to the uniform. Must match the uniform’s data type.
   *
   * @example
   * <div>
   * <code>
   * // Note: A "uniform" is a global variable within a shader program.
   *
   * // Create a string with the vertex shader program.
   * // The vertex shader is called for each vertex.
   * let vertSrc = `
   * precision highp float;
   * uniform mat4 uModelViewMatrix;
   * uniform mat4 uProjectionMatrix;
   *
   * attribute vec3 aPosition;
   * attribute vec2 aTexCoord;
   * varying vec2 vTexCoord;
   *
   * void main() {
   *   vTexCoord = aTexCoord;
   *   vec4 positionVec4 = vec4(aPosition, 1.0);
   *   gl_Position = uProjectionMatrix * uModelViewMatrix * positionVec4;
   * }
   * `;
   *
   * // Create a string with the fragment shader program.
   * // The fragment shader is called for each pixel.
   * let fragSrc = `
   * precision mediump float;
   *
   * uniform float r;
   *
   * void main() {
   *   gl_FragColor = vec4(r, 1.0, 1.0, 1.0);
   * }
   * `;
   *
   * function setup() {
   *   createCanvas(100, 100, WEBGL);
   *
   *   // Create a p5.Shader object.
   *   let myShader = createShader(vertSrc, fragSrc);
   *
   *   // Apply the p5.Shader object.
   *   shader(myShader);
   *
   *   // Set the r uniform to 0.5.
   *   myShader.setUniform('r', 0.5);
   *
   *   // Style the drawing surface.
   *   noStroke();
   *
   *   // Add a plane as a drawing surface for the shader.
   *   plane(100, 100);
   *
   *   describe('A cyan square.');
   * }
   * </code>
   * </div>
   *
   * <div>
   * <code>
   * // Note: A "uniform" is a global variable within a shader program.
   *
   * // Create a string with the vertex shader program.
   * // The vertex shader is called for each vertex.
   * let vertSrc = `
   * precision highp float;
   * uniform mat4 uModelViewMatrix;
   * uniform mat4 uProjectionMatrix;
   *
   * attribute vec3 aPosition;
   * attribute vec2 aTexCoord;
   * varying vec2 vTexCoord;
   *
   * void main() {
   *   vTexCoord = aTexCoord;
   *   vec4 positionVec4 = vec4(aPosition, 1.0);
   *   gl_Position = uProjectionMatrix * uModelViewMatrix * positionVec4;
   * }
   * `;
   *
   * // Create a string with the fragment shader program.
   * // The fragment shader is called for each pixel.
   * let fragSrc = `
   * precision mediump float;
   *
   * uniform float r;
   *
   * void main() {
   *   gl_FragColor = vec4(r, 1.0, 1.0, 1.0);
   * }
   * `;
   *
   * let myShader;
   *
   * function setup() {
   *   createCanvas(100, 100, WEBGL);
   *
   *   // Create a p5.Shader object.
   *   myShader = createShader(vertSrc, fragSrc);
   *
   *   // Compile and apply the p5.Shader object.
   *   shader(myShader);
   *
   *   describe('A square oscillates color between cyan and white.');
   * }
   *
   * function draw() {
   *   background(200);
   *
   *   // Style the drawing surface.
   *   noStroke();
   *
   *   // Update the r uniform.
   *   let nextR = 0.5 * (sin(frameCount * 0.01) + 1);
   *   myShader.setUniform('r', nextR);
   *
   *   // Add a plane as a drawing surface.
   *   plane(100, 100);
   * }
   * </code>
   * </div>
   *
   * <div>
   * <code>
   * // Note: A "uniform" is a global variable within a shader program.
   *
   * // Create a string with the vertex shader program.
   * // The vertex shader is called for each vertex.
   * let vertSrc = `
   * precision highp float;
   * uniform mat4 uModelViewMatrix;
   * uniform mat4 uProjectionMatrix;
   *
   * attribute vec3 aPosition;
   * attribute vec2 aTexCoord;
   * varying vec2 vTexCoord;
   *
   * void main() {
   *   vTexCoord = aTexCoord;
   *   vec4 positionVec4 = vec4(aPosition, 1.0);
   *   gl_Position = uProjectionMatrix * uModelViewMatrix * positionVec4;
   * }
   * `;
   *
   * // Create a string with the fragment shader program.
   * // The fragment shader is called for each pixel.
   * let fragSrc = `
   * precision highp float;
   * uniform vec2 p;
   * uniform float r;
   * const int numIterations = 500;
   * varying vec2 vTexCoord;
   *
   * void main() {
   *   vec2 c = p + gl_FragCoord.xy * r;
   *   vec2 z = c;
   *   float n = 0.0;
   *
   *   for (int i = numIterations; i > 0; i--) {
   *     if (z.x * z.x + z.y * z.y > 4.0) {
   *       n = float(i) / float(numIterations);
   *       break;
   *     }
   *
   *     z = vec2(z.x * z.x - z.y * z.y, 2.0 * z.x * z.y) + c;
   *   }
   *
   *   gl_FragColor = vec4(
   *     0.5 - cos(n * 17.0) / 2.0,
   *     0.5 - cos(n * 13.0) / 2.0,
   *     0.5 - cos(n * 23.0) / 2.0,
   *     1.0
   *   );
   * }
   * `;
   *
   * let mandelbrot;
   *
   * function setup() {
   *   createCanvas(100, 100, WEBGL);
   *
   *   // Create a p5.Shader object.
   *   mandelbrot = createShader(vertSrc, fragSrc);
   *
   *   // Compile and apply the p5.Shader object.
   *   shader(mandelbrot);
   *
   *   // Set the shader uniform p to an array.
   *   // p is the center point of the Mandelbrot image.
   *   mandelbrot.setUniform('p', [-0.74364388703, 0.13182590421]);
   *
   *   describe('A fractal image zooms in and out of focus.');
   * }
   *
   * function draw() {
   *   // Set the shader uniform r to a value that oscillates
   *   // between 0 and 0.005.
   *   // r is the size of the image in Mandelbrot-space.
   *   let radius = 0.005 * (sin(frameCount * 0.01) + 1);
   *   mandelbrot.setUniform('r', radius);
   *
   *   // Style the drawing surface.
   *   noStroke();
   *
   *   // Add a plane as a drawing surface.
   *   plane(100, 100);
   * }
   * </code>
   * </div>
   */
  setUniform(uniformName, data) {
    const uniform = this.uniforms[uniformName];
    if (!uniform) {
      return;
    }
    const gl = this._renderer.GL;

    if (uniform.isArray) {
      if (
        uniform._cachedData &&
        this._renderer._arraysEqual(uniform._cachedData, data)
      ) {
        return;
      } else {
        uniform._cachedData = data.slice(0);
      }
    } else if (uniform._cachedData && uniform._cachedData === data) {
      return;
    } else {
      if (Array.isArray(data)) {
        uniform._cachedData = data.slice(0);
      } else {
        uniform._cachedData = data;
      }
    }

    const location = uniform.location;

    this.useProgram();

    switch (uniform.type) {
      case gl.BOOL:
        if (data === true) {
          gl.uniform1i(location, 1);
        } else {
          gl.uniform1i(location, 0);
        }
        break;
      case gl.INT:
        if (uniform.size > 1) {
          data.length && gl.uniform1iv(location, data);
        } else {
          gl.uniform1i(location, data);
        }
        break;
      case gl.FLOAT:
        if (uniform.size > 1) {
          data.length && gl.uniform1fv(location, data);
        } else {
          gl.uniform1f(location, data);
        }
        break;
      case gl.FLOAT_MAT3:
        gl.uniformMatrix3fv(location, false, data);
        break;
      case gl.FLOAT_MAT4:
        gl.uniformMatrix4fv(location, false, data);
        break;
      case gl.FLOAT_VEC2:
        if (uniform.size > 1) {
          data.length && gl.uniform2fv(location, data);
        } else {
          gl.uniform2f(location, data[0], data[1]);
        }
        break;
      case gl.FLOAT_VEC3:
        if (uniform.size > 1) {
          data.length && gl.uniform3fv(location, data);
        } else {
          gl.uniform3f(location, data[0], data[1], data[2]);
        }
        break;
      case gl.FLOAT_VEC4:
        if (uniform.size > 1) {
          data.length && gl.uniform4fv(location, data);
        } else {
          gl.uniform4f(location, data[0], data[1], data[2], data[3]);
        }
        break;
      case gl.INT_VEC2:
        if (uniform.size > 1) {
          data.length && gl.uniform2iv(location, data);
        } else {
          gl.uniform2i(location, data[0], data[1]);
        }
        break;
      case gl.INT_VEC3:
        if (uniform.size > 1) {
          data.length && gl.uniform3iv(location, data);
        } else {
          gl.uniform3i(location, data[0], data[1], data[2]);
        }
        break;
      case gl.INT_VEC4:
        if (uniform.size > 1) {
          data.length && gl.uniform4iv(location, data);
        } else {
          gl.uniform4i(location, data[0], data[1], data[2], data[3]);
        }
        break;
      case gl.SAMPLER_2D:
        gl.activeTexture(gl.TEXTURE0 + uniform.samplerIndex);
        uniform.texture =
          data instanceof p5.Texture ? data : this._renderer.getTexture(data);
        gl.uniform1i(location, uniform.samplerIndex);
        if (uniform.texture.src.gifProperties) {
          uniform.texture.src._animateGif(this._renderer._pInst);
        }
        break;
      //@todo complete all types
    }
    return this;
  }

  /* NONE OF THIS IS FAST OR EFFICIENT BUT BEAR WITH ME
   *
   * these shader "type" query methods are used by various
   * facilities of the renderer to determine if changing
   * the shader type for the required action (for example,
   * do we need to load the default lighting shader if the
   * current shader cannot handle lighting?)
   *
   **/

<<<<<<< HEAD
=======
  isLightShader() {
    return [
      this.attributes.aNormal,
      this.uniforms.uUseLighting,
      this.uniforms.uAmbientLightCount,
      this.uniforms.uDirectionalLightCount,
      this.uniforms.uPointLightCount,
      this.uniforms.uAmbientColor,
      this.uniforms.uDirectionalDiffuseColors,
      this.uniforms.uDirectionalSpecularColors,
      this.uniforms.uPointLightLocation,
      this.uniforms.uPointLightDiffuseColors,
      this.uniforms.uPointLightSpecularColors,
      this.uniforms.uLightingDirection,
      this.uniforms.uSpecular
    ].some(x => x !== undefined);
  }
>>>>>>> a8d05e14

  isNormalShader() {
    return this.attributes.aNormal !== undefined;
  }

  isTextureShader() {
    return this.samplers.length > 0;
  }

  isColorShader() {
    return (
      this.attributes.aVertexColor !== undefined ||
      this.uniforms.uMaterialColor !== undefined
    );
  }

  isTexLightShader() {
    return this.isLightShader() && this.isTextureShader();
  }

  isStrokeShader() {
    return this.uniforms.uStrokeWeight !== undefined;
  }


  /**
   * @chainable
   * @private
   */
  enableAttrib(attr, size, type, normalized, stride, offset) {
    if (attr) {
      if (
        typeof IS_MINIFIED === 'undefined' &&
        this.attributes[attr.name] !== attr
      ) {
        console.warn(
          `The attribute "${attr.name}"passed to enableAttrib does not belong to this shader.`
        );
      }
      const loc = attr.location;
      if (loc !== -1) {
        const gl = this._renderer.GL;
        // Enable register even if it is disabled
        if (!this._renderer.registerEnabled.has(loc)) {
          gl.enableVertexAttribArray(loc);
          // Record register availability
          this._renderer.registerEnabled.add(loc);
        }
        this._renderer.GL.vertexAttribPointer(
          loc,
          size,
          type || gl.FLOAT,
          normalized || false,
          stride || 0,
          offset || 0
        );
      }
    }
    return this;
  }

  /**
   * Once all buffers have been bound, this checks to see if there are any
   * remaining active attributes, likely left over from previous renders,
   * and disables them so that they don't affect rendering.
   * @private
   */
  disableRemainingAttributes() {
    for (const location of this._renderer.registerEnabled.values()) {
      if (
        !Object.keys(this.attributes).some(
          key => this.attributes[key].location === location
        )
      ) {
        this._renderer.GL.disableVertexAttribArray(location);
        this._renderer.registerEnabled.delete(location);
      }
    }
  }
};

export default p5.Shader;<|MERGE_RESOLUTION|>--- conflicted
+++ resolved
@@ -943,16 +943,8 @@
     const modelViewProjectionMatrix = modelViewMatrix.copy();
     modelViewProjectionMatrix.mult(projectionMatrix);
 
-<<<<<<< HEAD
+
     this.setUniform('uPerspective', this._renderer._curCamera.useLinePerspective ? 1 : 0);
-=======
-    if (this.isStrokeShader()) {
-      this.setUniform(
-        'uPerspective',
-        this._renderer._curCamera.useLinePerspective ? 1 : 0
-      );
-    }
->>>>>>> a8d05e14
     this.setUniform('uViewMatrix', viewMatrix.mat4);
     this.setUniform('uProjectionMatrix', projectionMatrix.mat4);
     this.setUniform('uModelMatrix', modelMatrix.mat4);
@@ -1342,26 +1334,6 @@
    *
    **/
 
-<<<<<<< HEAD
-=======
-  isLightShader() {
-    return [
-      this.attributes.aNormal,
-      this.uniforms.uUseLighting,
-      this.uniforms.uAmbientLightCount,
-      this.uniforms.uDirectionalLightCount,
-      this.uniforms.uPointLightCount,
-      this.uniforms.uAmbientColor,
-      this.uniforms.uDirectionalDiffuseColors,
-      this.uniforms.uDirectionalSpecularColors,
-      this.uniforms.uPointLightLocation,
-      this.uniforms.uPointLightDiffuseColors,
-      this.uniforms.uPointLightSpecularColors,
-      this.uniforms.uLightingDirection,
-      this.uniforms.uSpecular
-    ].some(x => x !== undefined);
-  }
->>>>>>> a8d05e14
 
   isNormalShader() {
     return this.attributes.aNormal !== undefined;
