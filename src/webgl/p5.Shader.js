--- conflicted
+++ resolved
@@ -5,8 +5,6 @@
  * @for p5
  * @requires core
  */
-
-import { Texture } from './p5.Texture';
 
 class Shader {
   constructor(renderer, vertSrc, fragSrc, options = {}) {
@@ -473,7 +471,6 @@
    * @private
    */
   init() {
-<<<<<<< HEAD
     // If the shader is uninitialized or context was lost
     if (!this._initialized) {
       try {
@@ -481,64 +478,6 @@
       } catch (err) {
         throw new Error(
           `Whoops! Something went wrong initializing the shader:\n${err.message || err}`
-=======
-    if (this._glProgram === 0 /* or context is stale? */) {
-      const gl = this._renderer.GL;
-
-      // @todo: once custom shading is allowed,
-      // friendly error messages should be used here to share
-      // compiler and linker errors.
-
-      //set up the shader by
-      // 1. creating and getting a gl id for the shader program,
-      // 2. compliling its vertex & fragment sources,
-      // 3. linking the vertex and fragment shaders
-      this._vertShader = gl.createShader(gl.VERTEX_SHADER);
-      //load in our default vertex shader
-      gl.shaderSource(this._vertShader, this.vertSrc());
-      gl.compileShader(this._vertShader);
-      // if our vertex shader failed compilation?
-      if (!gl.getShaderParameter(this._vertShader, gl.COMPILE_STATUS)) {
-        const glError = gl.getShaderInfoLog(this._vertShader);
-        if (typeof IS_MINIFIED !== 'undefined') {
-          console.error(glError);
-        } else {
-          p5._friendlyError(
-            `Yikes! An error occurred compiling the vertex shader:${glError}`
-          );
-          throw glError;
-        }
-        return null;
-      }
-
-      this._fragShader = gl.createShader(gl.FRAGMENT_SHADER);
-      //load in our material frag shader
-      gl.shaderSource(this._fragShader, this.fragSrc());
-      gl.compileShader(this._fragShader);
-      // if our frag shader failed compilation?
-      if (!gl.getShaderParameter(this._fragShader, gl.COMPILE_STATUS)) {
-        const glError = gl.getShaderInfoLog(this._fragShader);
-        if (typeof IS_MINIFIED !== 'undefined') {
-          console.error(glError);
-        } else {
-          p5._friendlyError(
-            `Darn! An error occurred compiling the fragment shader:${glError}`
-          );
-          throw glError;
-        }
-        return null;
-      }
-
-      this._glProgram = gl.createProgram();
-      gl.attachShader(this._glProgram, this._vertShader);
-      gl.attachShader(this._glProgram, this._fragShader);
-      gl.linkProgram(this._glProgram);
-      if (!gl.getProgramParameter(this._glProgram, gl.LINK_STATUS)) {
-        p5._friendlyError(
-          `Snap! Error linking shader program: ${gl.getProgramInfoLog(
-            this._glProgram
-          )}`
->>>>>>> 83c871cc
         );
       }
 
