--- conflicted
+++ resolved
@@ -30,13 +30,6 @@
  * create an instance of this class.
  *
  * @class p5.Shader
-<<<<<<< HEAD
- * @param {p5.RendererGL} renderer an instance of p5.RendererGL that
- * will provide the GL context for this new p5.Shader
- * @param {String} vertSrc source code for the vertex shader (as a string)
- * @param {String} fragSrc source code for the fragment shader (as a string)
-=======
- * @constructor
  * @param {p5.RendererGL} renderer WebGL context for this shader.
  * @param {String} vertSrc source code for the vertex shader program.
  * @param {String} fragSrc source code for the fragment shader program.
@@ -127,7 +120,6 @@
  * }
  * </code>
  * </div>
->>>>>>> 2ceea580
  */
 p5.Shader = class Shader {
   constructor(renderer, vertSrc, fragSrc) {
@@ -241,15 +233,8 @@
    * <a href="#/p5/createFramebuffer">createFramebuffer()</a>. Both objects
    * have the same context as the main canvas.
    *
-<<<<<<< HEAD
-   * @param {p5|p5.Graphics} context The graphic or instance to copy this shader to.
-   * Pass `window` if you need to copy to the main canvas.
-   * @returns {p5.Shader} A new shader on the target context.
-=======
-   * @method copyToContext
    * @param {p5|p5.Graphics} context WebGL context for the copied shader.
    * @returns {p5.Shader} new shader compiled for the target context.
->>>>>>> 2ceea580
    *
    * @example
    * <div>
