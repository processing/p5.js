/**
 * @module 3D
 * @submodule Material
 * @for p5
 * @requires core
 */

import * as constants from '../core/constants';
import { RendererGL } from './p5.RendererGL';
import { Shader } from './p5.Shader';
import { request } from '../io/files';
import { Color } from '../color/p5.Color';

function material(p5, fn){
  /**
   * Loads vertex and fragment shaders to create a
   * <a href="#/p5.Shader">p5.Shader</a> object.
   *
   * Shaders are programs that run on the graphics processing unit (GPU). They
   * can process many pixels at the same time, making them fast for many
   * graphics tasks. They’re written in a language called
   * <a href="https://developer.mozilla.org/en-US/docs/Games/Techniques/3D_on_the_web/GLSL_Shaders" target="_blank">GLSL</a>
   * and run along with the rest of the code in a sketch.
   *
   * Once the <a href="#/p5.Shader">p5.Shader</a> object is created, it can be
   * used with the <a href="#/p5/shader">shader()</a> function, as in
   * `shader(myShader)`. A shader program consists of two files, a vertex shader
   * and a fragment shader. The vertex shader affects where 3D geometry is drawn
   * on the screen and the fragment shader affects color.
   *
   * `loadShader()` loads the vertex and fragment shaders from their `.vert` and
   * `.frag` files. For example, calling
   * `loadShader('assets/shader.vert', 'assets/shader.frag')` loads both
   * required shaders and returns a <a href="#/p5.Shader">p5.Shader</a> object.
   *
   * The third parameter, `successCallback`, is optional. If a function is
   * passed, it will be called once the shader has loaded. The callback function
   * can use the new <a href="#/p5.Shader">p5.Shader</a> object as its
   * parameter. The return value of the `successCallback()` function will be used
   * as the final return value of `loadShader()`.
   *
   * The fourth parameter, `failureCallback`, is also optional. If a function is
   * passed, it will be called if the shader fails to load. The callback
   * function can use the event error as its parameter. The return value of the `
   * failureCallback()` function will be used as the final return value of `loadShader()`.
   *
   * This function returns a `Promise` and should be used in an `async` setup with
   * `await`. See the examples for the usage syntax.
   *
   * Note: Shaders can only be used in WebGL mode.
   *
   * @method loadShader
   * @param {String|Request} vertFilename path of the vertex shader to be loaded.
   * @param {String|Request} fragFilename path of the fragment shader to be loaded.
   * @param {Function} [successCallback] function to call once the shader is loaded. Can be passed the
   *                                     <a href="#/p5.Shader">p5.Shader</a> object.
   * @param {Function} [failureCallback] function to call if the shader fails to load. Can be passed an
   *                                     `Error` event object.
   * @return {Promise<p5.Shader>} new shader created from the vertex and fragment shader files.
   *
   * @example
   * <div modernizr='webgl'>
   * <code>
   * // Note: A "uniform" is a global variable within a shader program.
   *
   * let mandelbrot;
   *
   * // Load the shader and create a p5.Shader object.
   * async function setup() {
   *   mandelbrot = await loadShader('assets/shader.vert', 'assets/shader.frag');
   *
   *   createCanvas(100, 100, WEBGL);
   *
   *   // Compile and apply the p5.Shader object.
   *   shader(mandelbrot);
   *
   *   // Set the shader uniform p to an array.
   *   mandelbrot.setUniform('p', [-0.74364388703, 0.13182590421]);
   *
   *   // Set the shader uniform r to the value 1.5.
   *   mandelbrot.setUniform('r', 1.5);
   *
   *   // Add a quad as a display surface for the shader.
   *   quad(-1, -1, 1, -1, 1, 1, -1, 1);
   *
   *   describe('A black fractal image on a magenta background.');
   * }
   * </code>
   * </div>
   *
   * <div>
   * <code>
   * // Note: A "uniform" is a global variable within a shader program.
   *
   * let mandelbrot;
   *
   * // Load the shader and create a p5.Shader object.
   * async function setup() {
   *   mandelbrot = await loadShader('assets/shader.vert', 'assets/shader.frag');
   *
   *   createCanvas(100, 100, WEBGL);
   *
   *   // Use the p5.Shader object.
   *   shader(mandelbrot);
   *
   *   // Set the shader uniform p to an array.
   *   mandelbrot.setUniform('p', [-0.74364388703, 0.13182590421]);
   *
   *   describe('A fractal image zooms in and out of focus.');
   * }
   *
   * function draw() {
   *   // Set the shader uniform r to a value that oscillates between 0 and 2.
   *   mandelbrot.setUniform('r', sin(frameCount * 0.01) + 1);
   *
   *   // Add a quad as a display surface for the shader.
   *   quad(-1, -1, 1, -1, 1, 1, -1, 1);
   * }
   * </code>
   * </div>
   */
  fn.loadShader = async function (
    vertFilename,
    fragFilename,
    successCallback,
    failureCallback
  ) {
    // p5._validateParameters('loadShader', arguments);

    const loadedShader = new Shader();

    try {
      loadedShader._vertSrc = await request(vertFilename, 'text');
      loadedShader._fragSrc = await request(fragFilename, 'text');

      if (successCallback) {
        return successCallback(loadedShader);
      } else {
        return loadedShader
      }
    } catch(err) {
      if (failureCallback) {
        return failureCallback(err);
      } else {
        throw err;
      }
    }
  };

  /**
   * Creates a new <a href="#/p5.Shader">p5.Shader</a> object.
   *
   * Shaders are programs that run on the graphics processing unit (GPU). They
   * can process many pixels at the same time, making them fast for many
   * graphics tasks. They’re written in a language called
   * <a href="https://developer.mozilla.org/en-US/docs/Games/Techniques/3D_on_the_web/GLSL_Shaders" target="_blank">GLSL</a>
   * and run along with the rest of the code in a sketch.
   *
   * Once the <a href="#/p5.Shader">p5.Shader</a> object is created, it can be
   * used with the <a href="#/p5/shader">shader()</a> function, as in
   * `shader(myShader)`. A shader program consists of two parts, a vertex shader
   * and a fragment shader. The vertex shader affects where 3D geometry is drawn
   * on the screen and the fragment shader affects color.
   *
   * The first parameter, `vertSrc`, sets the vertex shader. It’s a string that
   * contains the vertex shader program written in GLSL.
   *
   * The second parameter, `fragSrc`, sets the fragment shader. It’s a string
   * that contains the fragment shader program written in GLSL.
   *
   * A shader can optionally describe *hooks,* which are functions in GLSL that
   * users may choose to provide to customize the behavior of the shader using the
   * <a href="#/p5.Shader/modify">`modify()`</a> method of `p5.Shader`. These are added by
   * describing the hooks in a third parameter, `options`, and referencing the hooks in
   * your `vertSrc` or `fragSrc`. Hooks for the vertex or fragment shader are described under
   * the `vertex` and `fragment` keys of `options`. Each one is an object. where each key is
   * the type and name of a hook function, and each value is a string with the
   * parameter list and default implementation of the hook. For example, to let users
   * optionally run code at the start of the vertex shader, the options object could
   * include:
   *
   * ```js
   * {
   *   vertex: {
   *     'void beforeVertex': '() {}'
   *   }
   * }
   * ```
   *
   * Then, in your vertex shader source, you can run a hook by calling a function
   * with the same name prefixed by `HOOK_`. If you want to check if the default
   * hook has been replaced, maybe to avoid extra overhead, you can check if the
   * same name prefixed by `AUGMENTED_HOOK_` has been defined:
   *
   * ```glsl
   * void main() {
   *   // In most cases, just calling the hook is fine:
   *   HOOK_beforeVertex();
   *
   *   // Alternatively, for more efficiency:
   *   #ifdef AUGMENTED_HOOK_beforeVertex
   *   HOOK_beforeVertex();
   *   #endif
   *
   *   // Add the rest of your shader code here!
   * }
   * ```
   *
   * Note: Only filter shaders can be used in 2D mode. All shaders can be used
   * in WebGL mode.
   *
   * @method createShader
   * @param {String} vertSrc source code for the vertex shader.
   * @param {String} fragSrc source code for the fragment shader.
   * @param {Object} [options] An optional object describing how this shader can
   * be augmented with hooks. It can include:
   *  - `vertex`: An object describing the available vertex shader hooks.
   *  - `fragment`: An object describing the available frament shader hooks.
   * @returns {p5.Shader} new shader object created from the
   * vertex and fragment shaders.
   *
   * @example
   * <div modernizr='webgl'>
   * <code>
   * // Note: A "uniform" is a global variable within a shader program.
   *
   * // Create a string with the vertex shader program.
   * // The vertex shader is called for each vertex.
   * let vertSrc = `
   * precision highp float;
   * uniform mat4 uModelViewMatrix;
   * uniform mat4 uProjectionMatrix;
   * attribute vec3 aPosition;
   * attribute vec2 aTexCoord;
   * varying vec2 vTexCoord;
   *
   * void main() {
   *   vTexCoord = aTexCoord;
   *   vec4 positionVec4 = vec4(aPosition, 1.0);
   *   gl_Position = uProjectionMatrix * uModelViewMatrix * positionVec4;
   * }
   * `;
   *
   * // Create a string with the fragment shader program.
   * // The fragment shader is called for each pixel.
   * let fragSrc = `
   * precision highp float;
   *
   * void main() {
   *   // Set each pixel's RGBA value to yellow.
   *   gl_FragColor = vec4(1.0, 1.0, 0.0, 1.0);
   * }
   * `;
   *
   * function setup() {
   *   createCanvas(100, 100, WEBGL);
   *
   *   // Create a p5.Shader object.
   *   let shaderProgram = createShader(vertSrc, fragSrc);
   *
   *   // Compile and apply the p5.Shader object.
   *   shader(shaderProgram);
   *
   *   // Style the drawing surface.
   *   noStroke();
   *
   *   // Add a plane as a drawing surface.
   *   plane(100, 100);
   *
   *   describe('A yellow square.');
   * }
   * </code>
   * </div>
   *
   * <div>
   * <code>
   * // Note: A "uniform" is a global variable within a shader program.
   *
   * // Create a string with the vertex shader program.
   * // The vertex shader is called for each vertex.
   * let vertSrc = `
   * precision highp float;
   * uniform mat4 uModelViewMatrix;
   * uniform mat4 uProjectionMatrix;
   * attribute vec3 aPosition;
   * attribute vec2 aTexCoord;
   * varying vec2 vTexCoord;
   *
   * void main() {
   *   vTexCoord = aTexCoord;
   *   vec4 positionVec4 = vec4(aPosition, 1.0);
   *   gl_Position = uProjectionMatrix * uModelViewMatrix * positionVec4;
   * }
   * `;
   *
   * // Create a string with the fragment shader program.
   * // The fragment shader is called for each pixel.
   * let fragSrc = `
   * precision highp float;
   * uniform vec2 p;
   * uniform float r;
   * const int numIterations = 500;
   * varying vec2 vTexCoord;
   *
   * void main() {
   *   vec2 c = p + gl_FragCoord.xy * r;
   *   vec2 z = c;
   *   float n = 0.0;
   *
   *   for (int i = numIterations; i > 0; i--) {
   *     if (z.x * z.x + z.y * z.y > 4.0) {
   *       n = float(i) / float(numIterations);
   *       break;
   *     }
   *     z = vec2(z.x * z.x - z.y * z.y, 2.0 * z.x * z.y) + c;
   *   }
   *
   *   gl_FragColor = vec4(
   *     0.5 - cos(n * 17.0) / 2.0,
   *     0.5 - cos(n * 13.0) / 2.0,
   *     0.5 - cos(n * 23.0) / 2.0,
   *     1.0
   *   );
   * }
   * `;
   *
   * function setup() {
   *   createCanvas(100, 100, WEBGL);
   *
   *   // Create a p5.Shader object.
   *   let mandelbrot = createShader(vertSrc, fragSrc);
   *
   *   // Compile and apply the p5.Shader object.
   *   shader(mandelbrot);
   *
   *   // Set the shader uniform p to an array.
   *   // p is the center point of the Mandelbrot image.
   *   mandelbrot.setUniform('p', [-0.74364388703, 0.13182590421]);
   *
   *   // Set the shader uniform r to 0.005.
   *   // r is the size of the image in Mandelbrot-space.
   *   mandelbrot.setUniform('r', 0.005);
   *
   *   // Style the drawing surface.
   *   noStroke();
   *
   *   // Add a plane as a drawing surface.
   *   plane(100, 100);
   *
   *   describe('A black fractal image on a magenta background.');
   * }
   * </code>
   * </div>
   *
   * <div>
   * <code>
   * // Note: A "uniform" is a global variable within a shader program.
   *
   * // Create a string with the vertex shader program.
   * // The vertex shader is called for each vertex.
   * let vertSrc = `
   * precision highp float;
   * uniform mat4 uModelViewMatrix;
   * uniform mat4 uProjectionMatrix;
   *
   * attribute vec3 aPosition;
   * attribute vec2 aTexCoord;
   * varying vec2 vTexCoord;
   *
   * void main() {
   *   vTexCoord = aTexCoord;
   *   vec4 positionVec4 = vec4(aPosition, 1.0);
   *   gl_Position = uProjectionMatrix * uModelViewMatrix * positionVec4;
   * }
   * `;
   *
   * // Create a string with the fragment shader program.
   * // The fragment shader is called for each pixel.
   * let fragSrc = `
   * precision highp float;
   * uniform vec2 p;
   * uniform float r;
   * const int numIterations = 500;
   * varying vec2 vTexCoord;
   *
   * void main() {
   *   vec2 c = p + gl_FragCoord.xy * r;
   *   vec2 z = c;
   *   float n = 0.0;
   *
   *   for (int i = numIterations; i > 0; i--) {
   *     if (z.x * z.x + z.y * z.y > 4.0) {
   *       n = float(i) / float(numIterations);
   *       break;
   *     }
   *
   *     z = vec2(z.x * z.x - z.y * z.y, 2.0 * z.x * z.y) + c;
   *   }
   *
   *   gl_FragColor = vec4(
   *     0.5 - cos(n * 17.0) / 2.0,
   *     0.5 - cos(n * 13.0) / 2.0,
   *     0.5 - cos(n * 23.0) / 2.0,
   *     1.0
   *   );
   * }
   * `;
   *
   * let mandelbrot;
   *
   * function setup() {
   *   createCanvas(100, 100, WEBGL);
   *
   *   // Create a p5.Shader object.
   *   mandelbrot = createShader(vertSrc, fragSrc);
   *
   *   // Apply the p5.Shader object.
   *   shader(mandelbrot);
   *
   *   // Set the shader uniform p to an array.
   *   // p is the center point of the Mandelbrot image.
   *   mandelbrot.setUniform('p', [-0.74364388703, 0.13182590421]);
   *
   *   describe('A fractal image zooms in and out of focus.');
   * }
   *
   * function draw() {
   *   // Set the shader uniform r to a value that oscillates
   *   // between 0 and 0.005.
   *   // r is the size of the image in Mandelbrot-space.
   *   let radius = 0.005 * (sin(frameCount * 0.01) + 1);
   *   mandelbrot.setUniform('r', radius);
   *
   *   // Style the drawing surface.
   *   noStroke();
   *
   *   // Add a plane as a drawing surface.
   *   plane(100, 100);
   * }
   * </code>
   * </div>
   *
   * <div>
   * <code>
   * // A shader with hooks.
   * let myShader;
   *
   * // A shader with modified hooks.
   * let modifiedShader;
   *
   * // Create a string with the vertex shader program.
   * // The vertex shader is called for each vertex.
   * let vertSrc = `
   * precision highp float;
   * uniform mat4 uModelViewMatrix;
   * uniform mat4 uProjectionMatrix;
   *
   * attribute vec3 aPosition;
   * attribute vec2 aTexCoord;
   *
   * void main() {
   *   vec4 positionVec4 = vec4(aPosition, 1.0);
   *   gl_Position = uProjectionMatrix * uModelViewMatrix * positionVec4;
   * }
   * `;
   *
   * // Create a fragment shader that uses a hook.
   * let fragSrc = `
   * precision highp float;
   * void main() {
   *   // Let users override the color
   *   gl_FragColor = HOOK_getColor(vec4(1., 0., 0., 1.));
   * }
   * `;
   *
   * function setup() {
   *   createCanvas(50, 50, WEBGL);
   *
   *   // Create a shader with hooks
   *   myShader = createShader(vertSrc, fragSrc, {
   *     fragment: {
   *       'vec4 getColor': '(vec4 color) { return color; }'
   *     }
   *   });
   *
   *   // Make a version of the shader with a hook overridden
   *   modifiedShader = myShader.modify({
   *     'vec4 getColor': `(vec4 color) {
   *       return vec4(0., 0., 1., 1.);
   *     }`
   *   });
   * }
   *
   * function draw() {
   *   noStroke();
   *
   *   push();
   *   shader(myShader);
   *   translate(-width/3, 0);
   *   sphere(10);
   *   pop();
   *
   *   push();
   *   shader(modifiedShader);
   *   translate(width/3, 0);
   *   sphere(10);
   *   pop();
   * }
   * </code>
   * </div>
   */
  fn.createShader = function (vertSrc, fragSrc, options) {
    // p5._validateParameters('createShader', arguments);
    return new Shader(this._renderer, vertSrc, fragSrc, options);
  };
  /**
   * Creates and loads a filter shader from an external file.
   *
   * @method loadFilterShader
   * @param {String} fragFilename path to the fragment shader file
   * @param {Function} [successCallback] callback to be called once the shader is
   *                                     loaded. Will be passed the
   *                                     <a href="#/p5.Shader">p5.Shader</a> object.
   * @param {Function} [failureCallback] callback to be called if there is an error
   *                                     loading the shader. Will be passed the
   *                                     error event.
   * @return {Promise<p5.Shader>} a promise that resolves with a shader object
   *
   * @example
   * <div modernizr='webgl'>
   * <code>
   * let myShader;
   *
   * async function setup() {
   *   myShader = await loadFilterShader('assets/shader.frag');
   *   createCanvas(100, 100, WEBGL);
   *   noStroke();
   * }
   *
   * function draw() {
   *   // shader() sets the active shader with our shader
   *   shader(myShader);
   *
   *   // rect gives us some geometry on the screen
   *   rect(0, 0, width, height);
   * }
   * </code>
   * </div>
   * @alt
   * A rectangle with a shader applied to it.
   */
  fn.loadFilterShader = async function (fragFilename, successCallback, failureCallback) { 
    p5._validateParameters('loadFilterShader', arguments);
    try {
      // Load the fragment shader
      const fragSrc = await this.loadStrings(fragFilename);
      const fragString = await fragSrc.join('\n');

      // Create the shader using createFilterShader
      const loadedShader = this.createFilterShader(fragString, true);
        
      if (successCallback) {
        successCallback(loadedShader);
      }

      return loadedShader;
    } catch (err) {
      if (failureCallback) {
        failureCallback(err);
      } else {
        console.error(err); 
      }
    }
  };

  /**
   * Creates a <a href="#/p5.Shader">p5.Shader</a> object to be used with the
   * <a href="#/p5/filter">filter()</a> function.
   *
   * `createFilterShader()` works like
   * <a href="#/p5/createShader">createShader()</a> but has a default vertex
   * shader included. `createFilterShader()` is intended to be used along with
   * <a href="#/p5/filter">filter()</a> for filtering the contents of a canvas.
   * A filter shader will be applied to the whole canvas instead of just
   * <a href="#/p5.Geometry">p5.Geometry</a> objects.
   *
   * The parameter, `fragSrc`, sets the fragment shader. It’s a string that
   * contains the fragment shader program written in
   * <a href="https://developer.mozilla.org/en-US/docs/Games/Techniques/3D_on_the_web/GLSL_Shaders" target="_blank">GLSL</a>.
   *
   * The <a href="#/p5.Shader">p5.Shader</a> object that's created has some
   * uniforms that can be set:
   * - `sampler2D tex0`, which contains the canvas contents as a texture.
   * - `vec2 canvasSize`, which is the width and height of the canvas, not including pixel density.
   * - `vec2 texelSize`, which is the size of a physical pixel including pixel density. This is calculated as `1.0 / (width * density)` for the pixel width and `1.0 / (height * density)` for the pixel height.
   *
   * The <a href="#/p5.Shader">p5.Shader</a> that's created also provides
   * `varying vec2 vTexCoord`, a coordinate with values between 0 and 1.
   * `vTexCoord` describes where on the canvas the pixel will be drawn.
   *
   * For more info about filters and shaders, see Adam Ferriss' <a href="https://github.com/aferriss/p5jsShaderExamples">repo of shader examples</a>
   * or the <a href="https://p5js.org/learn/getting-started-in-webgl-shaders.html">Introduction to Shaders</a> tutorial.
   *
   * @method createFilterShader
   * @param {String} fragSrc source code for the fragment shader.
   * @returns {p5.Shader} new shader object created from the fragment shader.
   *
   * @example
   * <div modernizr='webgl'>
   * <code>
   * function setup() {
   *   let fragSrc = `precision highp float;
   *   void main() {
   *     gl_FragColor = vec4(1.0, 1.0, 0.0, 1.0);
   *   }`;
   *
   *   createCanvas(100, 100, WEBGL);
   *   let s = createFilterShader(fragSrc);
   *   filter(s);
   *   describe('a yellow canvas');
   * }
   * </code>
   * </div>
   *
   * <div modernizr='webgl'>
   * <code>
   * let img, s;
   * function preload() {
   *   img = loadImage('assets/bricks.jpg');
   * }
   * function setup() {
   *   let fragSrc = `precision highp float;
   *
   *   // x,y coordinates, given from the vertex shader
   *   varying vec2 vTexCoord;
   *
   *   // the canvas contents, given from filter()
   *   uniform sampler2D tex0;
   *   // other useful information from the canvas
   *   uniform vec2 texelSize;
   *   uniform vec2 canvasSize;
   *   // a custom variable from this sketch
   *   uniform float darkness;
   *
   *   void main() {
   *     // get the color at current pixel
   *     vec4 color = texture2D(tex0, vTexCoord);
   *     // set the output color
   *     color.b = 1.0;
   *     color *= darkness;
   *     gl_FragColor = vec4(color.rgb, 1.0);
   *   }`;
   *
   *   createCanvas(100, 100, WEBGL);
   *   s = createFilterShader(fragSrc);
   * }
   * function draw() {
   *   image(img, -50, -50);
   *   s.setUniform('darkness', 0.5);
   *   filter(s);
   *   describe('a image of bricks tinted dark blue');
   * }
   * </code>
   * </div>
   */
<<<<<<< HEAD
  fn.createFilterShader = function (fragSrc, skipContextCheck = false) {
    p5._validateParameters('createFilterShader', arguments);
=======
  fn.createFilterShader = function (fragSrc) {
    // p5._validateParameters('createFilterShader', arguments);
>>>>>>> e4eb7c41
    let defaultVertV1 = `
      uniform mat4 uModelViewMatrix;
      uniform mat4 uProjectionMatrix;

      attribute vec3 aPosition;
      // texcoords only come from p5 to vertex shader
      // so pass texcoords on to the fragment shader in a varying variable
      attribute vec2 aTexCoord;
      varying vec2 vTexCoord;

      void main() {
        // transferring texcoords for the frag shader
        vTexCoord = aTexCoord;

        // copy position with a fourth coordinate for projection (1.0 is normal)
        vec4 positionVec4 = vec4(aPosition, 1.0);

        // project to 3D space
        gl_Position = uProjectionMatrix * uModelViewMatrix * positionVec4;
      }
    `;
    let defaultVertV2 = `#version 300 es
      uniform mat4 uModelViewMatrix;
      uniform mat4 uProjectionMatrix;

      in vec3 aPosition;
      in vec2 aTexCoord;
      out vec2 vTexCoord;

      void main() {
        // transferring texcoords for the frag shader
        vTexCoord = aTexCoord;

        // copy position with a fourth coordinate for projection (1.0 is normal)
        vec4 positionVec4 = vec4(aPosition, 1.0);

        // project to 3D space
        gl_Position = uProjectionMatrix * uModelViewMatrix * positionVec4;
      }
    `;
    let vertSrc = fragSrc.includes('#version 300 es') ? defaultVertV2 : defaultVertV1;
    const shader = new Shader(this._renderer, vertSrc, fragSrc);
    if (!skipContextCheck) {
      if (this._renderer.GL) {
        shader.ensureCompiledOnContext(this._renderer);
      } else {
        shader.ensureCompiledOnContext(this);
      }
    }
    return shader;
  };

  /**
   * Sets the <a href="#/p5.Shader">p5.Shader</a> object to apply while drawing.
   *
   * Shaders are programs that run on the graphics processing unit (GPU). They
   * can process many pixels or vertices at the same time, making them fast for
   * many graphics tasks. They’re written in a language called
   * <a href="https://developer.mozilla.org/en-US/docs/Games/Techniques/3D_on_the_web/GLSL_Shaders" target="_blank">GLSL</a>
   * and run along with the rest of the code in a sketch.
   * <a href="#/p5.Shader">p5.Shader</a> objects can be created using the
   * <a href="#/p5/createShader">createShader()</a> and
   * <a href="#/p5/loadShader">loadShader()</a> functions.
   *
   * The parameter, `s`, is the <a href="#/p5.Shader">p5.Shader</a> object to
   * apply. For example, calling `shader(myShader)` applies `myShader` to
   * process each pixel on the canvas. This only changes the fill (the inner part of shapes),
   * but does not affect the outlines (strokes) or any images drawn using the `image()` function.
   * The source code from a <a href="#/p5.Shader">p5.Shader</a> object's
   * fragment and vertex shaders will be compiled the first time it's passed to
   * `shader()`. See
   * <a href="https://developer.mozilla.org/en-US/docs/Web/API/WebGLRenderingContext/compileShader" target="_blank">MDN</a>
   * for more information about compiling shaders.
   *
   * Calling <a href="#/p5/resetShader">resetShader()</a> restores a sketch’s
   * default shaders.
   *
   * Note: Shaders can only be used in WebGL mode.
   *
   * <div>
   * <p>
   *
   * If you want to apply shaders to strokes or images, use the following methods:
   * - **[strokeShader()](#/p5/strokeShader)**: Applies a shader to the stroke (outline) of shapes, allowing independent control over the stroke rendering using shaders.
   * - **[imageShader()](#/p5/imageShader)**: Applies a shader to images or textures, controlling how the shader modifies their appearance during rendering.
   *
   * </p>
   * </div>
   *
   *
   * @method shader
   * @chainable
   * @param {p5.Shader} s <a href="#/p5.Shader">p5.Shader</a> object
   *                      to apply.
   *
   * @example
   * <div modernizr='webgl'>
   * <code>
   * let fillShader;
   *
   * let vertSrc = `
   * precision highp float;
   * attribute vec3 aPosition;
   * uniform mat4 uModelViewMatrix;
   * uniform mat4 uProjectionMatrix;
   * varying vec3 vPosition;
   *
   * void main() {
   *   vPosition = aPosition;
   *   gl_Position = uProjectionMatrix * uModelViewMatrix * vec4(aPosition, 1.0);
   * }
   * `;
   *
   * let fragSrc = `
   * precision highp float;
   * uniform vec3 uLightDir;
   * varying vec3 vPosition;
   *
   * void main() {
   *   vec3 lightDir = normalize(uLightDir);
   *   float brightness = dot(lightDir, normalize(vPosition));
   *   brightness = clamp(brightness, 0.4, 1.0);
   *   vec3 color = vec3(0.3, 0.5, 1.0);
   *   color = color * brightness * 3.0;
   *   gl_FragColor = vec4(color, 1.0);
   * }
   * `;
   *
   * function setup() {
   *   createCanvas(100, 100, WEBGL);
   *   fillShader = createShader(vertSrc, fragSrc);
   *   noStroke();
   *   describe('A rotating torus with simulated directional lighting.');
   * }
   *
   * function draw() {
   *   background(20, 20, 40);
   *   let lightDir = [0.5, 0.5, -1.0];
   *   fillShader.setUniform('uLightDir', lightDir);
   *   shader(fillShader);
   *   rotateY(frameCount * 0.02);
   *   rotateX(frameCount * 0.02);
   *   //lights();
   *   torus(25, 10, 30, 30);
   * }
   * </code>
   * </div>
   *
   * @example
   * <div modernizr='webgl'>
   * <code>
   * let fillShader;
   *
   * let vertSrc = `
   * precision highp float;
   * attribute vec3 aPosition;
   * uniform mat4 uProjectionMatrix;
   * uniform mat4 uModelViewMatrix;
   * varying vec3 vPosition;
   * void main() {
   *   vPosition = aPosition;
   *   gl_Position = uProjectionMatrix * uModelViewMatrix * vec4(aPosition, 1.0);
   * }
   * `;
   *
   * let fragSrc = `
   * precision highp float;
   * uniform vec3 uLightPos;
   * uniform vec3 uFillColor;
   * varying vec3 vPosition;
   * void main() {
   *   float brightness = dot(normalize(uLightPos), normalize(vPosition));
   *   brightness = clamp(brightness, 0.0, 1.0);
   *   vec3 color = uFillColor * brightness;
   *   gl_FragColor = vec4(color, 1.0);
   * }
   * `;
   *
   * function setup() {
   *   createCanvas(100, 100, WEBGL);
   *   fillShader = createShader(vertSrc, fragSrc);
   *   shader(fillShader);
   *   noStroke();
   *   describe('A square affected by both fill color and lighting, with lights controlled by mouse.');
   * }
   *
   * function draw() {
   *   let lightPos = [(mouseX - width / 2) / width,
   *     (mouseY - height / 2) / height, 1.0];
   *   fillShader.setUniform('uLightPos', lightPos);
   *   let fillColor = [map(mouseX, 0, width, 0, 1),
   *     map(mouseY, 0, height, 0, 1), 0.5];
   *   fillShader.setUniform('uFillColor', fillColor);
   *   plane(100, 100);
   * }
   * </code>
   * </div>
   *
   * @example
   * <div modernizr='webgl'>
   * <code>
   * let myShader;
   *
   * function setup() {
   *   createCanvas(100, 100, WEBGL);
   *
   *   myShader = baseMaterialShader().modify({
   *     declarations: 'uniform float time;',
   *     'vec4 getFinalColor': `(vec4 color) {
   *       float r = 0.2 + 0.5 * abs(sin(time + 0.0));
   *       float g = 0.2 + 0.5 * abs(sin(time + 1.0));
   *       float b = 0.2 + 0.5 * abs(sin(time + 2.0));
   *       color.rgb = vec3(r, g, b);
   *       return color;
   *     }`
   *   });
   *
   *   noStroke();
   *   describe('A 3D cube with dynamically changing colors on a beige background.');
   * }
   *
   * function draw() {
   *   background(245, 245, 220);
   *   shader(myShader);
   *   myShader.setUniform('time', millis() / 1000.0);
   *
   *   box(50);
   * }
   * </code>
   * </div>
   *
   */
  fn.shader = function (s) {
    this._assert3d('shader');
    // p5._validateParameters('shader', arguments);

    this._renderer.shader(s);

    return this;
  };

  /**
   * Sets the <a href="#/p5.Shader">p5.Shader</a> object to apply for strokes.
   *
   * This method applies the given shader to strokes, allowing customization of
   * how lines and outlines are drawn in 3D space. The shader will be used for
   * strokes until <a href="#/p5/resetShader">resetShader()</a> is called or another
   * strokeShader is applied.
   *
   * The shader will be used for:
   * - Strokes only, regardless of whether the uniform `uStrokeWeight` is present.
   *
   * To further customize its behavior, refer to the various hooks provided by
   * the <a href="#/p5/baseStrokeShader">baseStrokeShader()</a> method, which allow
   * control over stroke weight, vertex positions, colors, and more.
   *
   * @method strokeShader
   * @chainable
   * @param {p5.Shader} s <a href="#/p5.Shader">p5.Shader</a> object
   *                      to apply for strokes.
   *
   *
   * @example
   * <div modernizr='webgl'>
   * <code>
   * let animatedStrokeShader;
   *
   * let vertSrc = `
   * precision mediump int;
   *
   * uniform mat4 uModelViewMatrix;
   * uniform mat4 uProjectionMatrix;
   * uniform float uStrokeWeight;
   *
   * uniform bool uUseLineColor;
   * uniform vec4 uMaterialColor;
   *
   * uniform vec4 uViewport;
   * uniform int uPerspective;
   * uniform int uStrokeJoin;
   *
   * attribute vec4 aPosition;
   * attribute vec3 aTangentIn;
   * attribute vec3 aTangentOut;
   * attribute float aSide;
   * attribute vec4 aVertexColor;
   *
   * void main() {
   *   vec4 posp = uModelViewMatrix * aPosition;
   *   vec4 posqIn = uModelViewMatrix * (aPosition + vec4(aTangentIn, 0));
   *   vec4 posqOut = uModelViewMatrix * (aPosition + vec4(aTangentOut, 0));
   *
   *   float facingCamera = pow(
   *     abs(normalize(posqIn-posp).z),
   *     0.25
   *   );
   *
   *   float scale = mix(1., 0.995, facingCamera);
   *
   *   posp.xyz = posp.xyz * scale;
   *   posqIn.xyz = posqIn.xyz * scale;
   *   posqOut.xyz = posqOut.xyz * scale;
   *
   *   vec4 p = uProjectionMatrix * posp;
   *   vec4 qIn = uProjectionMatrix * posqIn;
   *   vec4 qOut = uProjectionMatrix * posqOut;
   *
   *   vec2 tangentIn = normalize((qIn.xy*p.w - p.xy*qIn.w) * uViewport.zw);
   *   vec2 tangentOut = normalize((qOut.xy*p.w - p.xy*qOut.w) * uViewport.zw);
   *
   *   vec2 curPerspScale;
   *   if(uPerspective == 1) {
   *     curPerspScale = (uProjectionMatrix * vec4(1, sign(uProjectionMatrix[1][1]), 0, 0)).xy;
   *   } else {
   *     curPerspScale = p.w / (0.5 * uViewport.zw);
   *   }
   *
   *   vec2 offset;
   *   vec2 tangent = aTangentIn == vec3(0.) ? tangentOut : tangentIn;
   *   vec2 normal = vec2(-tangent.y, tangent.x);
   *   float normalOffset = sign(aSide);
   *   float tangentOffset = abs(aSide) - 1.;
   *   offset = (normal * normalOffset + tangent * tangentOffset) *
   *     uStrokeWeight * 0.5;
   *
   *   gl_Position.xy = p.xy + offset.xy * curPerspScale;
   *   gl_Position.zw = p.zw;
   * }
   * `;
   *
   * let fragSrc = `
   * precision mediump float;
   * uniform float uTime;
   *
   * void main() {
   *   float wave = sin(gl_FragCoord.x * 0.1 + uTime) * 0.5 + 0.5;
   *   gl_FragColor = vec4(wave, 0.5, 1.0, 1.0);  // Animated color based on time
   * }
   * `;
   *
   * function setup() {
   *   createCanvas(100, 100, WEBGL);
   *   animatedStrokeShader = createShader(vertSrc, fragSrc);
   *   strokeShader(animatedStrokeShader);
   *   strokeWeight(4);
   *
   *   describe('A hollow cube rotating continuously with its stroke colors changing dynamically over time against a static gray background.');
   * }
   *
   * function draw() {
   *   animatedStrokeShader.setUniform('uTime', millis() / 1000.0);
   *   background(250);
   *   rotateY(frameCount * 0.02);
   *   noFill();
   *   orbitControl();
   *   box(50);
   * }
   * </code>
   * </div>
   *
   *
   * @example
   * <div modernizr='webgl'>
   * <code>
   * let myShader;
   *
   * function setup() {
   *   createCanvas(200, 200, WEBGL);
   *   myShader = baseStrokeShader().modify({
   *     'float random': `(vec2 p) {
   *       vec3 p3  = fract(vec3(p.xyx) * .1471);
   *       p3 += dot(p3, p3.yzx + 32.33);
   *       return fract((p3.x + p3.y) * p3.z);
   *     }`,
   *     'Inputs getPixelInputs': `(Inputs inputs) {
   *       // Modify alpha with dithering effect
   *       float a = inputs.color.a;
   *       inputs.color.a = 1.0;
   *       inputs.color *= random(inputs.position.xy) > a ? 0.0 : 1.0;
   *       return inputs;
   *     }`
   *   });
   * }
   *
   * function draw() {
   *   background(255);
   *   strokeShader(myShader);
   *   strokeWeight(12);
   *   beginShape();
   *   for (let i = 0; i <= 50; i++) {
   *     stroke(
   *       map(i, 0, 50, 150, 255),
   *       100 + 155 * sin(i / 5),
   *       255 * map(i, 0, 50, 1, 0)
   *     );
   *     vertex(
   *       map(i, 0, 50, 1, -1) * width / 3,
   *       50 * cos(i / 10 + frameCount / 80)
   *     );
   *   }
   *   endShape();
   * }
   * </code>
   * </div>
   */
  fn.strokeShader = function (s) {
    this._assert3d('strokeShader');
    // p5._validateParameters('strokeShader', arguments);

    this._renderer.strokeShader(s);

    return this;
  };

  /**
   * Sets the <a href="#/p5.Shader">p5.Shader</a> object to apply for images.
   *
   * This method allows the user to apply a custom shader to images, enabling
   * advanced visual effects such as pixel manipulation, color adjustments,
   * or dynamic behavior. The shader will be applied to the image drawn using
   * the <a href="#/p5/image">image()</a> function.
   *
   * The shader will be used exclusively for:
   * - `image()` calls, applying only when drawing 2D images.
   * - This shader will NOT apply to images used in <a href="#/p5/texture">texture()</a> or other 3D contexts.
   *   Any attempts to use the imageShader in these cases will be ignored.
   *
   * @method imageShader
   * @chainable
   * @param {p5.Shader} s <a href="#/p5.Shader">p5.Shader</a> object
   *                      to apply for images.
   *
   * @example
   * <div modernizr='webgl'>
   * <code>
   * let img;
   * let imgShader;
   *
   * function preload() {
   *   img = loadImage('assets/outdoor_image.jpg');
   * }
   *
   * function setup() {
   *   createCanvas(100, 100, WEBGL);
   *   noStroke();
   *
   *   imgShader = createShader(`
   *     precision mediump float;
   *     attribute vec3 aPosition;
   *     attribute vec2 aTexCoord;
   *     varying vec2 vTexCoord;
   *     uniform mat4 uModelViewMatrix;
   *     uniform mat4 uProjectionMatrix;
   *
   *     void main() {
   *       vTexCoord = aTexCoord;
   *       gl_Position = uProjectionMatrix * uModelViewMatrix * vec4(aPosition, 1.0);
   *     }
   *   `, `
   *     precision mediump float;
   *     varying vec2 vTexCoord;
   *     uniform sampler2D uTexture;
   *     uniform vec2 uMousePos;
   *
   *     void main() {
   *       vec4 texColor = texture2D(uTexture, vTexCoord);
   *       // Adjust the color based on mouse position
   *       float r = uMousePos.x * texColor.r;
   *       float g = uMousePos.y * texColor.g;
   *       gl_FragColor = vec4(r, g, texColor.b, texColor.a);
   *     }
   *   `);
   *
   *   describe(
   *     'An image on a gray background where the colors change based on the mouse position.'
   *   );
   * }
   *
   * function draw() {
   *   background(220);
   *
   *   imageShader(imgShader);
   *
   *   // Map the mouse position to a range between 0 and 1
   *   let mousePosX = map(mouseX, 0, width, 0, 1);
   *   let mousePosY = map(mouseY, 0, height, 0, 1);
   *
   *   // Pass the mouse position to the shader as a uniform
   *   imgShader.setUniform('uMousePos', [mousePosX, mousePosY]);
   *
   *   // Bind the image texture to the shader
   *   imgShader.setUniform('uTexture', img);
   *
   *   image(img, -width / 2, -height / 2, width, height);
   * }
   *
   * </code>
   * </div>
   *
   * @example
   * <div modernizr='webgl'>
   * <code>
   * let img;
   * let imgShader;
   *
   * function preload() {
   *   img = loadImage('assets/outdoor_image.jpg');
   * }
   *
   * function setup() {
   *   createCanvas(100, 100, WEBGL);
   *   noStroke();
   *
   *   imgShader = createShader(`
   *     precision mediump float;
   *     attribute vec3 aPosition;
   *     attribute vec2 aTexCoord;
   *     varying vec2 vTexCoord;
   *     uniform mat4 uModelViewMatrix;
   *     uniform mat4 uProjectionMatrix;
   *
   *     void main() {
   *       vTexCoord = aTexCoord;
   *       gl_Position = uProjectionMatrix * uModelViewMatrix * vec4(aPosition, 1.0);
   *     }
   *   `, `
   *     precision mediump float;
   *     varying vec2 vTexCoord;
   *     uniform sampler2D uTexture;
   *     uniform vec2 uMousePos;
   *
   *     void main() {
   *       // Distance from the current pixel to the mouse
   *       float distFromMouse = distance(vTexCoord, uMousePos);
   *
   *       // Adjust pixelation based on distance (closer = more detail, farther = blockier)
   *       float pixelSize = mix(0.002, 0.05, distFromMouse);
   *       vec2 pixelatedCoord = vec2(floor(vTexCoord.x / pixelSize) * pixelSize,
   *                                  floor(vTexCoord.y / pixelSize) * pixelSize);
   *
   *       vec4 texColor = texture2D(uTexture, pixelatedCoord);
   *       gl_FragColor = texColor;
   *     }
   *   `);
   *
   *   describe('A static image with a grid-like, pixelated effect created by the shader. Each cell in the grid alternates visibility, producing a dithered visual effect.');
   * }
   *
   * function draw() {
   *   background(220);
   *   imageShader(imgShader);
   *
   *   let mousePosX = map(mouseX, 0, width, 0, 1);
   *   let mousePosY = map(mouseY, 0, height, 0, 1);
   *
   *   imgShader.setUniform('uMousePos', [mousePosX, mousePosY]);
   *   imgShader.setUniform('uTexture', img);
   *   image(img, -width / 2, -height / 2, width, height);
   * }
   * </code>
   * </div>
   */
  fn.imageShader = function (s) {
    this._assert3d('imageShader');
    // p5._validateParameters('imageShader', arguments);

    this._renderer.imageShader(s);

    return this;
  };

  /**
   * Get the default shader used with lights, materials,
   * and textures.
   *
   * You can call <a href="#/p5.Shader/modify">`baseMaterialShader().modify()`</a>
   * and change any of the following hooks:
   *
   * <table>
   * <tr><th>Hook</th><th>Description</th></tr>
   * <tr><td>
   *
   * `void beforeVertex`
   *
   * </td><td>
   *
   * Called at the start of the vertex shader.
   *
   * </td></tr>
   * <tr><td>
   *
   * `Vertex getObjectInputs`
   *
   * </td><td>
   *
   * Update the vertex data of the model being drawn before any positioning has been applied. It takes in a `Vertex` struct, which includes:
   * - `vec3 position`, the position of the vertex
   * - `vec3 normal`, the direction facing out of the surface
   * - `vec2 uv`, the texture coordinates associeted with the vertex
   * - `vec4 color`, the per-vertex color
   * The struct can be modified and returned.
   *
   * </td></tr>
   * <tr><td>
   *
   * `Vertex getWorldInputs`
   *
   * </td><td>
   *
   * Update the vertex data of the model being drawn after transformations such as `translate()` and `scale()` have been applied, but before the camera has been applied. It takes in a `Vertex` struct like, in the `getObjectInputs` hook above, that can be modified and returned.
   *
   * </td></tr>
   * <tr><td>
   *
   * `Vertex getCameraInputs`
   *
   * </td><td>
   *
   * Update the vertex data of the model being drawn as they appear relative to the camera. It takes in a `Vertex` struct like, in the `getObjectInputs` hook above, that can be modified and returned.
   *
   * </td></tr>
   * <tr><td>
   *
   * `void afterVertex`
   *
   * </td><td>
   *
   * Called at the end of the vertex shader.
   *
   * </td></tr>
   * <tr><td>
   *
   * `void beforeFragment`
   *
   * </td><td>
   *
   * Called at the start of the fragment shader.
   *
   * </td></tr>
   * <tr><td>
   *
   * `Inputs getPixelInputs`
   *
   * </td><td>
   *
   * Update the per-pixel inputs of the material. It takes in an `Inputs` struct, which includes:
   * - `vec3 normal`, the direction pointing out of the surface
   * - `vec2 texCoord`, a vector where `x` and `y` are between 0 and 1 describing the spot on a texture the pixel is mapped to, as a fraction of the texture size
   * - `vec3 ambientLight`, the ambient light color on the vertex
   * - `vec4 color`, the base material color of the pixel
   * - `vec3 ambientMaterial`, the color of the pixel when affected by ambient light
   * - `vec3 specularMaterial`, the color of the pixel when reflecting specular highlights
   * - `vec3 emissiveMaterial`, the light color emitted by the pixel
   * - `float shininess`, a number representing how sharp specular reflections should be, from 1 to infinity
   * - `float metalness`, a number representing how mirrorlike the material should be, between 0 and 1
   * The struct can be modified and returned.
   * </td></tr>
   * <tr><td>
   *
   * `vec4 combineColors`
   *
   * </td><td>
   *
   * Take in a `ColorComponents` struct containing all the different components of light, and combining them into
   * a single final color. The struct contains:
   * - `vec3 baseColor`, the base color of the pixel
   * - `float opacity`, the opacity between 0 and 1 that it should be drawn at
   * - `vec3 ambientColor`, the color of the pixel when affected by ambient light
   * - `vec3 specularColor`, the color of the pixel when affected by specular reflections
   * - `vec3 diffuse`, the amount of diffused light hitting the pixel
   * - `vec3 ambient`, the amount of ambient light hitting the pixel
   * - `vec3 specular`, the amount of specular reflection hitting the pixel
   * - `vec3 emissive`, the amount of light emitted by the pixel
   *
   * </td></tr>
   * <tr><td>
   *
   * `vec4 getFinalColor`
   *
   * </td><td>
   *
   * Update the final color after mixing. It takes in a `vec4 color` and must return a modified version.
   *
   * </td></tr>
   * <tr><td>
   *
   * `void afterFragment`
   *
   * </td><td>
   *
   * Called at the end of the fragment shader.
   *
   * </td></tr>
   * </table>
   *
   * Most of the time, you will need to write your hooks in GLSL ES version 300. If you
   * are using WebGL 1 instead of 2, write your hooks in GLSL ES 100 instead.
   *
   * Call `baseMaterialShader().inspectHooks()` to see all the possible hooks and
   * their default implementations.
   *
   * @method baseMaterialShader
   * @beta
   * @returns {p5.Shader} The material shader
   *
   * @example
   * <div modernizr='webgl'>
   * <code>
   * let myShader;
   *
   * function setup() {
   *   createCanvas(200, 200, WEBGL);
   *   myShader = baseMaterialShader().modify({
   *     uniforms: {
   *       'float time': () => millis()
   *     },
   *     'Vertex getWorldInputs': `(Vertex inputs) {
   *       inputs.position.y +=
   *         20.0 * sin(time * 0.001 + inputs.position.x * 0.05);
   *       return inputs;
   *     }`
   *   });
   * }
   *
   * function draw() {
   *   background(255);
   *   shader(myShader);
   *   lights();
   *   noStroke();
   *   fill('red');
   *   sphere(50);
   * }
   * </code>
   * </div>
   *
   * @example
   * <div modernizr='webgl'>
   * <code>
   * let myShader;
   *
   * function setup() {
   *   createCanvas(200, 200, WEBGL);
   *   myShader = baseMaterialShader().modify({
   *     declarations: 'vec3 myNormal;',
   *     'Inputs getPixelInputs': `(Inputs inputs) {
   *       myNormal = inputs.normal;
   *       return inputs;
   *     }`,
   *     'vec4 getFinalColor': `(vec4 color) {
   *       return mix(
   *         vec4(1.0, 1.0, 1.0, 1.0),
   *         color,
   *         abs(dot(myNormal, vec3(0.0, 0.0, 1.0)))
   *       );
   *     }`
   *   });
   * }
   *
   * function draw() {
   *   background(255);
   *   rotateY(millis() * 0.001);
   *   shader(myShader);
   *   lights();
   *   noStroke();
   *   fill('red');
   *   torus(30);
   * }
   * </code>
   * </div>
   *
   * @example
   * <div modernizr='webgl'>
   * <code>
   * let myShader;
   * let environment;
   *
   * function preload() {
   *   environment = loadImage('assets/outdoor_spheremap.jpg');
   * }
   *
   * function setup() {
   *   createCanvas(200, 200, WEBGL);
   *   myShader = baseMaterialShader().modify({
   *     'Inputs getPixelInputs': `(Inputs inputs) {
   *       float factor =
   *         sin(
   *           inputs.texCoord.x * ${TWO_PI} +
   *           inputs.texCoord.y * ${TWO_PI}
   *         ) * 0.4 + 0.5;
   *       inputs.shininess = mix(1., 100., factor);
   *       inputs.metalness = factor;
   *       return inputs;
   *     }`
   *   });
   * }
   *
   * function draw() {
   *   panorama(environment);
   *   ambientLight(100);
   *   imageLight(environment);
   *   rotateY(millis() * 0.001);
   *   shader(myShader);
   *   noStroke();
   *   fill(255);
   *   specularMaterial(150);
   *   sphere(50);
   * }
   * </code>
   * </div>
   *
   * @example
   * <div modernizr='webgl'>
   * <code>
   * let myShader;
   *
   * function setup() {
   *   createCanvas(200, 200, WEBGL);
   *   myShader = baseMaterialShader().modify({
   *     'Inputs getPixelInputs': `(Inputs inputs) {
   *       vec3 newNormal = inputs.normal;
   *       // Simple bump mapping: adjust the normal based on position
   *       newNormal.x += 0.2 * sin(
   *           sin(
   *             inputs.texCoord.y * ${TWO_PI} * 10.0 +
   *             inputs.texCoord.x * ${TWO_PI} * 25.0
   *           )
   *         );
   *       newNormal.y += 0.2 * sin(
   *         sin(
   *             inputs.texCoord.x * ${TWO_PI} * 10.0 +
   *             inputs.texCoord.y * ${TWO_PI} * 25.0
   *           )
   *       );
   *       inputs.normal = normalize(newNormal);
   *       return inputs;
   *     }`
   *   });
   * }
   *
   * function draw() {
   *   background(255);
   *   shader(myShader);
   *   ambientLight(150);
   *   pointLight(
   *     255, 255, 255,
   *     100*cos(frameCount*0.04), -50, 100*sin(frameCount*0.04)
   *   );
   *   noStroke();
   *   fill('red');
   *   shininess(200);
   *   specularMaterial(255);
   *   sphere(50);
   * }
   * </code>
   * </div>
   */
  fn.baseMaterialShader = function() {
    this._assert3d('baseMaterialShader');
    return this._renderer.baseMaterialShader();
  };

  /**
   * Get the shader used by <a href="#/p5/normalMaterial">`normalMaterial()`</a>.
   *
   * You can call <a href="#/p5.Shader/modify">`baseNormalShader().modify()`</a>
   * and change any of the following hooks:
   *
   * <table>
   * <tr><th>Hook</th><th>Description</th></tr>
   * <tr><td>
   *
   * `void beforeVertex`
   *
   * </td><td>
   *
   * Called at the start of the vertex shader.
   *
   * </td></tr>
   * <tr><td>
   *
   * `Vertex getObjectInputs`
   *
   * </td><td>
   *
   * Update the vertex data of the model being drawn before any positioning has been applied. It takes in a `Vertex` struct, which includes:
   * - `vec3 position`, the position of the vertex
   * - `vec3 normal`, the direction facing out of the surface
   * - `vec2 uv`, the texture coordinates associeted with the vertex
   * - `vec4 color`, the per-vertex color
   * The struct can be modified and returned.
   *
   * </td></tr>
   * <tr><td>
   *
   * `Vertex getWorldInputs`
   *
   * </td><td>
   *
   * Update the vertex data of the model being drawn after transformations such as `translate()` and `scale()` have been applied, but before the camera has been applied. It takes in a `Vertex` struct like, in the `getObjectInputs` hook above, that can be modified and returned.
   *
   * </td></tr>
   * <tr><td>
   *
   * `Vertex getCameraInputs`
   *
   * </td><td>
   *
   * Update the vertex data of the model being drawn as they appear relative to the camera. It takes in a `Vertex` struct like, in the `getObjectInputs` hook above, that can be modified and returned.
   *
   * </td></tr>
   * <tr><td>
   *
   * `void afterVertex`
   *
   * </td><td>
   *
   * Called at the end of the vertex shader.
   *
   * </td></tr>
   * <tr><td>
   *
   * `void beforeFragment`
   *
   * </td><td>
   *
   * Called at the start of the fragment shader.
   *
   * </td></tr>
   * <tr><td>
   *
   * `vec4 getFinalColor`
   *
   * </td><td>
   *
   * Update the final color after mixing. It takes in a `vec4 color` and must return a modified version.
   *
   * </td></tr>
   * <tr><td>
   *
   * `void afterFragment`
   *
   * </td><td>
   *
   * Called at the end of the fragment shader.
   *
   * </td></tr>
   * </table>
   *
   * Most of the time, you will need to write your hooks in GLSL ES version 300. If you
   * are using WebGL 1 instead of 2, write your hooks in GLSL ES 100 instead.
   *
   * Call `baseNormalShader().inspectHooks()` to see all the possible hooks and
   * their default implementations.
   *
   * @method baseNormalShader
   * @beta
   * @returns {p5.Shader} The `normalMaterial` shader
   *
   * @example
   * <div modernizr='webgl'>
   * <code>
   * let myShader;
   *
   * function setup() {
   *   createCanvas(200, 200, WEBGL);
   *   myShader = baseNormalShader().modify({
   *     uniforms: {
   *       'float time': () => millis()
   *     },
   *     'Vertex getWorldInputs': `(Vertex inputs) {
   *       inputs.position.y +=
   *         20. * sin(time * 0.001 + inputs.position.x * 0.05);
   *       return inputs;
   *     }`
   *   });
   * }
   *
   * function draw() {
   *   background(255);
   *   shader(myShader);
   *   noStroke();
   *   sphere(50);
   * }
   * </code>
   * </div>
   *
   * @example
   * <div modernizr='webgl'>
   * <code>
   * let myShader;
   *
   * function setup() {
   *   createCanvas(200, 200, WEBGL);
   *   myShader = baseNormalShader().modify({
   *     'Vertex getCameraInputs': `(Vertex inputs) {
   *       inputs.normal = abs(inputs.normal);
   *       return inputs;
   *     }`,
   *     'vec4 getFinalColor': `(vec4 color) {
   *       // Map the r, g, and b values of the old normal to new colors
   *       // instead of just red, green, and blue:
   *       vec3 newColor =
   *         color.r * vec3(89.0, 240.0, 232.0) / 255.0 +
   *         color.g * vec3(240.0, 237.0, 89.0) / 255.0 +
   *         color.b * vec3(205.0, 55.0, 222.0) / 255.0;
   *       newColor = newColor / (color.r + color.g + color.b);
   *       return vec4(newColor, 1.0) * color.a;
   *     }`
   *   });
   * }
   *
   * function draw() {
   *   background(255);
   *   shader(myShader);
   *   noStroke();
   *   rotateX(frameCount * 0.01);
   *   rotateY(frameCount * 0.015);
   *   box(100);
   * }
   * </code>
   * </div>
   */
  fn.baseNormalShader = function() {
    this._assert3d('baseNormalShader');
    return this._renderer.baseNormalShader();
  };

  /**
   * Get the shader used when no lights or materials are applied.
   *
   * You can call <a href="#/p5.Shader/modify">`baseColorShader().modify()`</a>
   * and change any of the following hooks:
   *
   * <table>
   * <tr><th>Hook</th><th>Description</th></tr>
   * <tr><td>
   *
   * `void beforeVertex`
   *
   * </td><td>
   *
   * Called at the start of the vertex shader.
   *
   * </td></tr>
   * <tr><td>
   *
   * `Vertex getObjectInputs`
   *
   * </td><td>
   *
   * Update the vertex data of the model being drawn before any positioning has been applied. It takes in a `Vertex` struct, which includes:
   * - `vec3 position`, the position of the vertex
   * - `vec3 normal`, the direction facing out of the surface
   * - `vec2 uv`, the texture coordinates associeted with the vertex
   * - `vec4 color`, the per-vertex color
   * The struct can be modified and returned.
   *
   * </td></tr>
   * <tr><td>
   *
   * `Vertex getWorldInputs`
   *
   * </td><td>
   *
   * Update the vertex data of the model being drawn after transformations such as `translate()` and `scale()` have been applied, but before the camera has been applied. It takes in a `Vertex` struct like, in the `getObjectInputs` hook above, that can be modified and returned.
   *
   * </td></tr>
   * <tr><td>
   *
   * `Vertex getCameraInputs`
   *
   * </td><td>
   *
   * Update the vertex data of the model being drawn as they appear relative to the camera. It takes in a `Vertex` struct like, in the `getObjectInputs` hook above, that can be modified and returned.
   *
   * </td></tr>
   * <tr><td>
   *
   * `void afterVertex`
   *
   * </td><td>
   *
   * Called at the end of the vertex shader.
   *
   * </td></tr>
   * <tr><td>
   *
   * `void beforeFragment`
   *
   * </td><td>
   *
   * Called at the start of the fragment shader.
   *
   * </td></tr>
   * <tr><td>
   *
   * `vec4 getFinalColor`
   *
   * </td><td>
   *
   * Update the final color after mixing. It takes in a `vec4 color` and must return a modified version.
   *
   * </td></tr>
   * <tr><td>
   *
   * `void afterFragment`
   *
   * </td><td>
   *
   * Called at the end of the fragment shader.
   *
   * </td></tr>
   * </table>
   *
   * Most of the time, you will need to write your hooks in GLSL ES version 300. If you
   * are using WebGL 1 instead of 2, write your hooks in GLSL ES 100 instead.
   *
   * Call `baseColorShader().inspectHooks()` to see all the possible hooks and
   * their default implementations.
   *
   * @method baseColorShader
   * @beta
   * @returns {p5.Shader} The color shader
   *
   * @example
   * <div modernizr='webgl'>
   * <code>
   * let myShader;
   *
   * function setup() {
   *   createCanvas(200, 200, WEBGL);
   *   myShader = baseColorShader().modify({
   *     uniforms: {
   *       'float time': () => millis()
   *     },
   *     'Vertex getWorldInputs': `(Vertex inputs) {
   *       inputs.position.y +=
   *         20. * sin(time * 0.001 + inputs.position.x * 0.05);
   *       return inputs;
   *     }`
   *   });
   * }
   *
   * function draw() {
   *   background(255);
   *   shader(myShader);
   *   noStroke();
   *   fill('red');
   *   circle(0, 0, 50);
   * }
   * </code>
   * </div>
   */
  fn.baseColorShader = function() {
    this._assert3d('baseColorShader');
    return this._renderer.baseColorShader();
  };

  /**
   * Get the shader used when drawing the strokes of shapes.
   *
   * You can call <a href="#/p5.Shader/modify">`baseStrokeShader().modify()`</a>
   * and change any of the following hooks:
   *
   * <table>
   * <tr><th>Hook</th><th>Description</th></tr>
   * <tr><td>
   *
   * `void beforeVertex`
   *
   * </td><td>
   *
   * Called at the start of the vertex shader.
   *
   * </td></tr>
   * <tr><td>
   *
   * `StrokeVertex getObjectInputs`
   *
   * </td><td>
   *
   * Update the vertex data of the stroke being drawn before any positioning has been applied. It takes in a `StrokeVertex` struct, which includes:
   * - `vec3 position`, the position of the vertex
   * - `vec3 tangentIn`, the tangent coming in to the vertex
   * - `vec3 tangentOut`, the tangent coming out of the vertex. In straight segments, this will be the same as `tangentIn`. In joins, it will be different. In caps, one of the tangents will be 0.
   * - `vec4 color`, the per-vertex color
   * - `float weight`, the stroke weight
   * The struct can be modified and returned.
   *
   * </td></tr>
   * <tr><td>
   *
   * `StrokeVertex getWorldInputs`
   *
   * </td><td>
   *
   * Update the vertex data of the model being drawn after transformations such as `translate()` and `scale()` have been applied, but before the camera has been applied. It takes in a `StrokeVertex` struct like, in the `getObjectInputs` hook above, that can be modified and returned.
   *
   * </td></tr>
   * <tr><td>
   *
   * `StrokeVertex getCameraInputs`
   *
   * </td><td>
   *
   * Update the vertex data of the model being drawn as they appear relative to the camera. It takes in a `StrokeVertex` struct like, in the `getObjectInputs` hook above, that can be modified and returned.
   *
   * </td></tr>
   * <tr><td>
   *
   * `void afterVertex`
   *
   * </td><td>
   *
   * Called at the end of the vertex shader.
   *
   * </td></tr>
   * <tr><td>
   *
   * `void beforeFragment`
   *
   * </td><td>
   *
   * Called at the start of the fragment shader.
   *
   * </td></tr>
   * <tr><td>
   *
   * `Inputs getPixelInputs`
   *
   * </td><td>
   *
   * Update the inputs to the shader. It takes in a struct `Inputs inputs`, which includes:
   * - `vec4 color`, the color of the stroke
   * - `vec2 tangent`, the direction of the stroke in screen space
   * - `vec2 center`, the coordinate of the center of the stroke in screen space p5.js pixels
   * - `vec2 position`, the coordinate of the current pixel in screen space p5.js pixels
   * - `float strokeWeight`, the thickness of the stroke in p5.js pixels
   *
   * </td></tr>
   * <tr><td>
   *
   * `bool shouldDiscard`
   *
   * </td><td>
   *
   * Caps and joins are made by discarded pixels in the fragment shader to carve away unwanted areas. Use this to change this logic. It takes in a `bool willDiscard` and must return a modified version.
   *
   * </td></tr>
   * <tr><td>
   *
   * `vec4 getFinalColor`
   *
   * </td><td>
   *
   * Update the final color after mixing. It takes in a `vec4 color` and must return a modified version.
   *
   * </td></tr>
   * <tr><td>
   *
   * `void afterFragment`
   *
   * </td><td>
   *
   * Called at the end of the fragment shader.
   *
   * </td></tr>
   * </table>
   *
   * Most of the time, you will need to write your hooks in GLSL ES version 300. If you
   * are using WebGL 1 instead of 2, write your hooks in GLSL ES 100 instead.
   *
   * Call `baseStrokeShader().inspectHooks()` to see all the possible hooks and
   * their default implementations.
   *
   * @method baseStrokeShader
   * @beta
   * @returns {p5.Shader} The stroke shader
   *
   * @example
   * <div modernizr='webgl'>
   * <code>
   * let myShader;
   *
   * function setup() {
   *   createCanvas(200, 200, WEBGL);
   *   myShader = baseStrokeShader().modify({
   *     'Inputs getPixelInputs': `(Inputs inputs) {
   *       float opacity = 1.0 - smoothstep(
   *         0.0,
   *         15.0,
   *         length(inputs.position - inputs.center)
   *       );
   *       inputs.color *= opacity;
   *       return inputs;
   *     }`
   *   });
   * }
   *
   * function draw() {
   *   background(255);
   *   strokeShader(myShader);
   *   strokeWeight(30);
   *   line(
   *     -width/3,
   *     sin(millis()*0.001) * height/4,
   *     width/3,
   *     sin(millis()*0.001 + 1) * height/4
   *   );
   * }
   * </code>
   * </div>
   *
   * @example
   * <div modernizr='webgl'>
   * <code>
   * let myShader;
   *
   * function setup() {
   *   createCanvas(200, 200, WEBGL);
   *   myShader = baseStrokeShader().modify({
   *     uniforms: {
   *       'float time': () => millis()
   *     },
   *     'StrokeVertex getWorldInputs': `(StrokeVertex inputs) {
   *       // Add a somewhat random offset to the weight
   *       // that varies based on position and time
   *       float scale = 0.8 + 0.2*sin(10.0 * sin(
   *         floor(time/250.) +
   *         inputs.position.x*0.01 +
   *         inputs.position.y*0.01
   *       ));
   *       inputs.weight *= scale;
   *       return inputs;
   *     }`
   *   });
   * }
   *
   * function draw() {
   *   background(255);
   *   strokeShader(myShader);
   *   myShader.setUniform('time', millis());
   *   strokeWeight(10);
   *   beginShape();
   *   for (let i = 0; i <= 50; i++) {
   *     let r = map(i, 0, 50, 0, width/3);
   *     let x = r*cos(i*0.2);
   *     let y = r*sin(i*0.2);
   *     vertex(x, y);
   *   }
   *   endShape();
   * }
   * </code>
   * </div>
   *
   * @example
   * <div modernizr='webgl'>
   * <code>
   * let myShader;
   *
   * function setup() {
   *   createCanvas(200, 200, WEBGL);
   *   myShader = baseStrokeShader().modify({
   *     'float random': `(vec2 p) {
   *       vec3 p3  = fract(vec3(p.xyx) * .1031);
   *       p3 += dot(p3, p3.yzx + 33.33);
   *       return fract((p3.x + p3.y) * p3.z);
   *     }`,
   *     'Inputs getPixelInputs': `(Inputs inputs) {
   *       // Replace alpha in the color with dithering by
   *       // randomly setting pixel colors to 0 based on opacity
   *       float a = inputs.color.a;
   *       inputs.color.a = 1.0;
   *       inputs.color *= random(inputs.position.xy) > a ? 0.0 : 1.0;
   *       return inputs;
   *     }`
   *   });
   * }
   *
   * function draw() {
   *   background(255);
   *   shader(myShader);
   *   strokeWeight(10);
   *   beginShape();
   *   for (let i = 0; i <= 50; i++) {
   *     stroke(
   *       0,
   *       255
   *         * map(i, 0, 20, 0, 1, true)
   *         * map(i, 30, 50, 1, 0, true)
   *     );
   *     vertex(
   *       map(i, 0, 50, -1, 1) * width/3,
   *       50 * sin(i/10 + frameCount/100)
   *     );
   *   }
   *   endShape();
   * }
   * </code>
   * </div>
   */
  fn.baseStrokeShader = function() {
    this._assert3d('baseStrokeShader');
    return this._renderer.baseStrokeShader();
  };

  /**
   * Restores the default shaders.
   *
   * `resetShader()` deactivates any shaders previously applied by
   * <a href="#/p5/shader">shader()</a>, <a href="#/p5/strokeShader">strokeShader()</a>,
   * or <a href="#/p5/imageShader">imageShader()</a>.
   *
   * Note: Shaders can only be used in WebGL mode.
   *
   * @method resetShader
   * @chainable
   *
   * @example
   * <div>
   * <code>
   * // Create a string with the vertex shader program.
   * // The vertex shader is called for each vertex.
   * let vertSrc = `
   * attribute vec3 aPosition;
   * attribute vec2 aTexCoord;
   * uniform mat4 uProjectionMatrix;
   * uniform mat4 uModelViewMatrix;
   * varying vec2 vTexCoord;
   *
   * void main() {
   *   vTexCoord = aTexCoord;
   *   vec4 position = vec4(aPosition, 1.0);
   *   gl_Position = uProjectionMatrix * uModelViewMatrix * position;
   * }
   * `;
   *
   * // Create a string with the fragment shader program.
   * // The fragment shader is called for each pixel.
   * let fragSrc = `
   * precision mediump float;
   * varying vec2 vTexCoord;
   *
   * void main() {
   *   vec2 uv = vTexCoord;
   *   vec3 color = vec3(uv.x, uv.y, min(uv.x + uv.y, 1.0));
   *   gl_FragColor = vec4(color, 1.0);
   * }
   * `;
   *
   * let myShader;
   *
   * function setup() {
   *   createCanvas(100, 100, WEBGL);
   *
   *   // Create a p5.Shader object.
   *   myShader = createShader(vertSrc, fragSrc);
   *
   *   describe(
   *     'Two rotating cubes on a gray background. The left one has a blue-purple gradient on each face. The right one is red.'
   *   );
   * }
   *
   * function draw() {
   *   background(200);
   *
   *   // Draw a box using the p5.Shader.
   *   // shader() sets the active shader to myShader.
   *   shader(myShader);
   *   push();
   *   translate(-25, 0, 0);
   *   rotateX(frameCount * 0.01);
   *   rotateY(frameCount * 0.01);
   *   box(width / 4);
   *   pop();
   *
   *   // Draw a box using the default fill shader.
   *   // resetShader() restores the default fill shader.
   *   resetShader();
   *   fill(255, 0, 0);
   *   push();
   *   translate(25, 0, 0);
   *   rotateX(frameCount * 0.01);
   *   rotateY(frameCount * 0.01);
   *   box(width / 4);
   *   pop();
   * }
   * </code>
   * </div>
   */
  fn.resetShader = function () {
    this._renderer.resetShader();
    return this;
  };

  /**
   * Sets the texture that will be used on shapes.
   *
   * A texture is like a skin that wraps around a shape. `texture()` works with
   * built-in shapes, such as <a href="#/p5/square">square()</a> and
   * <a href="#/p5/sphere">sphere()</a>, and custom shapes created with
   * functions such as <a href="#/p5/buildGeometry">buildGeometry()</a>. To
   * texture a geometry created with <a href="#/p5/beginShape">beginShape()</a>,
   * uv coordinates must be passed to each
   * <a href="#/p5/vertex">vertex()</a> call.
   *
   * The parameter, `tex`, is the texture to apply. `texture()` can use a range
   * of sources including images, videos, and offscreen renderers such as
   * <a href="#/p5.Graphics">p5.Graphics</a> and
   * <a href="#/p5.Framebuffer">p5.Framebuffer</a> objects.
   *
   * To texture a geometry created with <a href="#/p5/beginShape">beginShape()</a>,
   * you will need to specify uv coordinates in <a href="#/p5/vertex">vertex()</a>.
   *
   * Note: `texture()` can only be used in WebGL mode.
   *
   * @method texture
   * @param {p5.Image|p5.MediaElement|p5.Graphics|p5.Texture|p5.Framebuffer|p5.FramebufferTexture} tex media to use as the texture.
   * @chainable
   *
   * @example
   * <div>
   * <code>
   * let img;
   *
   * // Load an image and create a p5.Image object.
   * function preload() {
   *   img = loadImage('assets/laDefense.jpg');
   * }
   *
   * function setup() {
   *   createCanvas(100, 100, WEBGL);
   *
   *   describe('A spinning cube with an image of a ceiling on each face.');
   * }
   *
   * function draw() {
   *   background(0);
   *
   *   // Rotate around the x-, y-, and z-axes.
   *   rotateZ(frameCount * 0.01);
   *   rotateX(frameCount * 0.01);
   *   rotateY(frameCount * 0.01);
   *
   *   // Apply the image as a texture.
   *   texture(img);
   *
   *   // Draw the box.
   *   box(50);
   * }
   * </code>
   * </div>
   *
   * <div>
   * <code>
   * let pg;
   *
   * function setup() {
   *   createCanvas(100, 100, WEBGL);
   *
   *   // Create a p5.Graphics object.
   *   pg = createGraphics(100, 100);
   *
   *   // Draw a circle to the p5.Graphics object.
   *   pg.background(200);
   *   pg.circle(50, 50, 30);
   *
   *   describe('A spinning cube with circle at the center of each face.');
   * }
   *
   * function draw() {
   *   background(0);
   *
   *   // Rotate around the x-, y-, and z-axes.
   *   rotateZ(frameCount * 0.01);
   *   rotateX(frameCount * 0.01);
   *   rotateY(frameCount * 0.01);
   *
   *   // Apply the p5.Graphics object as a texture.
   *   texture(pg);
   *
   *   // Draw the box.
   *   box(50);
   * }
   * </code>
   * </div>
   *
   * <div>
   * <code>
   * let vid;
   *
   * // Load a video and create a p5.MediaElement object.
   * function preload() {
   *   vid = createVideo('assets/fingers.mov');
   * }
   *
   * function setup() {
   *   createCanvas(100, 100, WEBGL);
   *
   *   // Hide the video.
   *   vid.hide();
   *
   *   // Set the video to loop.
   *   vid.loop();
   *
   *   describe('A rectangle with video as texture');
   * }
   *
   * function draw() {
   *   background(0);
   *
   *   // Rotate around the y-axis.
   *   rotateY(frameCount * 0.01);
   *
   *   // Apply the video as a texture.
   *   texture(vid);
   *
   *   // Draw the rectangle.
   *   rect(-40, -40, 80, 80);
   * }
   * </code>
   * </div>
   *
   * <div>
   * <code>
   * let vid;
   *
   * // Load a video and create a p5.MediaElement object.
   * function preload() {
   *   vid = createVideo('assets/fingers.mov');
   * }
   *
   * function setup() {
   *   createCanvas(100, 100, WEBGL);
   *
   *   // Hide the video.
   *   vid.hide();
   *
   *   // Set the video to loop.
   *   vid.loop();
   *
   *   describe('A rectangle with video as texture');
   * }
   *
   * function draw() {
   *   background(0);
   *
   *   // Rotate around the y-axis.
   *   rotateY(frameCount * 0.01);
   *
   *   // Set the texture mode.
   *   textureMode(NORMAL);
   *
   *   // Apply the video as a texture.
   *   texture(vid);
   *
   *   // Draw a custom shape using uv coordinates.
   *   beginShape();
   *   vertex(-40, -40, 0, 0);
   *   vertex(40, -40, 1, 0);
   *   vertex(40, 40, 1, 1);
   *   vertex(-40, 40, 0, 1);
   *   endShape();
   * }
   * </code>
   * </div>
   */
  fn.texture = function (tex) {
    this._assert3d('texture');
    // p5._validateParameters('texture', arguments);

    // NOTE: make generic or remove need for
    if (tex.gifProperties) {
      tex._animateGif(this);
    }

    this._renderer.texture(tex);

    return this;
  };

  /**
   * Changes the coordinate system used for textures when they’re applied to
   * custom shapes.
   *
   * In order for <a href="#/p5/texture">texture()</a> to work, a shape needs a
   * way to map the points on its surface to the pixels in an image. Built-in
   * shapes such as <a href="#/p5/rect">rect()</a> and
   * <a href="#/p5/box">box()</a> already have these texture mappings based on
   * their vertices. Custom shapes created with
   * <a href="#/p5/vertex">vertex()</a> require texture mappings to be passed as
   * uv coordinates.
   *
   * Each call to <a href="#/p5/vertex">vertex()</a> must include 5 arguments,
   * as in `vertex(x, y, z, u, v)`, to map the vertex at coordinates `(x, y, z)`
   * to the pixel at coordinates `(u, v)` within an image. For example, the
   * corners of a rectangular image are mapped to the corners of a rectangle by default:
   *
   * <code>
   * // Apply the image as a texture.
   * texture(img);
   *
   * // Draw the rectangle.
   * rect(0, 0, 30, 50);
   * </code>
   *
   * If the image in the code snippet above has dimensions of 300 x 500 pixels,
   * the same result could be achieved as follows:
   *
   * <code>
   * // Apply the image as a texture.
   * texture(img);
   *
   * // Draw the rectangle.
   * beginShape();
   *
   * // Top-left.
   * // u: 0, v: 0
   * vertex(0, 0, 0, 0, 0);
   *
   * // Top-right.
   * // u: 300, v: 0
   * vertex(30, 0, 0, 300, 0);
   *
   * // Bottom-right.
   * // u: 300, v: 500
   * vertex(30, 50, 0, 300, 500);
   *
   * // Bottom-left.
   * // u: 0, v: 500
   * vertex(0, 50, 0, 0, 500);
   *
   * endShape();
   * </code>
   *
   * `textureMode()` changes the coordinate system for uv coordinates.
   *
   * The parameter, `mode`, accepts two possible constants. If `NORMAL` is
   * passed, as in `textureMode(NORMAL)`, then the texture’s uv coordinates can
   * be provided in the range 0 to 1 instead of the image’s dimensions. This can
   * be helpful for using the same code for multiple images of different sizes.
   * For example, the code snippet above could be rewritten as follows:
   *
   * <code>
   * // Set the texture mode to use normalized coordinates.
   * textureMode(NORMAL);
   *
   * // Apply the image as a texture.
   * texture(img);
   *
   * // Draw the rectangle.
   * beginShape();
   *
   * // Top-left.
   * // u: 0, v: 0
   * vertex(0, 0, 0, 0, 0);
   *
   * // Top-right.
   * // u: 1, v: 0
   * vertex(30, 0, 0, 1, 0);
   *
   * // Bottom-right.
   * // u: 1, v: 1
   * vertex(30, 50, 0, 1, 1);
   *
   * // Bottom-left.
   * // u: 0, v: 1
   * vertex(0, 50, 0, 0, 1);
   *
   * endShape();
   * </code>
   *
   * By default, `mode` is `IMAGE`, which scales uv coordinates to the
   * dimensions of the image. Calling `textureMode(IMAGE)` applies the default.
   *
   * Note: `textureMode()` can only be used in WebGL mode.
   *
   * @method  textureMode
   * @param {(IMAGE|NORMAL)} mode either IMAGE or NORMAL.
   *
   * @example
   * <div>
   * <code>
   * let img;
   *
   * // Load an image and create a p5.Image object.
   * function preload() {
   *   img = loadImage('assets/laDefense.jpg');
   * }
   *
   * function setup() {
   *   createCanvas(100, 100, WEBGL);
   *
   *   describe('An image of a ceiling against a black background.');
   * }
   *
   * function draw() {
   *   background(0);
   *
   *   // Apply the image as a texture.
   *   texture(img);
   *
   *   // Draw the custom shape.
   *   // Use the image's width and height as uv coordinates.
   *   beginShape();
   *   vertex(-30, -30, 0, 0);
   *   vertex(30, -30, img.width, 0);
   *   vertex(30, 30, img.width, img.height);
   *   vertex(-30, 30, 0, img.height);
   *   endShape();
   * }
   * </code>
   * </div>
   *
   * <div>
   * <code>
   * let img;
   *
   * // Load an image and create a p5.Image object.
   * function preload() {
   *   img = loadImage('assets/laDefense.jpg');
   * }
   *
   * function setup() {
   *   createCanvas(100, 100, WEBGL);
   *
   *   describe('An image of a ceiling against a black background.');
   * }
   *
   * function draw() {
   *   background(0);
   *
   *   // Set the texture mode.
   *   textureMode(NORMAL);
   *
   *   // Apply the image as a texture.
   *   texture(img);
   *
   *   // Draw the custom shape.
   *   // Use normalized uv coordinates.
   *   beginShape();
   *   vertex(-30, -30, 0, 0);
   *   vertex(30, -30, 1, 0);
   *   vertex(30, 30, 1, 1);
   *   vertex(-30, 30, 0, 1);
   *   endShape();
   * }
   * </code>
   * </div>
   */
  fn.textureMode = function (mode) {
    if (mode !== constants.IMAGE && mode !== constants.NORMAL) {
      console.warn(
        `You tried to set ${mode} textureMode only supports IMAGE & NORMAL `
      );
    } else {
      this._renderer.states.textureMode = mode;
    }
  };

  /**
   * Changes the way textures behave when a shape’s uv coordinates go beyond the
   * texture.
   *
   * In order for <a href="#/p5/texture">texture()</a> to work, a shape needs a
   * way to map the points on its surface to the pixels in an image. Built-in
   * shapes such as <a href="#/p5/rect">rect()</a> and
   * <a href="#/p5/box">box()</a> already have these texture mappings based on
   * their vertices. Custom shapes created with
   * <a href="#/p5/vertex">vertex()</a> require texture mappings to be passed as
   * uv coordinates.
   *
   * Each call to <a href="#/p5/vertex">vertex()</a> must include 5 arguments,
   * as in `vertex(x, y, z, u, v)`, to map the vertex at coordinates `(x, y, z)`
   * to the pixel at coordinates `(u, v)` within an image. For example, the
   * corners of a rectangular image are mapped to the corners of a rectangle by default:
   *
   * ```js
   * // Apply the image as a texture.
   * texture(img);
   *
   * // Draw the rectangle.
   * rect(0, 0, 30, 50);
   * ```
   *
   * If the image in the code snippet above has dimensions of 300 x 500 pixels,
   * the same result could be achieved as follows:
   *
   * ```js
   * // Apply the image as a texture.
   * texture(img);
   *
   * // Draw the rectangle.
   * beginShape();
   *
   * // Top-left.
   * // u: 0, v: 0
   * vertex(0, 0, 0, 0, 0);
   *
   * // Top-right.
   * // u: 300, v: 0
   * vertex(30, 0, 0, 300, 0);
   *
   * // Bottom-right.
   * // u: 300, v: 500
   * vertex(30, 50, 0, 300, 500);
   *
   * // Bottom-left.
   * // u: 0, v: 500
   * vertex(0, 50, 0, 0, 500);
   *
   * endShape();
   * ```
   *
   * `textureWrap()` controls how textures behave when their uv's go beyond the
   * texture. Doing so can produce interesting visual effects such as tiling.
   * For example, the custom shape above could have u-coordinates are greater
   * than the image’s width:
   *
   * ```js
   * // Apply the image as a texture.
   * texture(img);
   *
   * // Draw the rectangle.
   * beginShape();
   * vertex(0, 0, 0, 0, 0);
   *
   * // Top-right.
   * // u: 600
   * vertex(30, 0, 0, 600, 0);
   *
   * // Bottom-right.
   * // u: 600
   * vertex(30, 50, 0, 600, 500);
   *
   * vertex(0, 50, 0, 0, 500);
   * endShape();
   * ```
   *
   * The u-coordinates of 600 are greater than the texture image’s width of 300.
   * This creates interesting possibilities.
   *
   * The first parameter, `wrapX`, accepts three possible constants. If `CLAMP`
   * is passed, as in `textureWrap(CLAMP)`, the pixels at the edge of the
   * texture will extend to the shape’s edges. If `REPEAT` is passed, as in
   * `textureWrap(REPEAT)`, the texture will tile repeatedly until reaching the
   * shape’s edges. If `MIRROR` is passed, as in `textureWrap(MIRROR)`, the
   * texture will tile repeatedly until reaching the shape’s edges, flipping
   * its orientation between tiles. By default, textures `CLAMP`.
   *
   * The second parameter, `wrapY`, is optional. It accepts the same three
   * constants, `CLAMP`, `REPEAT`, and `MIRROR`. If one of these constants is
   * passed, as in `textureWRAP(MIRROR, REPEAT)`, then the texture will `MIRROR`
   * horizontally and `REPEAT` vertically. By default, `wrapY` will be set to
   * the same value as `wrapX`.
   *
   * Note: `textureWrap()` can only be used in WebGL mode.
   *
   * @method textureWrap
   * @param {(CLAMP|REPEAT|MIRROR)} wrapX either CLAMP, REPEAT, or MIRROR
   * @param {(CLAMP|REPEAT|MIRROR)} [wrapY=wrapX] either CLAMP, REPEAT, or MIRROR
   *
   * @example
   * <div>
   * <code>
   * let img;
   *
   * function preload() {
   *   img = loadImage('assets/rockies128.jpg');
   * }
   *
   * function setup() {
   *   createCanvas(100, 100, WEBGL);
   *
   *   describe(
   *     'An image of a landscape occupies the top-left corner of a square. Its edge colors smear to cover the other thre quarters of the square.'
   *   );
   * }
   *
   * function draw() {
   *   background(0);
   *
   *   // Set the texture mode.
   *   textureMode(NORMAL);
   *
   *   // Set the texture wrapping.
   *   // Note: CLAMP is the default mode.
   *   textureWrap(CLAMP);
   *
   *   // Apply the image as a texture.
   *   texture(img);
   *
   *   // Style the shape.
   *   noStroke();
   *
   *   // Draw the shape.
   *   // Use uv coordinates > 1.
   *   beginShape();
   *   vertex(-30, -30, 0, 0, 0);
   *   vertex(30, -30, 0, 2, 0);
   *   vertex(30, 30, 0, 2, 2);
   *   vertex(-30, 30, 0, 0, 2);
   *   endShape();
   * }
   * </code>
   * </div>
   *
   * <div>
   * <code>
   * let img;
   *
   * function preload() {
   *   img = loadImage('assets/rockies128.jpg');
   * }
   *
   * function setup() {
   *   createCanvas(100, 100, WEBGL);
   *
   *   describe('Four identical images of a landscape arranged in a grid.');
   * }
   *
   * function draw() {
   *   background(0);
   *
   *   // Set the texture mode.
   *   textureMode(NORMAL);
   *
   *   // Set the texture wrapping.
   *   textureWrap(REPEAT);
   *
   *   // Apply the image as a texture.
   *   texture(img);
   *
   *   // Style the shape.
   *   noStroke();
   *
   *   // Draw the shape.
   *   // Use uv coordinates > 1.
   *   beginShape();
   *   vertex(-30, -30, 0, 0, 0);
   *   vertex(30, -30, 0, 2, 0);
   *   vertex(30, 30, 0, 2, 2);
   *   vertex(-30, 30, 0, 0, 2);
   *   endShape();
   * }
   * </code>
   * </div>
   *
   * <div>
   * <code>
   * let img;
   *
   * function preload() {
   *   img = loadImage('assets/rockies128.jpg');
   * }
   *
   * function setup() {
   *   createCanvas(100, 100, WEBGL);
   *
   *   describe(
   *     'Four identical images of a landscape arranged in a grid. The images are reflected horizontally and vertically, creating a kaleidoscope effect.'
   *   );
   * }
   *
   * function draw() {
   *   background(0);
   *
   *   // Set the texture mode.
   *   textureMode(NORMAL);
   *
   *   // Set the texture wrapping.
   *   textureWrap(MIRROR);
   *
   *   // Apply the image as a texture.
   *   texture(img);
   *
   *   // Style the shape.
   *   noStroke();
   *
   *   // Draw the shape.
   *   // Use uv coordinates > 1.
   *   beginShape();
   *   vertex(-30, -30, 0, 0, 0);
   *   vertex(30, -30, 0, 2, 0);
   *   vertex(30, 30, 0, 2, 2);
   *   vertex(-30, 30, 0, 0, 2);
   *   endShape();
   * }
   * </code>
   * </div>
   *
   * <div>
   * <code>
   * let img;
   *
   * function preload() {
   *   img = loadImage('assets/rockies128.jpg');
   * }
   *
   * function setup() {
   *   createCanvas(100, 100, WEBGL);
   *
   *   describe(
   *     'Four identical images of a landscape arranged in a grid. The top row and bottom row are reflections of each other.'
   *   );
   * }
   *
   * function draw() {
   *   background(0);
   *
   *   // Set the texture mode.
   *   textureMode(NORMAL);
   *
   *   // Set the texture wrapping.
   *   textureWrap(REPEAT, MIRROR);
   *
   *   // Apply the image as a texture.
   *   texture(img);
   *
   *   // Style the shape.
   *   noStroke();
   *
   *   // Draw the shape.
   *   // Use uv coordinates > 1.
   *   beginShape();
   *   vertex(-30, -30, 0, 0, 0);
   *   vertex(30, -30, 0, 2, 0);
   *   vertex(30, 30, 0, 2, 2);
   *   vertex(-30, 30, 0, 0, 2);
   *   endShape();
   * }
   * </code>
   * </div>
   */
  fn.textureWrap = function (wrapX, wrapY = wrapX) {
    this._renderer.states.textureWrapX = wrapX;
    this._renderer.states.textureWrapY = wrapY;

    for (const texture of this._renderer.textures.values()) {
      texture.setWrapMode(wrapX, wrapY);
    }
  };

  /**
   * Sets the current material as a normal material.
   *
   * A normal material sets surfaces facing the x-axis to red, those facing the
   * y-axis to green, and those facing the z-axis to blue. Normal material isn't
   * affected by light. It’s often used as a placeholder material when debugging.
   *
   * Note: `normalMaterial()` can only be used in WebGL mode.
   *
   * @method normalMaterial
   * @chainable
   *
   * @example
   * <div>
   * <code>
   * // Click and drag the mouse to view the scene from different angles.
   *
   * function setup() {
   *   createCanvas(100, 100, WEBGL);
   *
   *   describe('A multicolor torus drawn on a gray background.');
   * }
   *
   * function draw() {
   *   background(200);
   *
   *   // Enable orbiting with the mouse.
   *   orbitControl();
   *
   *   // Style the torus.
   *   normalMaterial();
   *
   *   // Draw the torus.
   *   torus(30);
   * }
   * </code>
   * </div>
   */
  fn.normalMaterial = function (...args) {
    this._assert3d('normalMaterial');
    // p5._validateParameters('normalMaterial', args);

    this._renderer.normalMaterial(...args);

    return this;
  };

  /**
   * Sets the ambient color of shapes’ surface material.
   *
   * The `ambientMaterial()` color sets the components of the
   * <a href="#/p5/ambientLight">ambientLight()</a> color that shapes will
   * reflect. For example, calling `ambientMaterial(255, 255, 0)` would cause a
   * shape to reflect red and green light, but not blue light.
   *
   * `ambientMaterial()` can be called three ways with different parameters to
   * set the material’s color.
   *
   * The first way to call `ambientMaterial()` has one parameter, `gray`.
   * Grayscale values between 0 and 255, as in `ambientMaterial(50)`, can be
   * passed to set the material’s color. Higher grayscale values make shapes
   * appear brighter.
   *
   * The second way to call `ambientMaterial()` has one parameter, `color`. A
   * <a href="#/p5.Color">p5.Color</a> object, an array of color values, or a
   * CSS color string, as in `ambientMaterial('magenta')`, can be passed to set
   * the material’s color.
   *
   * The third way to call `ambientMaterial()` has three parameters, `v1`, `v2`,
   * and `v3`. RGB, HSB, or HSL values, as in `ambientMaterial(255, 0, 0)`, can
   * be passed to set the material’s colors. Color values will be interpreted
   * using the current <a href="#/p5/colorMode">colorMode()</a>.
   *
   * Note: `ambientMaterial()` can only be used in WebGL mode.
   *
   * @method ambientMaterial
   * @param  {Number} v1  red or hue value in the current
   *                       <a href="#/p5/colorMode">colorMode()</a>.
   * @param  {Number} v2  green or saturation value in the
   *                      current <a href="#/p5/colorMode">colorMode()</a>.
   * @param  {Number} v3  blue, brightness, or lightness value in the
   *                      current <a href="#/p5/colorMode">colorMode()</a>.
   * @chainable
   *
   * @example
   * <div>
   * <code>
   * // Click and drag the mouse to view the scene from different angles.
   *
   * function setup() {
   *   createCanvas(100, 100, WEBGL);
   *
   *   describe('A magenta cube drawn on a gray background.');
   * }
   *
   * function draw() {
   *   background(200);
   *
   *   // Enable orbiting with the mouse.
   *   orbitControl();
   *
   *   // Turn on a magenta ambient light.
   *   ambientLight(255, 0, 255);
   *
   *   // Draw the box.
   *   box();
   * }
   * </code>
   * </div>
   *
   * <div>
   * <code>
   * // Click and drag the mouse to view the scene from different angles.
   *
   * function setup() {
   *   createCanvas(100, 100, WEBGL);
   *
   *   describe('A purple cube drawn on a gray background.');
   * }
   *
   * function draw() {
   *   background(200);
   *
   *   // Enable orbiting with the mouse.
   *   orbitControl();
   *
   *   // Turn on a magenta ambient light.
   *   ambientLight(255, 0, 255);
   *
   *   // Add a dark gray ambient material.
   *   ambientMaterial(150);
   *
   *   // Draw the box.
   *   box();
   * }
   * </code>
   * </div>
   *
   * <div>
   * <code>
   * // Click and drag the mouse to view the scene from different angles.
   *
   * function setup() {
   *   createCanvas(100, 100, WEBGL);
   *
   *   describe('A red cube drawn on a gray background.');
   * }
   *
   * function draw() {
   *   background(200);
   *
   *   // Enable orbiting with the mouse.
   *   orbitControl();
   *
   *   // Turn on a magenta ambient light.
   *   ambientLight(255, 0, 255);
   *
   *   // Add a yellow ambient material using RGB values.
   *   ambientMaterial(255, 255, 0);
   *
   *   // Draw the box.
   *   box();
   * }
   * </code>
   * </div>
   *
   * <div>
   * <code>
   * // Click and drag the mouse to view the scene from different angles.
   *
   * function setup() {
   *   createCanvas(100, 100, WEBGL);
   *
   *   describe('A red cube drawn on a gray background.');
   * }
   *
   * function draw() {
   *   background(200);
   *
   *   // Enable orbiting with the mouse.
   *   orbitControl();
   *
   *   // Turn on a magenta ambient light.
   *   ambientLight(255, 0, 255);
   *
   *   // Add a yellow ambient material using a p5.Color object.
   *   let c = color(255, 255, 0);
   *   ambientMaterial(c);
   *
   *   // Draw the box.
   *   box();
   * }
   * </code>
   * </div>
   *
   * <div>
   * <code>
   * // Click and drag the mouse to view the scene from different angles.
   *
   * function setup() {
   *   createCanvas(100, 100, WEBGL);
   *
   *   describe('A red cube drawn on a gray background.');
   * }
   *
   * function draw() {
   *   background(200);
   *
   *   // Enable orbiting with the mouse.
   *   orbitControl();
   *
   *   // Turn on a magenta ambient light.
   *   ambientLight(255, 0, 255);
   *
   *   // Add a yellow ambient material using a color string.
   *   ambientMaterial('yellow');
   *
   *   // Draw the box.
   *   box();
   * }
   * </code>
   * </div>
   *
   * <div>
   * <code>
   * // Click and drag the mouse to view the scene from different angles.
   *
   * function setup() {
   *   createCanvas(100, 100, WEBGL);
   *
   *   describe('A yellow cube drawn on a gray background.');
   * }
   *
   * function draw() {
   *   background(200);
   *
   *   // Enable orbiting with the mouse.
   *   orbitControl();
   *
   *   // Turn on a white ambient light.
   *   ambientLight(255, 255, 255);
   *
   *   // Add a yellow ambient material using a color string.
   *   ambientMaterial('yellow');
   *
   *   // Draw the box.
   *   box();
   * }
   * </code>
   * </div>
   */

  /**
   * @method ambientMaterial
   * @param  {Number} gray grayscale value between 0 (black) and 255 (white).
   * @chainable
   */

  /**
   * @method ambientMaterial
   * @param  {p5.Color|Number[]|String} color
   *           color as a <a href="#/p5.Color">p5.Color</a> object,
   *            an array of color values, or a CSS string.
   * @chainable
   */
  fn.ambientMaterial = function (v1, v2, v3) {
    this._assert3d('ambientMaterial');
    // p5._validateParameters('ambientMaterial', arguments);

    const color = fn.color.apply(this, arguments);
    this._renderer.states._hasSetAmbient = true;
    this._renderer.states.curAmbientColor = color._array;
    this._renderer.states._useNormalMaterial = false;
    this._renderer.states.enableLighting = true;
    this._renderer.states.fillColor = true;
    return this;
  };

  /**
   * Sets the emissive color of shapes’ surface material.
   *
   * The `emissiveMaterial()` color sets a color shapes display at full
   * strength, regardless of lighting. This can give the appearance that a shape
   * is glowing. However, emissive materials don’t actually emit light that
   * can affect surrounding objects.
   *
   * `emissiveMaterial()` can be called three ways with different parameters to
   * set the material’s color.
   *
   * The first way to call `emissiveMaterial()` has one parameter, `gray`.
   * Grayscale values between 0 and 255, as in `emissiveMaterial(50)`, can be
   * passed to set the material’s color. Higher grayscale values make shapes
   * appear brighter.
   *
   * The second way to call `emissiveMaterial()` has one parameter, `color`. A
   * <a href="#/p5.Color">p5.Color</a> object, an array of color values, or a
   * CSS color string, as in `emissiveMaterial('magenta')`, can be passed to set
   * the material’s color.
   *
   * The third way to call `emissiveMaterial()` has four parameters, `v1`, `v2`,
   * `v3`, and `alpha`. `alpha` is optional. RGBA, HSBA, or HSLA values can be
   * passed to set the material’s colors, as in `emissiveMaterial(255, 0, 0)` or
   * `emissiveMaterial(255, 0, 0, 30)`. Color values will be interpreted using
   * the current <a href="#/p5/colorMode">colorMode()</a>.
   *
   * Note: `emissiveMaterial()` can only be used in WebGL mode.
   *
   * @method emissiveMaterial
   * @param  {Number} v1       red or hue value in the current
   *                           <a href="#/p5/colorMode">colorMode()</a>.
   * @param  {Number} v2       green or saturation value in the
   *                           current <a href="#/p5/colorMode">colorMode()</a>.
   * @param  {Number} v3       blue, brightness, or lightness value in the
   *                           current <a href="#/p5/colorMode">colorMode()</a>.
   * @param  {Number} [alpha]  alpha value in the current
   *                           <a href="#/p5/colorMode">colorMode()</a>.
   * @chainable
   *
   * @example
   * <div>
   * <code>
   * // Click and drag the mouse to view the scene from different angles.
   *
   * function setup() {
   *   createCanvas(100, 100, WEBGL);
   *
   *   describe('A red cube drawn on a gray background.');
   * }
   *
   * function draw() {
   *   background(200);
   *
   *   // Enable orbiting with the mouse.
   *   orbitControl();
   *
   *   // Turn on a white ambient light.
   *   ambientLight(255, 255, 255);
   *
   *   // Add a red emissive material using RGB values.
   *   emissiveMaterial(255, 0, 0);
   *
   *   // Draw the box.
   *   box();
   * }
   * </code>
   * </div>
   */

  /**
   * @method emissiveMaterial
   * @param  {Number} gray grayscale value between 0 (black) and 255 (white).
   * @chainable
   */

  /**
   * @method emissiveMaterial
   * @param  {p5.Color|Number[]|String} color
   *           color as a <a href="#/p5.Color">p5.Color</a> object,
   *            an array of color values, or a CSS string.
   * @chainable
   */
  fn.emissiveMaterial = function (v1, v2, v3, a) {
    this._assert3d('emissiveMaterial');
    // p5._validateParameters('emissiveMaterial', arguments);

    const color = fn.color.apply(this, arguments);
    this._renderer.states.curEmissiveColor = color._array;
    this._renderer.states._useEmissiveMaterial = true;
    this._renderer.states._useNormalMaterial = false;
    this._renderer.states.enableLighting = true;

    return this;
  };

  /**
   * Sets the specular color of shapes’ surface material.
   *
   * The `specularMaterial()` color sets the components of light color that
   * glossy coats on shapes will reflect. For example, calling
   * `specularMaterial(255, 255, 0)` would cause a shape to reflect red and
   * green light, but not blue light.
   *
   * Unlike <a href="#/p5/ambientMaterial">ambientMaterial()</a>,
   * `specularMaterial()` will reflect the full color of light sources including
   * <a href="#/p5/directionalLight">directionalLight()</a>,
   * <a href="#/p5/pointLight">pointLight()</a>,
   * and <a href="#/p5/spotLight">spotLight()</a>. This is what gives it shapes
   * their "shiny" appearance. The material’s shininess can be controlled by the
   * <a href="#/p5/shininess">shininess()</a> function.
   *
   * `specularMaterial()` can be called three ways with different parameters to
   * set the material’s color.
   *
   * The first way to call `specularMaterial()` has one parameter, `gray`.
   * Grayscale values between 0 and 255, as in `specularMaterial(50)`, can be
   * passed to set the material’s color. Higher grayscale values make shapes
   * appear brighter.
   *
   * The second way to call `specularMaterial()` has one parameter, `color`. A
   * <a href="#/p5.Color">p5.Color> object, an array of color values, or a CSS
   * color string, as in `specularMaterial('magenta')`, can be passed to set the
   * material’s color.
   *
   * The third way to call `specularMaterial()` has four parameters, `v1`, `v2`,
   * `v3`, and `alpha`. `alpha` is optional. RGBA, HSBA, or HSLA values can be
   * passed to set the material’s colors, as in `specularMaterial(255, 0, 0)` or
   * `specularMaterial(255, 0, 0, 30)`. Color values will be interpreted using
   * the current <a href="#/p5/colorMode">colorMode()</a>.
   *
   * @method specularMaterial
   * @param  {Number} gray grayscale value between 0 (black) and 255 (white).
   * @param  {Number} [alpha] alpha value in the current current
   *                          <a href="#/p5/colorMode">colorMode()</a>.
   * @chainable
   *
   * @example
   * <div>
   * <code>
   * // Click and drag the mouse to view the scene from different angles.
   * // Double-click the canvas to apply a specular material.
   *
   * let isGlossy = false;
   *
   * function setup() {
   *   createCanvas(100, 100, WEBGL);
   *
   *   describe('A red torus drawn on a gray background. It becomes glossy when the user double-clicks.');
   * }
   *
   * function draw() {
   *   background(200);
   *
   *   // Enable orbiting with the mouse.
   *   orbitControl();
   *
   *   // Turn on a white point light at the top-right.
   *   pointLight(255, 255, 255, 30, -40, 30);
   *
   *   // Add a glossy coat if the user has double-clicked.
   *   if (isGlossy === true) {
   *     specularMaterial(255);
   *     shininess(50);
   *   }
   *
   *   // Style the torus.
   *   noStroke();
   *   fill(255, 0, 0);
   *
   *   // Draw the torus.
   *   torus(30);
   * }
   *
   * // Make the torus glossy when the user double-clicks.
   * function doubleClicked() {
   *   isGlossy = true;
   * }
   * </code>
   * </div>
   *
   * <div>
   * <code>
   * // Click and drag the mouse to view the scene from different angles.
   * // Double-click the canvas to apply a specular material.
   *
   * let isGlossy = false;
   *
   * function setup() {
   *   createCanvas(100, 100, WEBGL);
   *
   *   describe(
   *     'A red torus drawn on a gray background. It becomes glossy and reflects green light when the user double-clicks.'
   *   );
   * }
   *
   * function draw() {
   *   background(200);
   *
   *   // Enable orbiting with the mouse.
   *   orbitControl();
   *
   *   // Turn on a white point light at the top-right.
   *   pointLight(255, 255, 255, 30, -40, 30);
   *
   *   // Add a glossy green coat if the user has double-clicked.
   *   if (isGlossy === true) {
   *     specularMaterial(0, 255, 0);
   *     shininess(50);
   *   }
   *
   *   // Style the torus.
   *   noStroke();
   *   fill(255, 0, 0);
   *
   *   // Draw the torus.
   *   torus(30);
   * }
   *
   * // Make the torus glossy when the user double-clicks.
   * function doubleClicked() {
   *   isGlossy = true;
   * }
   * </code>
   * </div>
   *
   * <div>
   * <code>
   * // Click and drag the mouse to view the scene from different angles.
   * // Double-click the canvas to apply a specular material.
   *
   * let isGlossy = false;
   *
   * function setup() {
   *   createCanvas(100, 100, WEBGL);
   *
   *   describe(
   *     'A red torus drawn on a gray background. It becomes glossy and reflects green light when the user double-clicks.'
   *   );
   * }
   *
   * function draw() {
   *   background(200);
   *
   *   // Enable orbiting with the mouse.
   *   orbitControl();
   *
   *   // Turn on a white point light at the top-right.
   *   pointLight(255, 255, 255, 30, -40, 30);
   *
   *   // Add a glossy green coat if the user has double-clicked.
   *   if (isGlossy === true) {
   *     // Create a p5.Color object.
   *     let c = color('green');
   *     specularMaterial(c);
   *     shininess(50);
   *   }
   *
   *   // Style the torus.
   *   noStroke();
   *   fill(255, 0, 0);
   *
   *   // Draw the torus.
   *   torus(30);
   * }
   *
   * // Make the torus glossy when the user double-clicks.
   * function doubleClicked() {
   *   isGlossy = true;
   * }
   * </code>
   * </div>
   *
   * <div>
   * <code>
   * // Click and drag the mouse to view the scene from different angles.
   * // Double-click the canvas to apply a specular material.
   *
   * let isGlossy = false;
   *
   * function setup() {
   *   createCanvas(100, 100, WEBGL);
   *
   *   describe(
   *     'A red torus drawn on a gray background. It becomes glossy and reflects green light when the user double-clicks.'
   *   );
   * }
   *
   * function draw() {
   *   background(200);
   *
   *   // Enable orbiting with the mouse.
   *   orbitControl();
   *
   *   // Turn on a white point light at the top-right.
   *   pointLight(255, 255, 255, 30, -40, 30);
   *
   *   // Add a glossy green coat if the user has double-clicked.
   *   if (isGlossy === true) {
   *     specularMaterial('#00FF00');
   *     shininess(50);
   *   }
   *
   *   // Style the torus.
   *   noStroke();
   *   fill(255, 0, 0);
   *
   *   // Draw the torus.
   *   torus(30);
   * }
   *
   * // Make the torus glossy when the user double-clicks.
   * function doubleClicked() {
   *   isGlossy = true;
   * }
   * </code>
   * </div>
   */

  /**
   * @method specularMaterial
   * @param  {Number}        v1      red or hue value in
   *                                 the current <a href="#/p5/colorMode">colorMode()</a>.
   * @param  {Number}        v2      green or saturation value
   *                                 in the current <a href="#/p5/colorMode">colorMode()</a>.
   * @param  {Number}        v3      blue, brightness, or lightness value
   *                                 in the current <a href="#/p5/colorMode">colorMode()</a>.
   * @param  {Number}        [alpha]
   * @chainable
   */

  /**
   * @method specularMaterial
   * @param  {p5.Color|Number[]|String} color
   *           color as a <a href="#/p5.Color">p5.Color</a> object,
   *            an array of color values, or a CSS string.
   * @chainable
   */
  fn.specularMaterial = function (v1, v2, v3, alpha) {
    this._assert3d('specularMaterial');
    // p5._validateParameters('specularMaterial', arguments);

    const color = fn.color.apply(this, arguments);
    this._renderer.states.curSpecularColor = color._array;
    this._renderer.states._useSpecularMaterial = true;
    this._renderer.states._useNormalMaterial = false;
    this._renderer.states.enableLighting = true;

    return this;
  };

  /**
   * Sets the amount of gloss ("shininess") of a
   * <a href="#/p5/specularMaterial">specularMaterial()</a>.
   *
   * Shiny materials focus reflected light more than dull materials.
   * `shininess()` affects the way materials reflect light sources including
   * <a href="#/p5/directionalLight">directionalLight()</a>,
   * <a href="#/p5/pointLight">pointLight()</a>,
   * and <a href="#/p5/spotLight">spotLight()</a>.
   *
   * The parameter, `shine`, is a number that sets the amount of shininess.
   * `shine` must be greater than 1, which is its default value.
   *
   * @method shininess
   * @param {Number} shine amount of shine.
   * @chainable
   *
   * @example
   * <div>
   * <code>
   * function setup() {
   *   createCanvas(100, 100, WEBGL);
   *
   *   describe(
   *     'Two red spheres drawn on a gray background. White light reflects from their surfaces as the mouse moves. The right sphere is shinier than the left sphere.'
   *   );
   * }
   *
   * function draw() {
   *   background(200);
   *
   *   // Turn on a red ambient light.
   *   ambientLight(255, 0, 0);
   *
   *   // Get the mouse's coordinates.
   *   let mx = mouseX - 50;
   *   let my = mouseY - 50;
   *
   *   // Turn on a white point light that follows the mouse.
   *   pointLight(255, 255, 255, mx, my, 50);
   *
   *   // Style the sphere.
   *   noStroke();
   *
   *   // Add a specular material with a grayscale value.
   *   specularMaterial(255);
   *
   *   // Draw the left sphere with low shininess.
   *   translate(-25, 0, 0);
   *   shininess(10);
   *   sphere(20);
   *
   *   // Draw the right sphere with high shininess.
   *   translate(50, 0, 0);
   *   shininess(100);
   *   sphere(20);
   * }
   * </code>
   * </div>
   */
  fn.shininess = function (shine) {
    this._assert3d('shininess');
    // p5._validateParameters('shininess', arguments);

    this._renderer.shininess(shine);

    return this;
  };

  /**
   * Sets the amount of "metalness" of a
   * <a href="#/p5/specularMaterial">specularMaterial()</a>.
   *
   * `metalness()` can make materials appear more metallic. It affects the way
   * materials reflect light sources including
   * affects the way materials reflect light sources including
   * <a href="#/p5/directionalLight">directionalLight()</a>,
   * <a href="#/p5/pointLight">pointLight()</a>,
   * <a href="#/p5/spotLight">spotLight()</a>, and
   * <a href="#/p5/imageLight">imageLight()</a>.
   *
   * The parameter, `metallic`, is a number that sets the amount of metalness.
   * `metallic` must be greater than 1, which is its default value. Higher
   * values, such as `metalness(100)`, make specular materials appear more
   * metallic.
   *
   * @method metalness
   * @param {Number} metallic amount of metalness.
   *
   * @example
   * <div>
   * <code>
   * function setup() {
   *   createCanvas(100, 100, WEBGL);
   *
   *   describe(
   *     'Two blue spheres drawn on a gray background. White light reflects from their surfaces as the mouse moves. The right sphere is more metallic than the left sphere.'
   *   );
   * }
   *
   * function draw() {
   *   background(200);
   *
   *   // Turn on an ambient light.
   *   ambientLight(200);
   *
   *   // Get the mouse's coordinates.
   *   let mx = mouseX - 50;
   *   let my = mouseY - 50;
   *
   *   // Turn on a white point light that follows the mouse.
   *   pointLight(255, 255, 255, mx, my, 50);
   *
   *   // Style the spheres.
   *   noStroke();
   *   fill(30, 30, 255);
   *   specularMaterial(255);
   *   shininess(20);
   *
   *   // Draw the left sphere with low metalness.
   *   translate(-25, 0, 0);
   *   metalness(1);
   *   sphere(20);
   *
   *   // Draw the right sphere with high metalness.
   *   translate(50, 0, 0);
   *   metalness(50);
   *   sphere(20);
   * }
   * </code>
   * </div>
   *
   * <div>
   * <code>
   * // Click and drag the mouse to view the scene from different angles.
   *
   * let img;
   *
   * function preload() {
   *   img = loadImage('assets/outdoor_spheremap.jpg');
   * }
   *
   * function setup() {
   *   createCanvas(100 ,100 ,WEBGL);
   *
   *   describe(
   *     'Two spheres floating above a landscape. The surface of the spheres reflect the landscape. The right sphere is more reflective than the left sphere.'
   *   );
   * }
   *
   * function draw() {
   *   // Add the panorama.
   *   panorama(img);
   *
   *   // Enable orbiting with the mouse.
   *   orbitControl();
   *
   *   // Use the image as a light source.
   *   imageLight(img);
   *
   *   // Style the spheres.
   *   noStroke();
   *   specularMaterial(50);
   *   shininess(200);
   *
   *   // Draw the left sphere with low metalness.
   *   translate(-25, 0, 0);
   *   metalness(1);
   *   sphere(20);
   *
   *   // Draw the right sphere with high metalness.
   *   translate(50, 0, 0);
   *   metalness(50);
   *   sphere(20);
   * }
   * </code>
   * </div>
   */
  fn.metalness = function (metallic) {
    this._assert3d('metalness');

    this._renderer.metalness(metallic);

    return this;
  };


  /**
   * @private blends colors according to color components.
   * If alpha value is less than 1, or non-standard blendMode
   * we need to enable blending on our gl context.
   * @param  {Number[]} color The currently set color, with values in 0-1 range
   * @param  {Boolean} [hasTransparency] Whether the shape being drawn has other
   * transparency internally, e.g. via vertex colors
   * @return {Number[]}  Normalized numbers array
   */
  RendererGL.prototype._applyColorBlend = function (colors, hasTransparency) {
    const gl = this.GL;

    const isTexture = this.states.drawMode === constants.TEXTURE;
    const doBlend =
      hasTransparency ||
      this.states.userFillShader ||
      this.states.userStrokeShader ||
      this.states.userPointShader ||
      isTexture ||
      this.states.curBlendMode !== constants.BLEND ||
      colors[colors.length - 1] < 1.0 ||
      this._isErasing;

    if (doBlend !== this._isBlending) {
      if (
        doBlend ||
        (this.states.curBlendMode !== constants.BLEND &&
          this.states.curBlendMode !== constants.ADD)
      ) {
        gl.enable(gl.BLEND);
      } else {
        gl.disable(gl.BLEND);
      }
      gl.depthMask(true);
      this._isBlending = doBlend;
    }
    this._applyBlendMode();
    return colors;
  };

  /**
   * @private sets blending in gl context to curBlendMode
   * @param  {Number[]} color [description]
   * @return {Number[]}  Normalized numbers array
   */
  RendererGL.prototype._applyBlendMode = function () {
    if (this._cachedBlendMode === this.states.curBlendMode) {
      return;
    }
    const gl = this.GL;
    switch (this.states.curBlendMode) {
      case constants.BLEND:
        gl.blendEquation(gl.FUNC_ADD);
        gl.blendFunc(gl.ONE, gl.ONE_MINUS_SRC_ALPHA);
        break;
      case constants.ADD:
        gl.blendEquation(gl.FUNC_ADD);
        gl.blendFunc(gl.ONE, gl.ONE);
        break;
      case constants.REMOVE:
        gl.blendEquation(gl.FUNC_ADD);
        gl.blendFunc(gl.ZERO, gl.ONE_MINUS_SRC_ALPHA);
        break;
      case constants.MULTIPLY:
        gl.blendEquation(gl.FUNC_ADD);
        gl.blendFunc(gl.DST_COLOR, gl.ONE_MINUS_SRC_ALPHA);
        break;
      case constants.SCREEN:
        gl.blendEquation(gl.FUNC_ADD);
        gl.blendFunc(gl.ONE, gl.ONE_MINUS_SRC_COLOR);
        break;
      case constants.EXCLUSION:
        gl.blendEquationSeparate(gl.FUNC_ADD, gl.FUNC_ADD);
        gl.blendFuncSeparate(
          gl.ONE_MINUS_DST_COLOR,
          gl.ONE_MINUS_SRC_COLOR,
          gl.ONE,
          gl.ONE
        );
        break;
      case constants.REPLACE:
        gl.blendEquation(gl.FUNC_ADD);
        gl.blendFunc(gl.ONE, gl.ZERO);
        break;
      case constants.SUBTRACT:
        gl.blendEquationSeparate(gl.FUNC_REVERSE_SUBTRACT, gl.FUNC_ADD);
        gl.blendFuncSeparate(gl.ONE, gl.ONE, gl.ONE, gl.ONE_MINUS_SRC_ALPHA);
        break;
      case constants.DARKEST:
        if (this.blendExt) {
          gl.blendEquationSeparate(
            this.blendExt.MIN || this.blendExt.MIN_EXT,
            gl.FUNC_ADD
          );
          gl.blendFuncSeparate(gl.ONE, gl.ONE, gl.ONE, gl.ONE);
        } else {
          console.warn(
            'blendMode(DARKEST) does not work in your browser in WEBGL mode.'
          );
        }
        break;
      case constants.LIGHTEST:
        if (this.blendExt) {
          gl.blendEquationSeparate(
            this.blendExt.MAX || this.blendExt.MAX_EXT,
            gl.FUNC_ADD
          );
          gl.blendFuncSeparate(gl.ONE, gl.ONE, gl.ONE, gl.ONE);
        } else {
          console.warn(
            'blendMode(LIGHTEST) does not work in your browser in WEBGL mode.'
          );
        }
        break;
      default:
        console.error(
          'Oops! Somehow RendererGL set curBlendMode to an unsupported mode.'
        );
        break;
    }
    this._cachedBlendMode = this.states.curBlendMode;
  };

  RendererGL.prototype.shader = function(s) {
    // Always set the shader as a fill shader
    this.states.userFillShader = s;
    this.states._useNormalMaterial = false;
    s.ensureCompiledOnContext(this);
    s.setDefaultUniforms();
  }

  RendererGL.prototype.strokeShader = function(s) {
    this.states.userStrokeShader = s;
    s.ensureCompiledOnContext(this);
    s.setDefaultUniforms();
  }

  RendererGL.prototype.imageShader = function(s) {
    this.states.userImageShader = s;
    s.ensureCompiledOnContext(this);
    s.setDefaultUniforms();
  }

  RendererGL.prototype.resetShader = function() {
    this.states.userFillShader = null;
    this.states.userStrokeShader = null;
    this.states.userImageShader = null;
  }

  RendererGL.prototype.texture = function(tex) {
    this.states.drawMode = constants.TEXTURE;
    this.states._useNormalMaterial = false;
    this.states._tex = tex;
    this.states.fillColor = new Color([1, 1, 1]);
  };

  RendererGL.prototype.normalMaterial = function(...args) {
    this.states.drawMode = constants.FILL;
    this.states._useSpecularMaterial = false;
    this.states._useEmissiveMaterial = false;
    this.states._useNormalMaterial = true;
    this.states.curFillColor = [1, 1, 1, 1];
    this.states.fillColor = new Color([1, 1, 1]);
    this.states.strokeColor = null;
  }

  // RendererGL.prototype.ambientMaterial = function(v1, v2, v3) {
  // }

  // RendererGL.prototype.emissiveMaterial = function(v1, v2, v3, a) {
  // }

  // RendererGL.prototype.specularMaterial = function(v1, v2, v3, alpha) {
  // }

  RendererGL.prototype.shininess = function(shine) {
    if (shine < 1) {
      shine = 1;
    }
    this.states._useShininess = shine;
  }

  RendererGL.prototype.metalness = function(metallic) {
    const metalMix = 1 - Math.exp(-metallic / 100);
    this.states._useMetalness = metalMix;
  }
}

export default material;

if(typeof p5 !== 'undefined'){
  loading(p5, p5.prototype);
}<|MERGE_RESOLUTION|>--- conflicted
+++ resolved
@@ -549,7 +549,7 @@
    * @alt
    * A rectangle with a shader applied to it.
    */
-  fn.loadFilterShader = async function (fragFilename, successCallback, failureCallback) { 
+  fn.loadFilterShader = async function (fragFilename, successCallback, failureCallback) {
     p5._validateParameters('loadFilterShader', arguments);
     try {
       // Load the fragment shader
@@ -558,7 +558,7 @@
 
       // Create the shader using createFilterShader
       const loadedShader = this.createFilterShader(fragString, true);
-        
+
       if (successCallback) {
         successCallback(loadedShader);
       }
@@ -568,7 +568,7 @@
       if (failureCallback) {
         failureCallback(err);
       } else {
-        console.error(err); 
+        console.error(err);
       }
     }
   };
@@ -663,13 +663,8 @@
    * </code>
    * </div>
    */
-<<<<<<< HEAD
-  fn.createFilterShader = function (fragSrc, skipContextCheck = false) {
-    p5._validateParameters('createFilterShader', arguments);
-=======
   fn.createFilterShader = function (fragSrc) {
     // p5._validateParameters('createFilterShader', arguments);
->>>>>>> e4eb7c41
     let defaultVertV1 = `
       uniform mat4 uModelViewMatrix;
       uniform mat4 uProjectionMatrix;
