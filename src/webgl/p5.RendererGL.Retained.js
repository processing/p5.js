--- conflicted
+++ resolved
@@ -112,13 +112,8 @@
   //TODO: This re-binds the textures each render call, which could be more
   //efficient
   this.texCount = 0;
-<<<<<<< HEAD
-  this._applyUniforms(shaderKey, undefined);
-  this._applyUniforms(shaderKey, this.currentShader._uniforms);
-=======
   this._applyUniforms();
   this._applyUniforms(this.currentShader._uniforms);
->>>>>>> 1706b9d6
 
   gl.drawElements(
     gl.TRIANGLES, this.gHash[gId].numberOfItems,
