--- conflicted
+++ resolved
@@ -721,7 +721,6 @@
  * @class p5.RendererGL
  */
 
-<<<<<<< HEAD
 p5.RendererGL.prototype.disableAttributes = function() {
   for (const loc of this.registerEnabled.values()) {
     this.GL.disableVertexAttribArray(loc);
@@ -729,10 +728,7 @@
   }
 };
 
-p5.RendererGL.prototype._update = function() {
-=======
 p5.RendererGL.prototype._update = function () {
->>>>>>> 339a6bf1
   // reset model view and apply initial camera transform
   // (containing only look at info; no projection).
   this.uMVMatrix.set(
