import p5 from '../core/main';
import * as constants from '../core/constants';
import libtess from 'libtess';
import './p5.Shader';
import './p5.Camera';
import '../core/p5.Renderer';
import './p5.Matrix';
import { readFileSync } from 'fs';
import { join } from 'path';

const STROKE_CAP_ENUM = {};
const STROKE_JOIN_ENUM = {};
let lineDefs = '';
const defineStrokeCapEnum = function(key, val) {
  lineDefs += `#define STROKE_CAP_${key} ${val}\n`;
  STROKE_CAP_ENUM[constants[key]] = val;
};
const defineStrokeJoinEnum = function(key, val) {
  lineDefs += `#define STROKE_JOIN_${key} ${val}\n`;
  STROKE_JOIN_ENUM[constants[key]] = val;
};

// Define constants in line shaders for each type of cap/join, and also record
// the values in JS objects
defineStrokeCapEnum('ROUND', 0);
defineStrokeCapEnum('PROJECT', 1);
defineStrokeCapEnum('SQUARE', 2);
defineStrokeJoinEnum('ROUND', 0);
defineStrokeJoinEnum('MITER', 1);
defineStrokeJoinEnum('BEVEL', 2);

const lightingShader = readFileSync(
  join(__dirname, '/shaders/lighting.glsl'),
  'utf-8'
);
const webgl2CompatibilityShader = readFileSync(
  join(__dirname, '/shaders/webgl2Compatibility.glsl'),
  'utf-8'
);

const defaultShaders = {
  immediateVert: readFileSync(
    join(__dirname, '/shaders/immediate.vert'),
    'utf-8'
  ),
  vertexColorVert: readFileSync(
    join(__dirname, '/shaders/vertexColor.vert'),
    'utf-8'
  ),
  vertexColorFrag: readFileSync(
    join(__dirname, '/shaders/vertexColor.frag'),
    'utf-8'
  ),
  normalVert: readFileSync(join(__dirname, '/shaders/normal.vert'), 'utf-8'),
  normalFrag: readFileSync(join(__dirname, '/shaders/normal.frag'), 'utf-8'),
  basicFrag: readFileSync(join(__dirname, '/shaders/basic.frag'), 'utf-8'),
  lightVert:
    lightingShader +
    readFileSync(join(__dirname, '/shaders/light.vert'), 'utf-8'),
  lightTextureFrag: readFileSync(
    join(__dirname, '/shaders/light_texture.frag'),
    'utf-8'
  ),
  phongVert: readFileSync(join(__dirname, '/shaders/phong.vert'), 'utf-8'),
  phongFrag:
    lightingShader +
    readFileSync(join(__dirname, '/shaders/phong.frag'), 'utf-8'),
  fontVert: webgl2CompatibilityShader +
    readFileSync(join(__dirname, '/shaders/font.vert'), 'utf-8'),
  fontFrag: webgl2CompatibilityShader +
    readFileSync(join(__dirname, '/shaders/font.frag'), 'utf-8'),
  lineVert:
    lineDefs + readFileSync(join(__dirname, '/shaders/line.vert'), 'utf-8'),
  lineFrag:
    lineDefs + readFileSync(join(__dirname, '/shaders/line.frag'), 'utf-8'),
  pointVert: readFileSync(join(__dirname, '/shaders/point.vert'), 'utf-8'),
  pointFrag: readFileSync(join(__dirname, '/shaders/point.frag'), 'utf-8')
};

/**
 * 3D graphics class
 * @private
 * @class p5.RendererGL
 * @constructor
 * @extends p5.Renderer
 * @todo extend class to include public method for offscreen
 * rendering (FBO).
 */
p5.RendererGL = class RendererGL extends p5.Renderer  {
  constructor(elt, pInst, isMainCanvas, attr){
    super(elt, pInst, isMainCanvas);
    this._setAttributeDefaults(pInst);
    this._initContext();
    this.isP3D = true; //lets us know we're in 3d mode

    // This redundant property is useful in reminding you that you are
    // interacting with WebGLRenderingContext, still worth considering future removal
    this.GL = this.drawingContext;
    this._pInst._setProperty('drawingContext', this.drawingContext);

    // erasing
    this._isErasing = false;

    // lights
    this._enableLighting = false;

    this.ambientLightColors = [];
    this.specularColors = [1, 1, 1];

    this.directionalLightDirections = [];
    this.directionalLightDiffuseColors = [];
    this.directionalLightSpecularColors = [];

    this.pointLightPositions = [];
    this.pointLightDiffuseColors = [];
    this.pointLightSpecularColors = [];

    this.spotLightPositions = [];
    this.spotLightDirections = [];
    this.spotLightDiffuseColors = [];
    this.spotLightSpecularColors = [];
    this.spotLightAngle = [];
    this.spotLightConc = [];

    this.drawMode = constants.FILL;

    this.curFillColor = this._cachedFillStyle = [1, 1, 1, 1];
    this.curAmbientColor = this._cachedFillStyle = [1, 1, 1, 1];
    this.curSpecularColor = this._cachedFillStyle = [0, 0, 0, 0];
    this.curEmissiveColor = this._cachedFillStyle = [0, 0, 0, 0];
    this.curStrokeColor = this._cachedStrokeStyle = [0, 0, 0, 1];

    this.curBlendMode = constants.BLEND;
    this._cachedBlendMode = undefined;
    if (this.webglVersion === constants.WEBGL2) {
      this.blendExt = this.GL;
    } else {
      this.blendExt = this.GL.getExtension('EXT_blend_minmax');
    }
    this._isBlending = false;

<<<<<<< HEAD
    this._useSpecularMaterial = false;
    this._useEmissiveMaterial = false;
    this._useNormalMaterial = false;
    this._useShininess = 1;
=======
  this._hasSetAmbient = false;
  this._useSpecularMaterial = false;
  this._useEmissiveMaterial = false;
  this._useNormalMaterial = false;
  this._useShininess = 1;
>>>>>>> 7e3d7711

    this._useLineColor = false;
    this._useVertexColor = false;

    this.registerEnabled = [];

    this._tint = [255, 255, 255, 255];

    // lightFalloff variables
    this.constantAttenuation = 1;
    this.linearAttenuation = 0;
    this.quadraticAttenuation = 0;

    /**
   * model view, projection, & normal
   * matrices
   */
<<<<<<< HEAD
    this.uMVMatrix = new p5.Matrix();
    this.uPMatrix = new p5.Matrix();
    this.uNMatrix = new p5.Matrix('mat3');

    // Current vertex normal
    this._currentNormal = new p5.Vector(0, 0, 1);

    // Camera
    this._curCamera = new p5.Camera(this);
    this._curCamera._computeCameraDefaultSettings();
    this._curCamera._setDefaultCamera();

    this._defaultLightShader = undefined;
    this._defaultImmediateModeShader = undefined;
    this._defaultNormalShader = undefined;
    this._defaultColorShader = undefined;
    this._defaultPointShader = undefined;

    this.userFillShader = undefined;
    this.userStrokeShader = undefined;
    this.userPointShader = undefined;

    // Default drawing is done in Retained Mode
    // Geometry and Material hashes stored here
    this.retainedMode = {
      geometry: {},
      buffers: {
        stroke: [
          new p5.RenderBuffer(4, 'lineVertexColors', 'lineColorBuffer', 'aVertexColor', this, this._flatten),
          new p5.RenderBuffer(3, 'lineVertices', 'lineVerticesBuffer', 'aPosition', this, this._flatten),
          new p5.RenderBuffer(3, 'lineTangentsIn', 'lineTangentsInBuffer', 'aTangentIn', this, this._flatten),
          new p5.RenderBuffer(3, 'lineTangentsOut', 'lineTangentsOutBuffer', 'aTangentOut', this, this._flatten),
          new p5.RenderBuffer(1, 'lineSides', 'lineSidesBuffer', 'aSide', this)
        ],
        fill: [
          new p5.RenderBuffer(3, 'vertices', 'vertexBuffer', 'aPosition', this, this._vToNArray),
          new p5.RenderBuffer(3, 'vertexNormals', 'normalBuffer', 'aNormal', this, this._vToNArray),
          new p5.RenderBuffer(4, 'vertexColors', 'colorBuffer', 'aVertexColor', this),
          new p5.RenderBuffer(3, 'vertexAmbients', 'ambientBuffer', 'aAmbientColor', this),
          //new BufferDef(3, 'vertexSpeculars', 'specularBuffer', 'aSpecularColor'),
          new p5.RenderBuffer(2, 'uvs', 'uvBuffer', 'aTexCoord', this, this._flatten)
        ],
        text: [
          new p5.RenderBuffer(3, 'vertices', 'vertexBuffer', 'aPosition',this, this._vToNArray),
          new p5.RenderBuffer(2, 'uvs', 'uvBuffer', 'aTexCoord', this, this._flatten)
        ]
      }
    };

    // Immediate Mode
    // Geometry and Material hashes stored here
    this.immediateMode = {
      geometry: new p5.Geometry(),
      shapeMode: constants.TRIANGLE_FAN,
      _bezierVertex: [],
      _quadraticVertex: [],
      _curveVertex: [],
      buffers: {
        fill: [
          new p5.RenderBuffer(3, 'vertices', 'vertexBuffer', 'aPosition', this, this._vToNArray),
          new p5.RenderBuffer(3, 'vertexNormals', 'normalBuffer', 'aNormal', this, this._vToNArray),
          new p5.RenderBuffer(4, 'vertexColors', 'colorBuffer', 'aVertexColor', this),
          new p5.RenderBuffer(3, 'vertexAmbients', 'ambientBuffer', 'aAmbientColor', this),
          new p5.RenderBuffer(2, 'uvs', 'uvBuffer', 'aTexCoord', this, this._flatten)
        ],
        stroke: [
          new p5.RenderBuffer(4, 'lineVertexColors', 'lineColorBuffer', 'aVertexColor', this, this._flatten),
          new p5.RenderBuffer(3, 'lineVertices', 'lineVerticesBuffer', 'aPosition', this, this._flatten),
          new p5.RenderBuffer(3, 'lineTangentsIn', 'lineTangentsInBuffer', 'aTangentIn', this, this._flatten),
          new p5.RenderBuffer(3, 'lineTangentsOut', 'lineTangentsOutBuffer', 'aTangentOut', this, this._flatten),
          new p5.RenderBuffer(1, 'lineSides', 'lineSidesBuffer', 'aSide', this)
        ],
        point: this.GL.createBuffer()
      }
    };
=======
  this.uMVMatrix = new p5.Matrix();
  this.uPMatrix = new p5.Matrix();
  this.uNMatrix = new p5.Matrix('mat3');

  // Current vertex normal
  this._currentNormal = new p5.Vector(0, 0, 1);

  // Camera
  this._curCamera = new p5.Camera(this);
  this._curCamera._computeCameraDefaultSettings();
  this._curCamera._setDefaultCamera();

  // Information about the previous frame's touch object
  // for executing orbitControl()
  this.prevTouches = [];

  this._defaultLightShader = undefined;
  this._defaultImmediateModeShader = undefined;
  this._defaultNormalShader = undefined;
  this._defaultColorShader = undefined;
  this._defaultPointShader = undefined;

  this.userFillShader = undefined;
  this.userStrokeShader = undefined;
  this.userPointShader = undefined;

  // Default drawing is done in Retained Mode
  // Geometry and Material hashes stored here
  this.retainedMode = {
    geometry: {},
    buffers: {
      stroke: [
        new p5.RenderBuffer(4, 'lineVertexColors', 'lineColorBuffer', 'aVertexColor', this, this._flatten),
        new p5.RenderBuffer(3, 'lineVertices', 'lineVerticesBuffer', 'aPosition', this, this._flatten),
        new p5.RenderBuffer(3, 'lineTangentsIn', 'lineTangentsInBuffer', 'aTangentIn', this, this._flatten),
        new p5.RenderBuffer(3, 'lineTangentsOut', 'lineTangentsOutBuffer', 'aTangentOut', this, this._flatten),
        new p5.RenderBuffer(1, 'lineSides', 'lineSidesBuffer', 'aSide', this)
      ],
      fill: [
        new p5.RenderBuffer(3, 'vertices', 'vertexBuffer', 'aPosition', this, this._vToNArray),
        new p5.RenderBuffer(3, 'vertexNormals', 'normalBuffer', 'aNormal', this, this._vToNArray),
        new p5.RenderBuffer(4, 'vertexColors', 'colorBuffer', 'aVertexColor', this),
        new p5.RenderBuffer(3, 'vertexAmbients', 'ambientBuffer', 'aAmbientColor', this),
        //new BufferDef(3, 'vertexSpeculars', 'specularBuffer', 'aSpecularColor'),
        new p5.RenderBuffer(2, 'uvs', 'uvBuffer', 'aTexCoord', this, this._flatten)
      ],
      text: [
        new p5.RenderBuffer(3, 'vertices', 'vertexBuffer', 'aPosition',this, this._vToNArray),
        new p5.RenderBuffer(2, 'uvs', 'uvBuffer', 'aTexCoord', this, this._flatten)
      ]
    }
  };

  // Immediate Mode
  // Geometry and Material hashes stored here
  this.immediateMode = {
    geometry: new p5.Geometry(),
    shapeMode: constants.TRIANGLE_FAN,
    _bezierVertex: [],
    _quadraticVertex: [],
    _curveVertex: [],
    buffers: {
      fill: [
        new p5.RenderBuffer(3, 'vertices', 'vertexBuffer', 'aPosition', this, this._vToNArray),
        new p5.RenderBuffer(3, 'vertexNormals', 'normalBuffer', 'aNormal', this, this._vToNArray),
        new p5.RenderBuffer(4, 'vertexColors', 'colorBuffer', 'aVertexColor', this),
        new p5.RenderBuffer(3, 'vertexAmbients', 'ambientBuffer', 'aAmbientColor', this),
        new p5.RenderBuffer(2, 'uvs', 'uvBuffer', 'aTexCoord', this, this._flatten)
      ],
      stroke: [
        new p5.RenderBuffer(4, 'lineVertexColors', 'lineColorBuffer', 'aVertexColor', this, this._flatten),
        new p5.RenderBuffer(3, 'lineVertices', 'lineVerticesBuffer', 'aPosition', this, this._flatten),
        new p5.RenderBuffer(3, 'lineTangentsIn', 'lineTangentsInBuffer', 'aTangentIn', this, this._flatten),
        new p5.RenderBuffer(3, 'lineTangentsOut', 'lineTangentsOutBuffer', 'aTangentOut', this, this._flatten),
        new p5.RenderBuffer(1, 'lineSides', 'lineSidesBuffer', 'aSide', this)
      ],
      point: this.GL.createBuffer()
    }
  };

  this.pointSize = 5.0; //default point size
  this.curStrokeWeight = 1;
  this.curStrokeCap = constants.ROUND;
  this.curStrokeJoin = constants.ROUND;
>>>>>>> 7e3d7711

    this.pointSize = 5.0; //default point size
    this.curStrokeWeight = 1;
    this.curStrokeCap = constants.ROUND;
    this.curStrokeJoin = constants.ROUND;

    // map of texture sources to textures created in this gl context via this.getTexture(src)
    this.textures = new Map();

    // set of framebuffers in use
    this.framebuffers = new Set();

    this.textureMode = constants.IMAGE;
    // default wrap settings
    this.textureWrapX = constants.CLAMP;
    this.textureWrapY = constants.CLAMP;
    this._tex = null;
    this._curveTightness = 6;

    // lookUpTable for coefficients needed to be calculated for bezierVertex, same are used for curveVertex
    this._lookUpTableBezier = [];
    // lookUpTable for coefficients needed to be calculated for quadraticVertex
    this._lookUpTableQuadratic = [];

    // current curveDetail in the Bezier lookUpTable
    this._lutBezierDetail = 0;
    // current curveDetail in the Quadratic lookUpTable
    this._lutQuadraticDetail = 0;

    // Used to distinguish between user calls to vertex() and internal calls
    this.isProcessingVertices = false;
    this._tessy = this._initTessy();

    this.fontInfos = {};

    this._curShader = undefined;

    return this;
  }};

//////////////////////////////////////////////
// Setting
//////////////////////////////////////////////

p5.RendererGL.prototype._setAttributeDefaults = function(pInst) {
  // See issue #3850, safer to enable AA in Safari
  const applyAA = navigator.userAgent.toLowerCase().includes('safari');
  const defaults = {
    alpha: true,
    depth: true,
    stencil: true,
    antialias: applyAA,
    premultipliedAlpha: true,
    preserveDrawingBuffer: true,
    perPixelLighting: true,
    version: 2
  };
  if (pInst._glAttributes === null) {
    pInst._glAttributes = defaults;
  } else {
    pInst._glAttributes = Object.assign(defaults, pInst._glAttributes);
  }
  return;
};

p5.RendererGL.prototype._initContext = function() {
  if (this._pInst._glAttributes.version !== 1) {
    // Unless WebGL1 is explicitly asked for, try to create a WebGL2 context
    this.drawingContext =
      this.canvas.getContext('webgl2', this._pInst._glAttributes);
  }
  this.webglVersion = this.drawingContext ? constants.WEBGL2 : constants.WEBGL;
  // If this is the main canvas, make sure the global `webglVersion` is set
  this._pInst._setProperty('webglVersion', this.webglVersion);
  if (!this.drawingContext) {
    // If we were unable to create a WebGL2 context (either because it was
    // disabled via `setAttributes({ version: 1 })` or because the device
    // doesn't support it), fall back to a WebGL1 context
    this.drawingContext =
      this.canvas.getContext('webgl', this._pInst._glAttributes) ||
      this.canvas.getContext('experimental-webgl', this._pInst._glAttributes);
  }
  if (this.drawingContext === null) {
    throw new Error('Error creating webgl context');
  } else {
    const gl = this.drawingContext;
    gl.enable(gl.DEPTH_TEST);
    gl.depthFunc(gl.LEQUAL);
    gl.viewport(0, 0, gl.drawingBufferWidth, gl.drawingBufferHeight);
    // Make sure all images are loaded into the canvas premultiplied so that
    // they match the way we render colors. This will make framebuffer textures
    // be encoded the same way as textures from everything else.
    gl.pixelStorei(gl.UNPACK_PREMULTIPLY_ALPHA_WEBGL, true);
    this._viewport = this.drawingContext.getParameter(
      this.drawingContext.VIEWPORT
    );
  }
};

//This is helper function to reset the context anytime the attributes
//are changed with setAttributes()

p5.RendererGL.prototype._resetContext = function(options, callback) {
  const w = this.width;
  const h = this.height;
  const defaultId = this.canvas.id;
  const isPGraphics = this._pInst instanceof p5.Graphics;

  if (isPGraphics) {
    const pg = this._pInst;
    pg.canvas.parentNode.removeChild(pg.canvas);
    pg.canvas = document.createElement('canvas');
    const node = pg._pInst._userNode || document.body;
    node.appendChild(pg.canvas);
    p5.Element.call(pg, pg.canvas, pg._pInst);
    pg.width = w;
    pg.height = h;
  } else {
    let c = this.canvas;
    if (c) {
      c.parentNode.removeChild(c);
    }
    c = document.createElement('canvas');
    c.id = defaultId;
    if (this._pInst._userNode) {
      this._pInst._userNode.appendChild(c);
    } else {
      document.body.appendChild(c);
    }
    this._pInst.canvas = c;
    this.canvas = c;
  }

  const renderer = new p5.RendererGL(
    this._pInst.canvas,
    this._pInst,
    !isPGraphics
  );
  this._pInst._setProperty('_renderer', renderer);
  renderer.resize(w, h);
  renderer._applyDefaults();

  if (!isPGraphics) {
    this._pInst._elements.push(renderer);
  }

  if (typeof callback === 'function') {
    //setTimeout with 0 forces the task to the back of the queue, this ensures that
    //we finish switching out the renderer
    setTimeout(() => {
      callback.apply(window._renderer, options);
    }, 0);
  }
};
/**
 * @module Rendering
 * @submodule Rendering
 * @for p5
 */
/**
 * Set attributes for the WebGL Drawing context.
 * This is a way of adjusting how the WebGL
 * renderer works to fine-tune the display and performance.
 *
 * Note that this will reinitialize the drawing context
 * if called after the WebGL canvas is made.
 *
 * If an object is passed as the parameter, all attributes
 * not declared in the object will be set to defaults.
 *
 * The available attributes are:
 * <br>
 * alpha - indicates if the canvas contains an alpha buffer
 * default is true
 *
 * depth - indicates whether the drawing buffer has a depth buffer
 * of at least 16 bits - default is true
 *
 * stencil - indicates whether the drawing buffer has a stencil buffer
 * of at least 8 bits
 *
 * antialias - indicates whether or not to perform anti-aliasing
 * default is false (true in Safari)
 *
 * premultipliedAlpha - indicates that the page compositor will assume
 * the drawing buffer contains colors with pre-multiplied alpha
 * default is true
 *
 * preserveDrawingBuffer - if true the buffers will not be cleared and
 * and will preserve their values until cleared or overwritten by author
 * (note that p5 clears automatically on draw loop)
 * default is true
 *
 * perPixelLighting - if true, per-pixel lighting will be used in the
 * lighting shader otherwise per-vertex lighting is used.
 * default is true.
 *
 * version - either 1 or 2, to specify which WebGL version to ask for. By
 * default, WebGL 2 will be requested. If WebGL2 is not available, it will
 * fall back to WebGL 1. You can check what version is used with by looking at
 * the global `webglVersion` property.
 *
 * @method setAttributes
 * @for p5
 * @param  {String}  key Name of attribute
 * @param  {Boolean}        value New value of named attribute
 * @example
 * <div>
 * <code>
 * function setup() {
 *   createCanvas(100, 100, WEBGL);
 * }
 *
 * function draw() {
 *   background(255);
 *   push();
 *   rotateZ(frameCount * 0.02);
 *   rotateX(frameCount * 0.02);
 *   rotateY(frameCount * 0.02);
 *   fill(0, 0, 0);
 *   box(50);
 *   pop();
 * }
 * </code>
 * </div>
 * <br>
 * Now with the antialias attribute set to true.
 * <br>
 * <div>
 * <code>
 * function setup() {
 *   setAttributes('antialias', true);
 *   createCanvas(100, 100, WEBGL);
 * }
 *
 * function draw() {
 *   background(255);
 *   push();
 *   rotateZ(frameCount * 0.02);
 *   rotateX(frameCount * 0.02);
 *   rotateY(frameCount * 0.02);
 *   fill(0, 0, 0);
 *   box(50);
 *   pop();
 * }
 * </code>
 * </div>
 *
 * <div>
 * <code>
 * // press the mouse button to disable perPixelLighting
 * function setup() {
 *   createCanvas(100, 100, WEBGL);
 *   noStroke();
 *   fill(255);
 * }
 *
 * let lights = [
 *   { c: '#f00', t: 1.12, p: 1.91, r: 0.2 },
 *   { c: '#0f0', t: 1.21, p: 1.31, r: 0.2 },
 *   { c: '#00f', t: 1.37, p: 1.57, r: 0.2 },
 *   { c: '#ff0', t: 1.12, p: 1.91, r: 0.7 },
 *   { c: '#0ff', t: 1.21, p: 1.31, r: 0.7 },
 *   { c: '#f0f', t: 1.37, p: 1.57, r: 0.7 }
 * ];
 *
 * function draw() {
 *   let t = millis() / 1000 + 1000;
 *   background(0);
 *   directionalLight(color('#222'), 1, 1, 1);
 *
 *   for (let i = 0; i < lights.length; i++) {
 *     let light = lights[i];
 *     pointLight(
 *       color(light.c),
 *       p5.Vector.fromAngles(t * light.t, t * light.p, width * light.r)
 *     );
 *   }
 *
 *   specularMaterial(255);
 *   sphere(width * 0.1);
 *
 *   rotateX(t * 0.77);
 *   rotateY(t * 0.83);
 *   rotateZ(t * 0.91);
 *   torus(width * 0.3, width * 0.07, 24, 10);
 * }
 *
 * function mousePressed() {
 *   setAttributes('perPixelLighting', false);
 *   noStroke();
 *   fill(255);
 * }
 * function mouseReleased() {
 *   setAttributes('perPixelLighting', true);
 *   noStroke();
 *   fill(255);
 * }
 * </code>
 * </div>
 *
 * @alt a rotating cube with smoother edges
 */
/**
 * @method setAttributes
 * @for p5
 * @param  {Object}  obj object with key-value pairs
 */

p5.prototype.setAttributes = function(key, value) {
  if (typeof this._glAttributes === 'undefined') {
    console.log(
      'You are trying to use setAttributes on a p5.Graphics object ' +
        'that does not use a WEBGL renderer.'
    );
    return;
  }
  let unchanged = true;
  if (typeof value !== 'undefined') {
    //first time modifying the attributes
    if (this._glAttributes === null) {
      this._glAttributes = {};
    }
    if (this._glAttributes[key] !== value) {
      //changing value of previously altered attribute
      this._glAttributes[key] = value;
      unchanged = false;
    }
    //setting all attributes with some change
  } else if (key instanceof Object) {
    if (this._glAttributes !== key) {
      this._glAttributes = key;
      unchanged = false;
    }
  }
  //@todo_FES
  if (!this._renderer.isP3D || unchanged) {
    return;
  }

  if (!this._setupDone) {
    for (const x in this._renderer.retainedMode.geometry) {
      if (this._renderer.retainedMode.geometry.hasOwnProperty(x)) {
        p5._friendlyError(
          'Sorry, Could not set the attributes, you need to call setAttributes() ' +
            'before calling the other drawing methods in setup()'
        );
        return;
      }
    }
  }

  this.push();
  this._renderer._resetContext();
  this.pop();

  if (this._renderer._curCamera) {
    this._renderer._curCamera._renderer = this._renderer;
  }
};

/**
 * @class p5.RendererGL
 */

p5.RendererGL.prototype._update = function() {
  // reset model view and apply initial camera transform
  // (containing only look at info; no projection).
  this.uMVMatrix.set(
    this._curCamera.cameraMatrix.mat4[0],
    this._curCamera.cameraMatrix.mat4[1],
    this._curCamera.cameraMatrix.mat4[2],
    this._curCamera.cameraMatrix.mat4[3],
    this._curCamera.cameraMatrix.mat4[4],
    this._curCamera.cameraMatrix.mat4[5],
    this._curCamera.cameraMatrix.mat4[6],
    this._curCamera.cameraMatrix.mat4[7],
    this._curCamera.cameraMatrix.mat4[8],
    this._curCamera.cameraMatrix.mat4[9],
    this._curCamera.cameraMatrix.mat4[10],
    this._curCamera.cameraMatrix.mat4[11],
    this._curCamera.cameraMatrix.mat4[12],
    this._curCamera.cameraMatrix.mat4[13],
    this._curCamera.cameraMatrix.mat4[14],
    this._curCamera.cameraMatrix.mat4[15]
  );

  // reset light data for new frame.

  this.ambientLightColors.length = 0;
  this.specularColors = [1, 1, 1];

  this.directionalLightDirections.length = 0;
  this.directionalLightDiffuseColors.length = 0;
  this.directionalLightSpecularColors.length = 0;

  this.pointLightPositions.length = 0;
  this.pointLightDiffuseColors.length = 0;
  this.pointLightSpecularColors.length = 0;

  this.spotLightPositions.length = 0;
  this.spotLightDirections.length = 0;
  this.spotLightDiffuseColors.length = 0;
  this.spotLightSpecularColors.length = 0;
  this.spotLightAngle.length = 0;
  this.spotLightConc.length = 0;

  this._enableLighting = false;

  //reset tint value for new frame
  this._tint = [255, 255, 255, 255];

  //Clear depth every frame
  this.GL.clear(this.GL.DEPTH_BUFFER_BIT);
};

/**
 * [background description]
 */
p5.RendererGL.prototype.background = function(...args) {
  const _col = this._pInst.color(...args);
  const _r = _col.levels[0] / 255;
  const _g = _col.levels[1] / 255;
  const _b = _col.levels[2] / 255;
  const _a = _col.levels[3] / 255;
  this.clear(_r, _g, _b, _a);
};

//////////////////////////////////////////////
// COLOR
//////////////////////////////////////////////
/**
 * Basic fill material for geometry with a given color
 * @method  fill
 * @class p5.RendererGL
 * @param  {Number|Number[]|String|p5.Color} v1  gray value,
 * red or hue value (depending on the current color mode),
 * or color Array, or CSS color string
 * @param  {Number}            [v2] green or saturation value
 * @param  {Number}            [v3] blue or brightness value
 * @param  {Number}            [a]  opacity
 * @chainable
 * @example
 * <div>
 * <code>
 * function setup() {
 *   createCanvas(200, 200, WEBGL);
 * }
 *
 * function draw() {
 *   background(0);
 *   noStroke();
 *   fill(100, 100, 240);
 *   rotateX(frameCount * 0.01);
 *   rotateY(frameCount * 0.01);
 *   box(75, 75, 75);
 * }
 * </code>
 * </div>
 *
 * @alt
 * black canvas with purple cube spinning
 */
p5.RendererGL.prototype.fill = function(v1, v2, v3, a) {
  //see material.js for more info on color blending in webgl
  const color = p5.prototype.color.apply(this._pInst, arguments);
  this.curFillColor = color._array;
  this.drawMode = constants.FILL;
  this._useNormalMaterial = false;
  this._tex = null;
};

/**
 * Basic stroke material for geometry with a given color
 * @method  stroke
 * @param  {Number|Number[]|String|p5.Color} v1  gray value,
 * red or hue value (depending on the current color mode),
 * or color Array, or CSS color string
 * @param  {Number}            [v2] green or saturation value
 * @param  {Number}            [v3] blue or brightness value
 * @param  {Number}            [a]  opacity
 * @example
 * <div>
 * <code>
 * function setup() {
 *   createCanvas(200, 200, WEBGL);
 * }
 *
 * function draw() {
 *   background(0);
 *   stroke(240, 150, 150);
 *   fill(100, 100, 240);
 *   rotateX(frameCount * 0.01);
 *   rotateY(frameCount * 0.01);
 *   box(75, 75, 75);
 * }
 * </code>
 * </div>
 *
 * @alt
 * black canvas with purple cube with pink outline spinning
 */
p5.RendererGL.prototype.stroke = function(r, g, b, a) {
  const color = p5.prototype.color.apply(this._pInst, arguments);
  this.curStrokeColor = color._array;
};

p5.RendererGL.prototype.strokeCap = function(cap) {
  this.curStrokeCap = cap;
};

p5.RendererGL.prototype.strokeJoin = function(join) {
  this.curStrokeJoin = join;
};

p5.RendererGL.prototype.filter = function(filterType) {
  // filter can be achieved using custom shaders.
  // https://github.com/aferriss/p5jsShaderExamples
  // https://itp-xstory.github.io/p5js-shaders/#/
  p5._friendlyError('filter() does not work in WEBGL mode');
};

p5.RendererGL.prototype.blendMode = function(mode) {
  if (
    mode === constants.DARKEST ||
    mode === constants.LIGHTEST ||
    mode === constants.ADD ||
    mode === constants.BLEND ||
    mode === constants.SUBTRACT ||
    mode === constants.SCREEN ||
    mode === constants.EXCLUSION ||
    mode === constants.REPLACE ||
    mode === constants.MULTIPLY ||
    mode === constants.REMOVE
  )
    this.curBlendMode = mode;
  else if (
    mode === constants.BURN ||
    mode === constants.OVERLAY ||
    mode === constants.HARD_LIGHT ||
    mode === constants.SOFT_LIGHT ||
    mode === constants.DODGE
  ) {
    console.warn(
      'BURN, OVERLAY, HARD_LIGHT, SOFT_LIGHT, and DODGE only work for blendMode in 2D mode.'
    );
  }
};

p5.RendererGL.prototype.erase = function(opacityFill, opacityStroke) {
  if (!this._isErasing) {
    this._applyBlendMode(constants.REMOVE);
    this._isErasing = true;

    this._cachedFillStyle = this.curFillColor.slice();
    this.curFillColor = [1, 1, 1, opacityFill / 255];

    this._cachedStrokeStyle = this.curStrokeColor.slice();
    this.curStrokeColor = [1, 1, 1, opacityStroke / 255];
  }
};

p5.RendererGL.prototype.noErase = function() {
  if (this._isErasing) {
    this._isErasing = false;
    this.curFillColor = this._cachedFillStyle.slice();
    this.curStrokeColor = this._cachedStrokeStyle.slice();
    this.blendMode(this._cachedBlendMode);
  }
};

/**
 * Change weight of stroke
 * @method  strokeWeight
 * @param  {Number} stroke weight to be used for drawing
 * @example
 * <div>
 * <code>
 * function setup() {
 *   createCanvas(200, 400, WEBGL);
 *   setAttributes('antialias', true);
 * }
 *
 * function draw() {
 *   background(0);
 *   noStroke();
 *   translate(0, -100, 0);
 *   stroke(240, 150, 150);
 *   fill(100, 100, 240);
 *   push();
 *   strokeWeight(8);
 *   rotateX(frameCount * 0.01);
 *   rotateY(frameCount * 0.01);
 *   sphere(75);
 *   pop();
 *   push();
 *   translate(0, 200, 0);
 *   strokeWeight(1);
 *   rotateX(frameCount * 0.01);
 *   rotateY(frameCount * 0.01);
 *   sphere(75);
 *   pop();
 * }
 * </code>
 * </div>
 *
 * @alt
 * black canvas with two purple rotating spheres with pink
 * outlines the sphere on top has much heavier outlines,
 */
p5.RendererGL.prototype.strokeWeight = function(w) {
  if (this.curStrokeWeight !== w) {
    this.pointSize = w;
    this.curStrokeWeight = w;
  }
};

// x,y are canvas-relative (pre-scaled by _pixelDensity)
p5.RendererGL.prototype._getPixel = function(x, y) {
  const gl = this.GL;
  return readPixelWebGL(
    gl,
    null,
    x,
    y,
    gl.RGBA,
    gl.UNSIGNED_BYTE,
    this._pInst.height * this._pInst.pixelDensity()
  );
};

/**
 * Loads the pixels data for this canvas into the pixels[] attribute.
 * Note that updatePixels() and set() do not work.
 * Any pixel manipulation must be done directly to the pixels[] array.
 *
 * @private
 * @method loadPixels
 */

p5.RendererGL.prototype.loadPixels = function() {
  const pixelsState = this._pixelsState;

  //@todo_FES
  if (this._pInst._glAttributes.preserveDrawingBuffer !== true) {
    console.log(
      'loadPixels only works in WebGL when preserveDrawingBuffer ' + 'is true.'
    );
    return;
  }

  const pd = this._pInst._pixelDensity;
  const gl = this.GL;

  pixelsState._setProperty(
    'pixels',
    readPixelsWebGL(
      pixelsState.pixels,
      gl,
      null,
      0,
      0,
      this.width * pd,
      this.height * pd,
      gl.RGBA,
      gl.UNSIGNED_BYTE,
      this.height * pd
    )
  );
};

p5.RendererGL.prototype.updatePixels = function() {
  const fbo = this._getTempFramebuffer();
  fbo.pixels = this._pixelsState.pixels;
  fbo.updatePixels();
  this._pInst.push();
  this._pInst.resetMatrix();
  this._pInst.clear();
  this._pInst.imageMode(constants.CENTER);
  this._pInst.image(fbo, 0, 0);
  this._pInst.pop();
  this.GL.clearDepth(1);
  this.GL.clear(this.GL.DEPTH_BUFFER_BIT);
};

/**
 * @private
 * @returns {p5.Framebuffer} A p5.Framebuffer set to match the size and settings
 * of the renderer's canvas. It will be created if it does not yet exist, and
 * reused if it does.
 */
p5.RendererGL.prototype._getTempFramebuffer = function() {
  if (!this._tempFramebuffer) {
    this._tempFramebuffer = this._pInst.createFramebuffer({
      format: constants.UNSIGNED_BYTE,
      useDepth: this._pInst._glAttributes.depth,
      depthFormat: constants.UNSIGNED_INT,
      antialias: this._pInst._glAttributes.antialias
    });
  }
  return this._tempFramebuffer;
};

/**
 * @private
 * @param {Uint8Array|Float32Array|undefined} pixels An existing pixels array to reuse if the size is the same
 * @param {WebGLRenderingContext} gl The WebGL context
 * @param {WebGLFramebuffer|null} framebuffer The Framebuffer to read
 * @param {Number} x The x coordiante to read, premultiplied by pixel density
 * @param {Number} y The y coordiante to read, premultiplied by pixel density
 * @param {Number} width The width in pixels to be read (factoring in pixel density)
 * @param {Number} height The height in pixels to be read (factoring in pixel density)
 * @param {GLEnum} format Either RGB or RGBA depending on how many channels to read
 * @param {GLEnum} type The datatype of each channel, e.g. UNSIGNED_BYTE or FLOAT
 * @param {Number|undefined} flipY If provided, the total height with which to flip the y axis about
 * @returns {Uint8Array|Float32Array} pixels A pixels array with the current state of the
 * WebGL context read into it
 */
export function readPixelsWebGL(
  pixels,
  gl,
  framebuffer,
  x,
  y,
  width,
  height,
  format,
  type,
  flipY
) {
  // Record the currently bound framebuffer so we can go back to it after, and
  // bind the framebuffer we want to read from
  const prevFramebuffer = gl.getParameter(gl.FRAMEBUFFER_BINDING);
  gl.bindFramebuffer(gl.FRAMEBUFFER, framebuffer);

  const channels = format === gl.RGBA ? 4 : 3;

  // Make a pixels buffer if it doesn't already exist
  const len = width * height * channels;
  const TypedArrayClass = type === gl.UNSIGNED_BYTE ? Uint8Array : Float32Array;
  if (!(pixels instanceof TypedArrayClass) || pixels.length !== len) {
    pixels = new TypedArrayClass(len);
  }

  gl.readPixels(
    x,
    flipY ? (flipY - y - height) : y,
    width,
    height,
    format,
    type,
    pixels
  );

  // Re-bind whatever was previously bound
  gl.bindFramebuffer(gl.FRAMEBUFFER, prevFramebuffer);

  if (flipY) {
    // WebGL pixels are inverted compared to 2D pixels, so we have to flip
    // the resulting rows. Adapted from https://stackoverflow.com/a/41973289
    const halfHeight = Math.floor(height / 2);
    const tmpRow = new TypedArrayClass(width * channels);
    for (let y = 0; y < halfHeight; y++) {
      const topOffset = y * width * 4;
      const bottomOffset = (height - y - 1) * width * 4;
      tmpRow.set(pixels.subarray(topOffset, topOffset + width * 4));
      pixels.copyWithin(topOffset, bottomOffset, bottomOffset + width * 4);
      pixels.set(tmpRow, bottomOffset);
    }
  }

  return pixels;
}

/**
 * @private
 * @param {WebGLRenderingContext} gl The WebGL context
 * @param {WebGLFramebuffer|null} framebuffer The Framebuffer to read
 * @param {Number} x The x coordinate to read, premultiplied by pixel density
 * @param {Number} y The y coordinate to read, premultiplied by pixel density
 * @param {GLEnum} format Either RGB or RGBA depending on how many channels to read
 * @param {GLEnum} type The datatype of each channel, e.g. UNSIGNED_BYTE or FLOAT
 * @param {Number|undefined} flipY If provided, the total height with which to flip the y axis about
 * @returns {Number[]} pixels The channel data for the pixel at that location
 */
export function readPixelWebGL(
  gl,
  framebuffer,
  x,
  y,
  format,
  type,
  flipY
) {
  // Record the currently bound framebuffer so we can go back to it after, and
  // bind the framebuffer we want to read from
  const prevFramebuffer = gl.getParameter(gl.FRAMEBUFFER_BINDING);
  gl.bindFramebuffer(gl.FRAMEBUFFER, framebuffer);

  const channels = format === gl.RGBA ? 4 : 3;
  const TypedArrayClass = type === gl.UNSIGNED_BYTE ? Uint8Array : Float32Array;
  const pixels = new TypedArrayClass(channels);

  gl.readPixels(
    x, flipY ? (flipY - y - 1) : y, 1, 1,
    format, type,
    pixels
  );

  // Re-bind whatever was previously bound
  gl.bindFramebuffer(gl.FRAMEBUFFER, prevFramebuffer);

  return Array.from(pixels);
}

//////////////////////////////////////////////
// HASH | for geometry
//////////////////////////////////////////////

p5.RendererGL.prototype.geometryInHash = function(gId) {
  return this.retainedMode.geometry[gId] !== undefined;
};

/**
 * [resize description]
 * @private
 * @param  {Number} w [description]
 * @param  {Number} h [description]
 */
p5.RendererGL.prototype.resize = function(w, h) {
  p5.Renderer.prototype.resize.call(this, w, h);
  this.GL.viewport(
    0,
    0,
    this.GL.drawingBufferWidth,
    this.GL.drawingBufferHeight
  );
  this._viewport = this.GL.getParameter(this.GL.VIEWPORT);

  this._curCamera._resize();

  //resize pixels buffer
  const pixelsState = this._pixelsState;
  if (typeof pixelsState.pixels !== 'undefined') {
    pixelsState._setProperty(
      'pixels',
      new Uint8Array(
        this.GL.drawingBufferWidth * this.GL.drawingBufferHeight * 4
      )
    );
  }

  for (const framebuffer of this.framebuffers) {
    // Notify framebuffers of the resize so that any auto-sized framebuffers
    // can also update their size
    framebuffer._canvasSizeChanged();
  }
};

/**
 * clears color and depth buffers
 * with r,g,b,a
 * @private
 * @param {Number} r normalized red val.
 * @param {Number} g normalized green val.
 * @param {Number} b normalized blue val.
 * @param {Number} a normalized alpha val.
 */
p5.RendererGL.prototype.clear = function(...args) {
  const _r = args[0] || 0;
  const _g = args[1] || 0;
  const _b = args[2] || 0;
  const _a = args[3] || 0;

  this.GL.clearColor(_r * _a, _g * _a, _b * _a, _a);
  this.GL.clearDepth(1);
  this.GL.clear(this.GL.COLOR_BUFFER_BIT | this.GL.DEPTH_BUFFER_BIT);
};

p5.RendererGL.prototype.applyMatrix = function(a, b, c, d, e, f) {
  if (arguments.length === 16) {
    p5.Matrix.prototype.apply.apply(this.uMVMatrix, arguments);
  } else {
    this.uMVMatrix.apply([
      a, b, 0, 0,
      c, d, 0, 0,
      0, 0, 1, 0,
      e, f, 0, 1
    ]);
  }
};

/**
 * [translate description]
 * @private
 * @param  {Number} x [description]
 * @param  {Number} y [description]
 * @param  {Number} z [description]
 * @chainable
 * @todo implement handle for components or vector as args
 */
p5.RendererGL.prototype.translate = function(x, y, z) {
  if (x instanceof p5.Vector) {
    z = x.z;
    y = x.y;
    x = x.x;
  }
  this.uMVMatrix.translate([x, y, z]);
  return this;
};

/**
 * Scales the Model View Matrix by a vector
 * @private
 * @param  {Number | p5.Vector | Array} x [description]
 * @param  {Number} [y] y-axis scalar
 * @param  {Number} [z] z-axis scalar
 * @chainable
 */
p5.RendererGL.prototype.scale = function(x, y, z) {
  this.uMVMatrix.scale(x, y, z);
  return this;
};

p5.RendererGL.prototype.rotate = function(rad, axis) {
  if (typeof axis === 'undefined') {
    return this.rotateZ(rad);
  }
  p5.Matrix.prototype.rotate.apply(this.uMVMatrix, arguments);
  return this;
};

p5.RendererGL.prototype.rotateX = function(rad) {
  this.rotate(rad, 1, 0, 0);
  return this;
};

p5.RendererGL.prototype.rotateY = function(rad) {
  this.rotate(rad, 0, 1, 0);
  return this;
};

p5.RendererGL.prototype.rotateZ = function(rad) {
  this.rotate(rad, 0, 0, 1);
  return this;
};

p5.RendererGL.prototype.push = function() {
  // get the base renderer style
  const style = p5.Renderer.prototype.push.apply(this);

  // add webgl-specific style properties
  const properties = style.properties;

  properties.uMVMatrix = this.uMVMatrix.copy();
  properties.uPMatrix = this.uPMatrix.copy();
  properties._curCamera = this._curCamera;

  // make a copy of the current camera for the push state
  // this preserves any references stored using 'createCamera'
  this._curCamera = this._curCamera.copy();

  properties.ambientLightColors = this.ambientLightColors.slice();
  properties.specularColors = this.specularColors.slice();

  properties.directionalLightDirections =
    this.directionalLightDirections.slice();
  properties.directionalLightDiffuseColors =
    this.directionalLightDiffuseColors.slice();
  properties.directionalLightSpecularColors =
    this.directionalLightSpecularColors.slice();

  properties.pointLightPositions = this.pointLightPositions.slice();
  properties.pointLightDiffuseColors = this.pointLightDiffuseColors.slice();
  properties.pointLightSpecularColors = this.pointLightSpecularColors.slice();

  properties.spotLightPositions = this.spotLightPositions.slice();
  properties.spotLightDirections = this.spotLightDirections.slice();
  properties.spotLightDiffuseColors = this.spotLightDiffuseColors.slice();
  properties.spotLightSpecularColors = this.spotLightSpecularColors.slice();
  properties.spotLightAngle = this.spotLightAngle.slice();
  properties.spotLightConc = this.spotLightConc.slice();

  properties.userFillShader = this.userFillShader;
  properties.userStrokeShader = this.userStrokeShader;
  properties.userPointShader = this.userPointShader;

  properties.pointSize = this.pointSize;
  properties.curStrokeWeight = this.curStrokeWeight;
  properties.curStrokeColor = this.curStrokeColor;
  properties.curFillColor = this.curFillColor;
  properties.curAmbientColor = this.curAmbientColor;
  properties.curSpecularColor = this.curSpecularColor;
  properties.curEmissiveColor = this.curEmissiveColor;

  properties._hasSetAmbient = this._hasSetAmbient;
  properties._useSpecularMaterial = this._useSpecularMaterial;
  properties._useEmissiveMaterial = this._useEmissiveMaterial;
  properties._useShininess = this._useShininess;

  properties.constantAttenuation = this.constantAttenuation;
  properties.linearAttenuation = this.linearAttenuation;
  properties.quadraticAttenuation = this.quadraticAttenuation;

  properties._enableLighting = this._enableLighting;
  properties._useNormalMaterial = this._useNormalMaterial;
  properties._tex = this._tex;
  properties.drawMode = this.drawMode;

  properties._currentNormal = this._currentNormal;
  properties.curBlendMode = this.curBlendMode;

  return style;
};

p5.RendererGL.prototype.resetMatrix = function() {
  this.uMVMatrix.set(
    this._curCamera.cameraMatrix.mat4[0],
    this._curCamera.cameraMatrix.mat4[1],
    this._curCamera.cameraMatrix.mat4[2],
    this._curCamera.cameraMatrix.mat4[3],
    this._curCamera.cameraMatrix.mat4[4],
    this._curCamera.cameraMatrix.mat4[5],
    this._curCamera.cameraMatrix.mat4[6],
    this._curCamera.cameraMatrix.mat4[7],
    this._curCamera.cameraMatrix.mat4[8],
    this._curCamera.cameraMatrix.mat4[9],
    this._curCamera.cameraMatrix.mat4[10],
    this._curCamera.cameraMatrix.mat4[11],
    this._curCamera.cameraMatrix.mat4[12],
    this._curCamera.cameraMatrix.mat4[13],
    this._curCamera.cameraMatrix.mat4[14],
    this._curCamera.cameraMatrix.mat4[15]
  );
  return this;
};

//////////////////////////////////////////////
// SHADER
//////////////////////////////////////////////

/*
 * shaders are created and cached on a per-renderer basis,
 * on the grounds that each renderer will have its own gl context
 * and the shader must be valid in that context.
 */

p5.RendererGL.prototype._getImmediateStrokeShader = function() {
  // select the stroke shader to use
  const stroke = this.userStrokeShader;
  if (!stroke || !stroke.isStrokeShader()) {
    return this._getLineShader();
  }
  return stroke;
};

p5.RendererGL.prototype._getRetainedStrokeShader =
  p5.RendererGL.prototype._getImmediateStrokeShader;

/*
 * selects which fill shader should be used based on renderer state,
 * for use with begin/endShape and immediate vertex mode.
 */
p5.RendererGL.prototype._getImmediateFillShader = function() {
  const fill = this.userFillShader;
  if (this._useNormalMaterial) {
    if (!fill || !fill.isNormalShader()) {
      return this._getNormalShader();
    }
  }
  if (this._enableLighting) {
    if (!fill || !fill.isLightShader()) {
      return this._getLightShader();
    }
  } else if (this._tex) {
    if (!fill || !fill.isTextureShader()) {
      return this._getLightShader();
    }
  } else if (!fill /*|| !fill.isColorShader()*/) {
    return this._getImmediateModeShader();
  }
  return fill;
};

/*
 * selects which fill shader should be used based on renderer state
 * for retained mode.
 */
p5.RendererGL.prototype._getRetainedFillShader = function() {
  if (this._useNormalMaterial) {
    return this._getNormalShader();
  }

  const fill = this.userFillShader;
  if (this._enableLighting) {
    if (!fill || !fill.isLightShader()) {
      return this._getLightShader();
    }
  } else if (this._tex) {
    if (!fill || !fill.isTextureShader()) {
      return this._getLightShader();
    }
  } else if (!fill /* || !fill.isColorShader()*/) {
    return this._getColorShader();
  }
  return fill;
};

p5.RendererGL.prototype._getImmediatePointShader = function() {
  // select the point shader to use
  const point = this.userPointShader;
  if (!point || !point.isPointShader()) {
    return this._getPointShader();
  }
  return point;
};

p5.RendererGL.prototype._getRetainedLineShader =
  p5.RendererGL.prototype._getImmediateLineShader;

p5.RendererGL.prototype._getLightShader = function() {
  if (!this._defaultLightShader) {
    if (this._pInst._glAttributes.perPixelLighting) {
      this._defaultLightShader = new p5.Shader(
        this,
        defaultShaders.phongVert,
        defaultShaders.phongFrag
      );
    } else {
      this._defaultLightShader = new p5.Shader(
        this,
        defaultShaders.lightVert,
        defaultShaders.lightTextureFrag
      );
    }
  }

  return this._defaultLightShader;
};

p5.RendererGL.prototype._getImmediateModeShader = function() {
  if (!this._defaultImmediateModeShader) {
    this._defaultImmediateModeShader = new p5.Shader(
      this,
      defaultShaders.immediateVert,
      defaultShaders.vertexColorFrag
    );
  }

  return this._defaultImmediateModeShader;
};

p5.RendererGL.prototype._getNormalShader = function() {
  if (!this._defaultNormalShader) {
    this._defaultNormalShader = new p5.Shader(
      this,
      defaultShaders.normalVert,
      defaultShaders.normalFrag
    );
  }

  return this._defaultNormalShader;
};

p5.RendererGL.prototype._getColorShader = function() {
  if (!this._defaultColorShader) {
    this._defaultColorShader = new p5.Shader(
      this,
      defaultShaders.normalVert,
      defaultShaders.basicFrag
    );
  }

  return this._defaultColorShader;
};

p5.RendererGL.prototype._getPointShader = function() {
  if (!this._defaultPointShader) {
    this._defaultPointShader = new p5.Shader(
      this,
      defaultShaders.pointVert,
      defaultShaders.pointFrag
    );
  }
  return this._defaultPointShader;
};

p5.RendererGL.prototype._getLineShader = function() {
  if (!this._defaultLineShader) {
    this._defaultLineShader = new p5.Shader(
      this,
      defaultShaders.lineVert,
      defaultShaders.lineFrag
    );
  }

  return this._defaultLineShader;
};

p5.RendererGL.prototype._getFontShader = function() {
  if (!this._defaultFontShader) {
    if (this.webglVersion === constants.WEBGL) {
      this.GL.getExtension('OES_standard_derivatives');
    }
    this._defaultFontShader = new p5.Shader(
      this,
      this._webGL2CompatibilityPrefix('vert', 'mediump') +
        defaultShaders.fontVert,
      this._webGL2CompatibilityPrefix('frag', 'mediump') +
        defaultShaders.fontFrag
    );
  }
  return this._defaultFontShader;
};

p5.RendererGL.prototype._webGL2CompatibilityPrefix = function(
  shaderType,
  floatPrecision
) {
  let code = '';
  if (this.webglVersion === constants.WEBGL2) {
    code += '#version 300 es\n#define WEBGL2\n';
  }
  if (shaderType === 'vert') {
    code += '#define VERTEX_SHADER\n';
  } else if (shaderType === 'frag') {
    code += '#define FRAGMENT_SHADER\n';
  }
  if (floatPrecision) {
    code += `precision ${floatPrecision} float;\n`;
  }
  return code;
};

p5.RendererGL.prototype._getEmptyTexture = function() {
  if (!this._emptyTexture) {
    // a plain white texture RGBA, full alpha, single pixel.
    const im = new p5.Image(1, 1);
    im.set(0, 0, 255);
    this._emptyTexture = new p5.Texture(this, im);
  }
  return this._emptyTexture;
};

p5.RendererGL.prototype.getTexture = function(input) {
  let src = input;
  if (src instanceof p5.Framebuffer) {
    src = src.color;
  }

  const texture = this.textures.get(src);
  if (texture) {
    return texture;
  }

  const tex = new p5.Texture(this, src);
  this.textures.set(src, tex);
  return tex;
};

p5.RendererGL.prototype.createFramebuffer = function(options) {
  return new p5.Framebuffer(this, options);
};

p5.RendererGL.prototype._setStrokeUniforms = function(strokeShader) {
  strokeShader.bindShader();

  // set the uniform values
  strokeShader.setUniform('uUseLineColor', this._useLineColor);
  strokeShader.setUniform('uMaterialColor', this.curStrokeColor);
  strokeShader.setUniform('uStrokeWeight', this.curStrokeWeight);
  strokeShader.setUniform('uStrokeCap', STROKE_CAP_ENUM[this.curStrokeCap]);
  strokeShader.setUniform('uStrokeJoin', STROKE_JOIN_ENUM[this.curStrokeJoin]);
};

p5.RendererGL.prototype._setFillUniforms = function(fillShader) {
  fillShader.bindShader();

  // TODO: optimize
  fillShader.setUniform('uUseVertexColor', this._useVertexColor);
  fillShader.setUniform('uMaterialColor', this.curFillColor);
  fillShader.setUniform('isTexture', !!this._tex);
  if (this._tex) {
    fillShader.setUniform('uSampler', this._tex);
  }
  fillShader.setUniform('uTint', this._tint);

  fillShader.setUniform('uHasSetAmbient', this._hasSetAmbient);
  fillShader.setUniform('uAmbientMatColor', this.curAmbientColor);
  fillShader.setUniform('uSpecularMatColor', this.curSpecularColor);
  fillShader.setUniform('uEmissiveMatColor', this.curEmissiveColor);
  fillShader.setUniform('uSpecular', this._useSpecularMaterial);
  fillShader.setUniform('uEmissive', this._useEmissiveMaterial);
  fillShader.setUniform('uShininess', this._useShininess);

  fillShader.setUniform('uUseLighting', this._enableLighting);

  const pointLightCount = this.pointLightDiffuseColors.length / 3;
  fillShader.setUniform('uPointLightCount', pointLightCount);
  fillShader.setUniform('uPointLightLocation', this.pointLightPositions);
  fillShader.setUniform(
    'uPointLightDiffuseColors',
    this.pointLightDiffuseColors
  );
  fillShader.setUniform(
    'uPointLightSpecularColors',
    this.pointLightSpecularColors
  );

  const directionalLightCount = this.directionalLightDiffuseColors.length / 3;
  fillShader.setUniform('uDirectionalLightCount', directionalLightCount);
  fillShader.setUniform('uLightingDirection', this.directionalLightDirections);
  fillShader.setUniform(
    'uDirectionalDiffuseColors',
    this.directionalLightDiffuseColors
  );
  fillShader.setUniform(
    'uDirectionalSpecularColors',
    this.directionalLightSpecularColors
  );

  // TODO: sum these here...
  const ambientLightCount = this.ambientLightColors.length / 3;
  fillShader.setUniform('uAmbientLightCount', ambientLightCount);
  fillShader.setUniform('uAmbientColor', this.ambientLightColors);

  const spotLightCount = this.spotLightDiffuseColors.length / 3;
  fillShader.setUniform('uSpotLightCount', spotLightCount);
  fillShader.setUniform('uSpotLightAngle', this.spotLightAngle);
  fillShader.setUniform('uSpotLightConc', this.spotLightConc);
  fillShader.setUniform('uSpotLightDiffuseColors', this.spotLightDiffuseColors);
  fillShader.setUniform(
    'uSpotLightSpecularColors',
    this.spotLightSpecularColors
  );
  fillShader.setUniform('uSpotLightLocation', this.spotLightPositions);
  fillShader.setUniform('uSpotLightDirection', this.spotLightDirections);

  fillShader.setUniform('uConstantAttenuation', this.constantAttenuation);
  fillShader.setUniform('uLinearAttenuation', this.linearAttenuation);
  fillShader.setUniform('uQuadraticAttenuation', this.quadraticAttenuation);

  fillShader.bindTextures();
};

p5.RendererGL.prototype._setPointUniforms = function(pointShader) {
  pointShader.bindShader();

  // set the uniform values
  pointShader.setUniform('uMaterialColor', this.curStrokeColor);
  // @todo is there an instance where this isn't stroke weight?
  // should be they be same var?
  pointShader.setUniform(
    'uPointSize',
    this.pointSize * this._pInst._pixelDensity
  );
};

/* Binds a buffer to the drawing context
 * when passed more than two arguments it also updates or initializes
 * the data associated with the buffer
 */
p5.RendererGL.prototype._bindBuffer = function(
  buffer,
  target,
  values,
  type,
  usage
) {
  if (!target) target = this.GL.ARRAY_BUFFER;
  this.GL.bindBuffer(target, buffer);
  if (values !== undefined) {
    const data = new (type || Float32Array)(values);
    this.GL.bufferData(target, data, usage || this.GL.STATIC_DRAW);
  }
};

///////////////////////////////
//// UTILITY FUNCTIONS
//////////////////////////////
p5.RendererGL.prototype._arraysEqual = function(a, b) {
  const aLength = a.length;
  if (aLength !== b.length) return false;
  for (let i = 0; i < aLength; i++) {
    if (a[i] !== b[i]) return false;
  }
  return true;
};

p5.RendererGL.prototype._isTypedArray = function(arr) {
  let res = false;
  res = arr instanceof Float32Array;
  res = arr instanceof Float64Array;
  res = arr instanceof Int16Array;
  res = arr instanceof Uint16Array;
  res = arr instanceof Uint32Array;
  return res;
};
/**
 * turn a two dimensional array into one dimensional array
 * @private
 * @param  {Array} arr 2-dimensional array
 * @return {Array}     1-dimensional array
 * [[1, 2, 3],[4, 5, 6]] -> [1, 2, 3, 4, 5, 6]
 */
p5.RendererGL.prototype._flatten = function(arr) {
  //when empty, return empty
  if (arr.length === 0) {
    return [];
  } else if (arr.length > 20000) {
    //big models , load slower to avoid stack overflow
    //faster non-recursive flatten via axelduch
    //stackoverflow.com/questions/27266550/how-to-flatten-nested-array-in-javascript
    const toString = Object.prototype.toString;
    const arrayTypeStr = '[object Array]';
    const result = [];
    const nodes = arr.slice();
    let node;
    node = nodes.pop();
    do {
      if (toString.call(node) === arrayTypeStr) {
        nodes.push(...node);
      } else {
        result.push(node);
      }
    } while (nodes.length && (node = nodes.pop()) !== undefined);
    result.reverse(); // we reverse result to restore the original order
    return result;
  } else {
    //otherwise if model within limits for browser
    //use faster recursive loading
    return [].concat(...arr);
  }
};

/**
 * turn a p5.Vector Array into a one dimensional number array
 * @private
 * @param  {p5.Vector[]} arr  an array of p5.Vector
 * @return {Number[]}     a one dimensional array of numbers
 * [p5.Vector(1, 2, 3), p5.Vector(4, 5, 6)] ->
 * [1, 2, 3, 4, 5, 6]
 */
p5.RendererGL.prototype._vToNArray = function(arr) {
  const ret = [];

  for (const item of arr) {
    ret.push(item.x, item.y, item.z);
  }

  return ret;
};

/**
 * ensures that p5 is using a 3d renderer. throws an error if not.
 */
p5.prototype._assert3d = function(name) {
  if (!this._renderer.isP3D)
    throw new Error(
      `${name}() is only supported in WEBGL mode. If you'd like to use 3D graphics and WebGL, see  https://p5js.org/examples/form-3d-primitives.html for more information.`
    );
};

// function to initialize GLU Tesselator

p5.RendererGL.prototype.tessyVertexSize = 12;
p5.RendererGL.prototype._initTessy = function initTesselator() {
  // function called for each vertex of tesselator output
  function vertexCallback(data, polyVertArray) {
    for (let i = 0; i < data.length; i++) {
      polyVertArray[polyVertArray.length] = data[i];
    }
  }

  function begincallback(type) {
    if (type !== libtess.primitiveType.GL_TRIANGLES) {
      console.log(`expected TRIANGLES but got type: ${type}`);
    }
  }

  function errorcallback(errno) {
    console.log('error callback');
    console.log(`error number: ${errno}`);
  }
  // callback for when segments intersect and must be split
  function combinecallback(coords, data, weight) {
    const result = new Array(p5.RendererGL.prototype.tessyVertexSize).fill(0);
    for (let i = 0; i < weight.length; i++) {
      for (let j = 0; j < result.length; j++) {
        if (weight[i] === 0 || !data[i]) continue;
        result[j] += data[i][j] * weight[i];
      }
    }
    return result;
  }

  function edgeCallback(flag) {
    // don't really care about the flag, but need no-strip/no-fan behavior
  }

  const tessy = new libtess.GluTesselator();
  tessy.gluTessCallback(libtess.gluEnum.GLU_TESS_VERTEX_DATA, vertexCallback);
  tessy.gluTessCallback(libtess.gluEnum.GLU_TESS_BEGIN, begincallback);
  tessy.gluTessCallback(libtess.gluEnum.GLU_TESS_ERROR, errorcallback);
  tessy.gluTessCallback(libtess.gluEnum.GLU_TESS_COMBINE, combinecallback);
  tessy.gluTessCallback(libtess.gluEnum.GLU_TESS_EDGE_FLAG, edgeCallback);

  return tessy;
};

p5.RendererGL.prototype._triangulate = function(contours) {
  // libtess will take 3d verts and flatten to a plane for tesselation.
  // libtess is capable of calculating a plane to tesselate on, but
  // if all of the vertices have the same z values, we'll just
  // assume the face is facing the camera, letting us skip any performance
  // issues or bugs in libtess's automatic calculation.
  const z = contours[0] ? contours[0][2] : undefined;
  let allSameZ = true;
  for (const contour of contours) {
    for (
      let j = 0;
      j < contour.length;
      j += p5.RendererGL.prototype.tessyVertexSize
    ) {
      if (contour[j + 2] !== z) {
        allSameZ = false;
        break;
      }
    }
  }
  if (allSameZ) {
    this._tessy.gluTessNormal(0, 0, 1);
  } else {
    // Let libtess pick a plane for us
    this._tessy.gluTessNormal(0, 0, 0);
  }

  const triangleVerts = [];
  this._tessy.gluTessBeginPolygon(triangleVerts);

  for (let i = 0; i < contours.length; i++) {
    this._tessy.gluTessBeginContour();
    const contour = contours[i];
    for (
      let j = 0;
      j < contour.length;
      j += p5.RendererGL.prototype.tessyVertexSize
    ) {
      const coords = contour.slice(
        j,
        j + p5.RendererGL.prototype.tessyVertexSize
      );
      this._tessy.gluTessVertex(coords, coords);
    }
    this._tessy.gluTessEndContour();
  }

  // finish polygon
  this._tessy.gluTessEndPolygon();

  return triangleVerts;
};

// function to calculate BezierVertex Coefficients
p5.RendererGL.prototype._bezierCoefficients = function(t) {
  const t2 = t * t;
  const t3 = t2 * t;
  const mt = 1 - t;
  const mt2 = mt * mt;
  const mt3 = mt2 * mt;
  return [mt3, 3 * mt2 * t, 3 * mt * t2, t3];
};

// function to calculate QuadraticVertex Coefficients
p5.RendererGL.prototype._quadraticCoefficients = function(t) {
  const t2 = t * t;
  const mt = 1 - t;
  const mt2 = mt * mt;
  return [mt2, 2 * mt * t, t2];
};

// function to convert Bezier coordinates to Catmull Rom Splines
p5.RendererGL.prototype._bezierToCatmull = function(w) {
  const p1 = w[1];
  const p2 = w[1] + (w[2] - w[0]) / this._curveTightness;
  const p3 = w[2] - (w[3] - w[1]) / this._curveTightness;
  const p4 = w[2];
  const p = [p1, p2, p3, p4];
  return p;
};

export default p5.RendererGL;<|MERGE_RESOLUTION|>--- conflicted
+++ resolved
@@ -139,18 +139,12 @@
     }
     this._isBlending = false;
 
-<<<<<<< HEAD
-    this._useSpecularMaterial = false;
-    this._useEmissiveMaterial = false;
-    this._useNormalMaterial = false;
-    this._useShininess = 1;
-=======
+
   this._hasSetAmbient = false;
   this._useSpecularMaterial = false;
   this._useEmissiveMaterial = false;
   this._useNormalMaterial = false;
   this._useShininess = 1;
->>>>>>> 7e3d7711
 
     this._useLineColor = false;
     this._useVertexColor = false;
@@ -168,83 +162,7 @@
    * model view, projection, & normal
    * matrices
    */
-<<<<<<< HEAD
-    this.uMVMatrix = new p5.Matrix();
-    this.uPMatrix = new p5.Matrix();
-    this.uNMatrix = new p5.Matrix('mat3');
-
-    // Current vertex normal
-    this._currentNormal = new p5.Vector(0, 0, 1);
-
-    // Camera
-    this._curCamera = new p5.Camera(this);
-    this._curCamera._computeCameraDefaultSettings();
-    this._curCamera._setDefaultCamera();
-
-    this._defaultLightShader = undefined;
-    this._defaultImmediateModeShader = undefined;
-    this._defaultNormalShader = undefined;
-    this._defaultColorShader = undefined;
-    this._defaultPointShader = undefined;
-
-    this.userFillShader = undefined;
-    this.userStrokeShader = undefined;
-    this.userPointShader = undefined;
-
-    // Default drawing is done in Retained Mode
-    // Geometry and Material hashes stored here
-    this.retainedMode = {
-      geometry: {},
-      buffers: {
-        stroke: [
-          new p5.RenderBuffer(4, 'lineVertexColors', 'lineColorBuffer', 'aVertexColor', this, this._flatten),
-          new p5.RenderBuffer(3, 'lineVertices', 'lineVerticesBuffer', 'aPosition', this, this._flatten),
-          new p5.RenderBuffer(3, 'lineTangentsIn', 'lineTangentsInBuffer', 'aTangentIn', this, this._flatten),
-          new p5.RenderBuffer(3, 'lineTangentsOut', 'lineTangentsOutBuffer', 'aTangentOut', this, this._flatten),
-          new p5.RenderBuffer(1, 'lineSides', 'lineSidesBuffer', 'aSide', this)
-        ],
-        fill: [
-          new p5.RenderBuffer(3, 'vertices', 'vertexBuffer', 'aPosition', this, this._vToNArray),
-          new p5.RenderBuffer(3, 'vertexNormals', 'normalBuffer', 'aNormal', this, this._vToNArray),
-          new p5.RenderBuffer(4, 'vertexColors', 'colorBuffer', 'aVertexColor', this),
-          new p5.RenderBuffer(3, 'vertexAmbients', 'ambientBuffer', 'aAmbientColor', this),
-          //new BufferDef(3, 'vertexSpeculars', 'specularBuffer', 'aSpecularColor'),
-          new p5.RenderBuffer(2, 'uvs', 'uvBuffer', 'aTexCoord', this, this._flatten)
-        ],
-        text: [
-          new p5.RenderBuffer(3, 'vertices', 'vertexBuffer', 'aPosition',this, this._vToNArray),
-          new p5.RenderBuffer(2, 'uvs', 'uvBuffer', 'aTexCoord', this, this._flatten)
-        ]
-      }
-    };
-
-    // Immediate Mode
-    // Geometry and Material hashes stored here
-    this.immediateMode = {
-      geometry: new p5.Geometry(),
-      shapeMode: constants.TRIANGLE_FAN,
-      _bezierVertex: [],
-      _quadraticVertex: [],
-      _curveVertex: [],
-      buffers: {
-        fill: [
-          new p5.RenderBuffer(3, 'vertices', 'vertexBuffer', 'aPosition', this, this._vToNArray),
-          new p5.RenderBuffer(3, 'vertexNormals', 'normalBuffer', 'aNormal', this, this._vToNArray),
-          new p5.RenderBuffer(4, 'vertexColors', 'colorBuffer', 'aVertexColor', this),
-          new p5.RenderBuffer(3, 'vertexAmbients', 'ambientBuffer', 'aAmbientColor', this),
-          new p5.RenderBuffer(2, 'uvs', 'uvBuffer', 'aTexCoord', this, this._flatten)
-        ],
-        stroke: [
-          new p5.RenderBuffer(4, 'lineVertexColors', 'lineColorBuffer', 'aVertexColor', this, this._flatten),
-          new p5.RenderBuffer(3, 'lineVertices', 'lineVerticesBuffer', 'aPosition', this, this._flatten),
-          new p5.RenderBuffer(3, 'lineTangentsIn', 'lineTangentsInBuffer', 'aTangentIn', this, this._flatten),
-          new p5.RenderBuffer(3, 'lineTangentsOut', 'lineTangentsOutBuffer', 'aTangentOut', this, this._flatten),
-          new p5.RenderBuffer(1, 'lineSides', 'lineSidesBuffer', 'aSide', this)
-        ],
-        point: this.GL.createBuffer()
-      }
-    };
-=======
+
   this.uMVMatrix = new p5.Matrix();
   this.uPMatrix = new p5.Matrix();
   this.uNMatrix = new p5.Matrix('mat3');
@@ -324,12 +242,6 @@
       point: this.GL.createBuffer()
     }
   };
-
-  this.pointSize = 5.0; //default point size
-  this.curStrokeWeight = 1;
-  this.curStrokeCap = constants.ROUND;
-  this.curStrokeJoin = constants.ROUND;
->>>>>>> 7e3d7711
 
     this.pointSize = 5.0; //default point size
     this.curStrokeWeight = 1;
