'use strict';

var p5 = require('../core/core');
var shader = require('./shader');
require('../core/p5.Renderer');
require('./p5.Matrix');
var uMVMatrixStack = [];
var RESOLUTION = 1000;

//@TODO should implement public method
//to override these attributes
var attributes = {
  alpha: true,
  depth: true,
  stencil: true,
  antialias: false,
  premultipliedAlpha: false,
  preserveDrawingBuffer: false
};

/**
 * @class p5.RendererGL
 * @constructor
 * @extends p5.Renderer
 * 3D graphics class.
 * @todo extend class to include public method for offscreen
 * rendering (FBO).
 *
 */
p5.RendererGL = function(elt, pInst, isMainCanvas) {
  p5.Renderer.call(this, elt, pInst, isMainCanvas);
  this._initContext();

  this.isP3D = true; //lets us know we're in 3d mode
  this.GL = this.drawingContext;
  //lights
  this.ambientLightCount = 0;
  this.directionalLightCount = 0;
  this.pointLightCount = 0;
  //camera
  this._isSetCamera = false;

  /**
   * Uniforms object. This is a key-value pair for storing data associated with
   * various uniforms. Use _getUniform and _setUniform to manipulate this.
   */
  this._uniforms = Object.create(null);
  this._setUniform('uResolution', RESOLUTION);
  this._setUniform('uModelViewMatrix', new p5.Matrix());
  this._setUniform('uProjectionMatrix', new p5.Matrix());
  this._setUniform('uNormalMatrix', new p5.Matrix('mat3'));
  //TODO: Possibly Normal Matrix doesn't work in immediate mode? Investigate.

  //Geometry & Material hashes
  this.gHash = {};
  this.mHash = {};
  //Imediate Mode
  //default drawing is done in Retained Mode
  this.isImmediateDrawing = false;
  this.immediateMode = {};
  this.curFillColor = [0.5,0.5,0.5,1.0];
  this.curStrokeColor = [0.5,0.5,0.5,1.0];
  this.pointSize = 5.0;//default point/stroke
  return this;
};

p5.RendererGL.prototype = Object.create(p5.Renderer.prototype);

//////////////////////////////////////////////
// Setting
//////////////////////////////////////////////

p5.RendererGL.prototype._initContext = function() {
  try {
    this.drawingContext = this.canvas.getContext('webgl', attributes) ||
      this.canvas.getContext('experimental-webgl', attributes);
    if (this.drawingContext === null) {
      throw new Error('Error creating webgl context');
    } else {
      console.log('p5.RendererGL: enabled webgl context');
      var gl = this.drawingContext;
      gl.enable(gl.DEPTH_TEST);
      gl.depthFunc(gl.LEQUAL);
      gl.viewport(0, 0, gl.drawingBufferWidth, gl.drawingBufferHeight);
    }
  } catch (er) {
    throw new Error(er);
  }
};
//detect if user didn't set the camera
//then call this function below
p5.RendererGL.prototype._setDefaultCamera = function(){
  if(!this._isSetCamera){
    var _w = this.width;
    var _h = this.height;
    this._setUniform('uProjectionMatrix', p5.Matrix.identity());
    this._getUniform('uProjectionMatrix').perspective(60 / 180 * Math.PI,
                                                      _w / _h, 0.1, 100);
    this._isSetCamera = true;
  }
};

p5.RendererGL.prototype._update = function() {
  this._setUniform('uModelViewMatrix', p5.Matrix.identity());
  this.translate(0, 0, -800);
  this.ambientLightCount = 0;
  this.directionalLightCount = 0;
  this.pointLightCount = 0;
};

/**
 * [background description]
 * @return {[type]} [description]
 */
p5.RendererGL.prototype.background = function() {
  var gl = this.GL;
  var _col = this._pInst.color.apply(this._pInst, arguments);
  var _r = (_col.levels[0]) / 255;
  var _g = (_col.levels[1]) / 255;
  var _b = (_col.levels[2]) / 255;
  var _a = (_col.levels[3]) / 255;
  gl.clearColor(_r, _g, _b, _a);
  gl.clear(gl.COLOR_BUFFER_BIT | gl.DEPTH_BUFFER_BIT);
};

//@TODO implement this
// p5.RendererGL.prototype.clear = function() {
//@TODO
// };

//////////////////////////////////////////////
// SHADER
//////////////////////////////////////////////

/**
 * [_initShaders description]
 * @param  {string} vertId [description]
 * @param  {string} fragId [description]
 * @return {[type]}        [description]
 */
p5.RendererGL.prototype._initShaders =
function(vertId, fragId, isImmediateMode) {
  var gl = this.GL;
  //set up our default shaders by:
  // 1. create the shader,
  // 2. load the shader source,
  // 3. compile the shader
  var _vertShader = gl.createShader(gl.VERTEX_SHADER);
  //load in our default vertex shader
  gl.shaderSource(_vertShader, shader[vertId]);
  gl.compileShader(_vertShader);
  // if our vertex shader failed compilation?
  if (!gl.getShaderParameter(_vertShader, gl.COMPILE_STATUS)) {
    alert('Yikes! An error occurred compiling the shaders:' +
      gl.getShaderInfoLog(_vertShader));
    return null;
  }

  var _fragShader = gl.createShader(gl.FRAGMENT_SHADER);
  //load in our material frag shader
  gl.shaderSource(_fragShader, shader[fragId]);
  gl.compileShader(_fragShader);
  // if our frag shader failed compilation?
  if (!gl.getShaderParameter(_fragShader, gl.COMPILE_STATUS)) {
    alert('Darn! An error occurred compiling the shaders:' +
      gl.getShaderInfoLog(_fragShader));
    return null;
  }

  var shaderProgram = gl.createProgram();
  gl.attachShader(shaderProgram, _vertShader);
  gl.attachShader(shaderProgram, _fragShader);
  gl.linkProgram(shaderProgram);
  if (!gl.getProgramParameter(shaderProgram, gl.LINK_STATUS)) {
    alert('Snap! Error linking shader program');
  }
  //END SHADERS SETUP

  this._getLocation(shaderProgram, isImmediateMode);

  return shaderProgram;
};

/**
 * [_compileShaders description]
 * @param  {string} vertId [description]
 * @param  {string} fragId [description]
 * @return {[type]}        [description]
 */
p5.RendererGL.prototype._compileShaders = function(vertSource, fragSource) {
  var gl = this.GL;

  var shaders = [vertSource, fragSource];
  var shaderTypes = [gl.VERTEX_SHADER, gl.FRAGMENT_SHADER];
  var shaderProgram = gl.createProgram();

  for(var i = 0; i < 2; ++i) {
    var shader = gl.createShader(shaderTypes[i]);
    gl.shaderSource(shader, shaders[i]);
    gl.compileShader(shader);
    if (!gl.getShaderParameter(shader, gl.COMPILE_STATUS)) {
      alert('Yikes! An error occurred compiling the shaders:' +
        gl.getShaderInfoLog(shader));
      return null;
    }
    gl.attachShader(shaderProgram, shader);
  }

  gl.linkProgram(shaderProgram);
  if (!gl.getProgramParameter(shaderProgram, gl.LINK_STATUS)) {
    alert('Snap! Error linking shader program');
  }

  return shaderProgram;
};

p5.RendererGL.prototype._getLocation =
function(shaderProgram, isImmediateMode) {
  var gl = this.GL;
  gl.useProgram(shaderProgram);

  //@TODO: figure out a better way instead of if statement
  if(isImmediateMode === undefined){
    shaderProgram.samplerUniform =
    gl.getUniformLocation(shaderProgram, 'uSampler');
  }
};

/**
 * @param {Object} [uniformsObj] An optional object where the uniform data is
 *                               saved. Default is the RendererGL global
 *                               uniforms object.
 * @param {String} name The name of the uniform.
 */
p5.RendererGL.prototype._getUniform = function()
{
  var uObj;
  var uName;
  if(typeof arguments[0] === 'object') {
    uObj = arguments[0];
    uName = arguments[1];
  } else {
    uObj = this._uniforms;
    uName = arguments[0];
  }
  return uObj[uName].data;
};

/**
 * @param {Object} [uniformsObj] An optional object where the uniform data will
 *                               be saved. Default is the RendererGL global
 *                               uniforms object.
 * @param {String} name The name of the uniform.
 * @param {any} data The data to set in the uniform. This can take many
 *                   different forms. See p5.Shader.setUniform for full
 *                   documentation.
 */
p5.RendererGL.prototype._setUniform = function()
{
  var args = Array.prototype.slice.call(arguments);
  var uObj;

  if(typeof args[0] === 'object') {
    uObj = args.shift();
  } else {
    uObj = this._uniforms;
  }

  var uName = args.shift();
  var uType;
  if(typeof args[args.length - 1] === 'string') {
    uType = args.pop();
  }
  var uData = args.length === 1 ? args[0] : args;

  if(typeof uData === 'number') { // If this is a floating point number
    uType = uType || '1f';
  } else if(Array.isArray(uData) && uData.length <= 4) {
    uType = uData.length + 'fv';
  } else if(uData instanceof p5.Matrix) {
    if('mat3' in uData) {
      uType = 'Matrix3fv';
    } else {
      uType = 'Matrix4fv';
    }
  } else if(uData instanceof p5.Graphics ||
            uData instanceof p5.Image ||
            (typeof p5.MediaElement !== 'undefined' &&
             uData instanceof p5.MediaElement)) {
    uType = 'texture';
  } else {
    console.error('Didn\'t recognize the type of this uniform.');
  }

  if(!(uName in uObj)) {
    uObj[uName] = {};
    uObj[uName].type = uType;
    uObj[uName].data = uData;
    uObj[uName].location = [];
  } else {
    uObj[uName].data = uData;
  }
};

<<<<<<< HEAD
/**
 * Apply saved uniforms to specified shader.
 */
p5.RendererGL.prototype._applyUniforms = function(shaderKey, uniformsObj, shaderProg)
{
  var gl = this.GL;
  var shaderProgram = this.mHash[shaderKey];
  var uObj = uniformsObj || this._uniforms;

  for(var uName in uObj) {
    //TODO: This caching might break if one shader is used w/ multiple instances
    if(!(shaderKey in uObj[uName].location)) {
      uObj[uName].location[shaderKey] =
          gl.getUniformLocation(shaderProgram, uName);
    }
    var location = uObj[uName].location[shaderKey];
    var data;

    var type = uObj[uName].type;
    var functionName = 'uniform' + type;
    if(type === 'texture') {
      this._applyTexUniform(uObj[uName].data, 0);
      gl.uniform1f(location, 0);
    } else if(type.substring(0, 6) === 'Matrix') {
      if(type === 'Matrix3fv') {
        data = uObj[uName].data.mat3;
      } else {
        data = uObj[uName].data.mat4;
      }
      gl[functionName](location, false, data);
    } else {
      data = uObj[uName].data;
      gl[functionName](location, data);
    }
  }
=======
  this.uNMatrix.inverseTranspose(this.uMVMatrix);

  gl.uniformMatrix3fv(
    shaderProgram.uNMatrixUniform,
    false, this.uNMatrix.mat3);
>>>>>>> cf38ed87
};
//////////////////////////////////////////////
// GET CURRENT | for shader and color
//////////////////////////////////////////////
p5.RendererGL.prototype._getShader = function(vertId, fragId, isImmediateMode) {
  var mId = vertId + '|' + fragId;
  //create it and put it into hashTable
  if(!this.materialInHash(mId)){
    var shaderProgram = this._initShaders(vertId, fragId, isImmediateMode);
    this.mHash[mId] = shaderProgram;
  }
  this.curShaderId = mId;

  return this.mHash[this.curShaderId];
};

p5.RendererGL.prototype._getCurShaderId = function(){
  //if the shader ID is not yet defined
  var mId, shaderProgram;
  if(this.drawMode !== 'fill' && this.curShaderId === undefined){
    //default shader: normalMaterial()
    mId = 'normalVert|normalFrag';
    shaderProgram = this._initShaders('normalVert', 'normalFrag');
    this.mHash[mId] = shaderProgram;
    this.curShaderId = mId;
  } else if(this.isImmediateDrawing && this.drawMode === 'fill'){
    mId = 'immediateVert|vertexColorFrag';
    shaderProgram = this._initShaders('immediateVert', 'vertexColorFrag');
    this.mHash[mId] = shaderProgram;
    this.curShaderId = mId;
  }
  return this.curShaderId;
};

//////////////////////////////////////////////
// COLOR
//////////////////////////////////////////////
/**
 * Basic fill material for geometry with a given color
 * @method  fill
 * @param  {Number|Array|String|p5.Color} v1  gray value,
 * red or hue value (depending on the current color mode),
 * or color Array, or CSS color string
 * @param  {Number}            [v2] optional: green or saturation value
 * @param  {Number}            [v3] optional: blue or brightness value
 * @param  {Number}            [a]  optional: opacity
 * @return {p5}                the p5 object
 * @example
 * <div>
 * <code>
 * function setup(){
 *   createCanvas(100, 100, WEBGL);
 * }
 *
 * function draw(){
 *  background(0);
 *  fill(250, 0, 0);
 *  rotateX(frameCount * 0.01);
 *  rotateY(frameCount * 0.01);
 *  rotateZ(frameCount * 0.01);
 *  box(200, 200, 200);
 * }
 * </code>
 * </div>
 */
p5.RendererGL.prototype.fill = function(v1, v2, v3, a) {
  var gl = this.GL;
  var shaderProgram;
  //see material.js for more info on color blending in webgl
  var colors = this._renderer._applyColorBlend.apply(this._renderer, arguments);
  this.curFillColor = colors;
  this.drawMode = 'fill';
  if(this.isImmediateDrawing){
    shaderProgram =
    this._getShader('immediateVert','vertexColorFrag');
    gl.useProgram(shaderProgram);
  } else {
    shaderProgram =
    this._getShader('normalVert', 'basicFrag');
    gl.useProgram(shaderProgram);
    //RetainedMode uses a webgl uniform to pass color vals
    //in ImmediateMode, we want access to each vertex so therefore
    //we cannot use a uniform.
    shaderProgram.uMaterialColor = gl.getUniformLocation(
      shaderProgram, 'uMaterialColor' );
    gl.uniform4f( shaderProgram.uMaterialColor,
      colors[0],
      colors[1],
      colors[2],
      colors[3]);
  }
  return this;
};
p5.RendererGL.prototype.stroke = function(r, g, b, a) {
  var color = this._pInst.color.apply(this._pInst, arguments);
  var colorNormalized = color._array;
  this.curStrokeColor = colorNormalized;
  this.drawMode = 'stroke';
  return this;
};

//@TODO
p5.RendererGL.prototype._strokeCheck = function(){
  if(this.drawMode === 'stroke'){
    throw new Error(
      'stroke for shapes in 3D not yet implemented, use fill for now :('
    );
  }
};

/**
 * [strokeWeight description]
 * @param  {Number} pointSize stroke point size
 * @return {[type]}           [description]
 * @todo  strokeWeight currently works on points only.
 * implement on all wireframes and strokes.
 */
p5.RendererGL.prototype.strokeWeight = function(pointSize) {
  this.pointSize = pointSize;
  return this;
};
//////////////////////////////////////////////
// HASH | for material and geometry
//////////////////////////////////////////////

p5.RendererGL.prototype.geometryInHash = function(gId){
  return this.gHash[gId] !== undefined;
};

p5.RendererGL.prototype.materialInHash = function(mId){
  return this.mHash[mId] !== undefined;
};

/**
 * [resize description]
 * @param  {[type]} w [description]
 * @param  {[tyoe]} h [description]
 * @return {[type]}   [description]
 */
p5.RendererGL.prototype.resize = function(w,h) {
  var gl = this.GL;
  p5.Renderer.prototype.resize.call(this, w, h);
  gl.viewport(0, 0, gl.drawingBufferWidth, gl.drawingBufferHeight);
};

/**
 * clears color and depth buffers
 * with r,g,b,a
 * @param {Number} r normalized red val.
 * @param {Number} g normalized green val.
 * @param {Number} b normalized blue val.
 * @param {Number} a normalized alpha val.
 */
p5.RendererGL.prototype.clear = function() {
  var gl = this.GL;
  gl.clearColor(arguments[0],
    arguments[1],
    arguments[2],
    arguments[3]);
  gl.clear(gl.COLOR_BUFFER_BIT | gl.DEPTH_BUFFER_BIT);
};

/**
 * [translate description]
 * @param  {[type]} x [description]
 * @param  {[type]} y [description]
 * @param  {[type]} z [description]
 * @return {[type]}   [description]
 * @todo implement handle for components or vector as args
 */
p5.RendererGL.prototype.translate = function(x, y, z) {
  //@TODO: figure out how to fit the resolution
  x = x / RESOLUTION;
  y = -y / RESOLUTION;
  z = z / RESOLUTION;
  this._getUniform('uModelViewMatrix').translate([x,y,z]);
  return this;
};

/**
 * Scales the Model View Matrix by a vector
 * @param  {Number | p5.Vector | Array} x [description]
 * @param  {Number} [y] y-axis scalar
 * @param  {Number} [z] z-axis scalar
 * @return {this}   [description]
 */
p5.RendererGL.prototype.scale = function(x,y,z) {
  this._getUniform('uModelViewMatrix').scale([x,y,z]);
  return this;
};

p5.RendererGL.prototype.rotate = function(rad, axis){
<<<<<<< HEAD
  this._getUniform('uModelViewMatrix').rotate(rad, axis);
  this._getUniform('uNormalMatrix').inverseTranspose(
                                      this._getUniform('uModelViewMatrix'));
=======
  this.uMVMatrix.rotate(rad, axis);
>>>>>>> cf38ed87
  return this;
};

p5.RendererGL.prototype.rotateX = function(rad) {
  this.rotate(rad, [1,0,0]);
  return this;
};

p5.RendererGL.prototype.rotateY = function(rad) {
  this.rotate(rad, [0,1,0]);
  return this;
};

p5.RendererGL.prototype.rotateZ = function(rad) {
  this.rotate(rad, [0,0,1]);
  return this;
};

/**
 * pushes a copy of the model view matrix onto the
 * MV Matrix stack.
 */
p5.RendererGL.prototype.push = function() {
  uMVMatrixStack.push(this._getUniform('uModelViewMatrix').copy());
};

/**
 * [pop description]
 * @return {[type]} [description]
 */
p5.RendererGL.prototype.pop = function() {
  if (uMVMatrixStack.length === 0) {
    throw new Error('Invalid popMatrix!');
  }
  this._setUniform('uModelViewMatrix', uMVMatrixStack.pop());
};

p5.RendererGL.prototype.resetMatrix = function() {
  this._setUniform('uModelViewMatrix', p5.Matrix.identity());
  this.translate(0, 0, -800);
  return this;
};

// Text/Typography
// @TODO:
p5.RendererGL.prototype._applyTextProperties = function() {
  //@TODO finish implementation
  console.error('text commands not yet implemented in webgl');
};
module.exports = p5.RendererGL;<|MERGE_RESOLUTION|>--- conflicted
+++ resolved
@@ -302,7 +302,6 @@
   }
 };
 
-<<<<<<< HEAD
 /**
  * Apply saved uniforms to specified shader.
  */
@@ -338,13 +337,6 @@
       gl[functionName](location, data);
     }
   }
-=======
-  this.uNMatrix.inverseTranspose(this.uMVMatrix);
-
-  gl.uniformMatrix3fv(
-    shaderProgram.uNMatrixUniform,
-    false, this.uNMatrix.mat3);
->>>>>>> cf38ed87
 };
 //////////////////////////////////////////////
 // GET CURRENT | for shader and color
@@ -537,13 +529,9 @@
 };
 
 p5.RendererGL.prototype.rotate = function(rad, axis){
-<<<<<<< HEAD
   this._getUniform('uModelViewMatrix').rotate(rad, axis);
   this._getUniform('uNormalMatrix').inverseTranspose(
                                       this._getUniform('uModelViewMatrix'));
-=======
-  this.uMVMatrix.rotate(rad, axis);
->>>>>>> cf38ed87
   return this;
 };
 
