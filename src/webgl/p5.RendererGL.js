import p5 from '../core/main';
import * as constants from '../core/constants';
import libtess from 'libtess';
import './p5.Shader';
import './p5.Camera';
import '../core/p5.Renderer';
import './p5.Matrix';
import { readFileSync } from 'fs';
import { join } from 'path';

const STROKE_CAP_ENUM = {};
const STROKE_JOIN_ENUM = {};
let lineDefs = '';
const defineStrokeCapEnum = function(key, val) {
  lineDefs += `#define STROKE_CAP_${key} ${val}\n`;
  STROKE_CAP_ENUM[constants[key]] = val;
};
const defineStrokeJoinEnum = function(key, val) {
  lineDefs += `#define STROKE_JOIN_${key} ${val}\n`;
  STROKE_JOIN_ENUM[constants[key]] = val;
};

// Define constants in line shaders for each type of cap/join, and also record
// the values in JS objects
defineStrokeCapEnum('ROUND', 0);
defineStrokeCapEnum('PROJECT', 1);
defineStrokeCapEnum('SQUARE', 2);
defineStrokeJoinEnum('ROUND', 0);
defineStrokeJoinEnum('MITER', 1);
defineStrokeJoinEnum('BEVEL', 2);

const lightingShader = readFileSync(
  join(__dirname, '/shaders/lighting.glsl'),
  'utf-8'
);

const defaultShaders = {
  immediateVert: readFileSync(
    join(__dirname, '/shaders/immediate.vert'),
    'utf-8'
  ),
  vertexColorVert: readFileSync(
    join(__dirname, '/shaders/vertexColor.vert'),
    'utf-8'
  ),
  vertexColorFrag: readFileSync(
    join(__dirname, '/shaders/vertexColor.frag'),
    'utf-8'
  ),
  normalVert: readFileSync(join(__dirname, '/shaders/normal.vert'), 'utf-8'),
  normalFrag: readFileSync(join(__dirname, '/shaders/normal.frag'), 'utf-8'),
  basicFrag: readFileSync(join(__dirname, '/shaders/basic.frag'), 'utf-8'),
  lightVert:
    lightingShader +
    readFileSync(join(__dirname, '/shaders/light.vert'), 'utf-8'),
  lightTextureFrag: readFileSync(
    join(__dirname, '/shaders/light_texture.frag'),
    'utf-8'
  ),
  phongVert: readFileSync(join(__dirname, '/shaders/phong.vert'), 'utf-8'),
  phongFrag:
    lightingShader +
    readFileSync(join(__dirname, '/shaders/phong.frag'), 'utf-8'),
  fontVert: readFileSync(join(__dirname, '/shaders/font.vert'), 'utf-8'),
  fontFrag: readFileSync(join(__dirname, '/shaders/font.frag'), 'utf-8'),
  lineVert:
    lineDefs + readFileSync(join(__dirname, '/shaders/line.vert'), 'utf-8'),
  lineFrag:
    lineDefs + readFileSync(join(__dirname, '/shaders/line.frag'), 'utf-8'),
  pointVert: readFileSync(join(__dirname, '/shaders/point.vert'), 'utf-8'),
  pointFrag: readFileSync(join(__dirname, '/shaders/point.frag'), 'utf-8')
};

/**
 * 3D graphics class
 * @private
 * @class p5.RendererGL
 * @constructor
 * @extends p5.Renderer
 * @todo extend class to include public method for offscreen
 * rendering (FBO).
 */
p5.RendererGL = function(elt, pInst, isMainCanvas, attr) {
  p5.Renderer.call(this, elt, pInst, isMainCanvas);
  this._setAttributeDefaults(pInst);
  this._initContext();
  this.isP3D = true; //lets us know we're in 3d mode

  // This redundant property is useful in reminding you that you are
  // interacting with WebGLRenderingContext, still worth considering future removal
  this.GL = this.drawingContext;
  this._pInst._setProperty('drawingContext', this.drawingContext);

  // erasing
  this._isErasing = false;

  // lights
  this._enableLighting = false;

  this.ambientLightColors = [];
  this.specularColors = [1, 1, 1];

  this.directionalLightDirections = [];
  this.directionalLightDiffuseColors = [];
  this.directionalLightSpecularColors = [];

  this.pointLightPositions = [];
  this.pointLightDiffuseColors = [];
  this.pointLightSpecularColors = [];

  this.spotLightPositions = [];
  this.spotLightDirections = [];
  this.spotLightDiffuseColors = [];
  this.spotLightSpecularColors = [];
  this.spotLightAngle = [];
  this.spotLightConc = [];

  this.drawMode = constants.FILL;

  this.curFillColor = this._cachedFillStyle = [1, 1, 1, 1];
  this.curAmbientColor = this._cachedFillStyle = [1, 1, 1, 1];
  this.curSpecularColor = this._cachedFillStyle = [0, 0, 0, 0];
  this.curEmissiveColor = this._cachedFillStyle = [0, 0, 0, 0];
  this.curStrokeColor = this._cachedStrokeStyle = [0, 0, 0, 1];

  this.curBlendMode = constants.BLEND;
  this._cachedBlendMode = undefined;
  this.blendExt = this.GL.getExtension('EXT_blend_minmax');
  this._isBlending = false;

  this._useSpecularMaterial = false;
  this._useEmissiveMaterial = false;
  this._useNormalMaterial = false;
  this._useShininess = 1;

  this._useLineColor = false;

  this._tint = [255, 255, 255, 255];

  // lightFalloff variables
  this.constantAttenuation = 1;
  this.linearAttenuation = 0;
  this.quadraticAttenuation = 0;

  /**
   * model view, projection, & normal
   * matrices
   */
  this.uMVMatrix = new p5.Matrix();
  this.uPMatrix = new p5.Matrix();
  this.uNMatrix = new p5.Matrix('mat3');

  // Current vertex normal
  this._currentNormal = new p5.Vector(0, 0, 1);

  // Camera
  this._curCamera = new p5.Camera(this);
  this._curCamera._computeCameraDefaultSettings();
  this._curCamera._setDefaultCamera();

  this._defaultLightShader = undefined;
  this._defaultImmediateModeShader = undefined;
  this._defaultNormalShader = undefined;
  this._defaultColorShader = undefined;
  this._defaultPointShader = undefined;

  this.userFillShader = undefined;
  this.userStrokeShader = undefined;
  this.userPointShader = undefined;

  // Default drawing is done in Retained Mode
  // Geometry and Material hashes stored here
  this.retainedMode = {
    geometry: {},
    buffers: {
      stroke: [
<<<<<<< HEAD
        new p5.RenderBuffer(3, 'lineVertices', 'lineVerticesBuffer', 'aPosition', this, this._flatten),
        new p5.RenderBuffer(3, 'lineTangentsIn', 'lineTangentsInBuffer', 'aTangentIn', this, this._flatten),
        new p5.RenderBuffer(3, 'lineTangentsOut', 'lineTangentsOutBuffer', 'aTangentOut', this, this._flatten),
        new p5.RenderBuffer(1, 'lineSides', 'lineSidesBuffer', 'aSide', this)
=======
        new p5.RenderBuffer(4, 'lineVertexColors', 'lineColorBuffer', 'aVertexColor', this, this._flatten),
        new p5.RenderBuffer(3, 'lineVertices', 'lineVertexBuffer', 'aPosition', this, this._flatten),
        new p5.RenderBuffer(4, 'lineNormals', 'lineNormalBuffer', 'aDirection', this, this._flatten)
>>>>>>> 1c1d456e
      ],
      fill: [
        new p5.RenderBuffer(3, 'vertices', 'vertexBuffer', 'aPosition', this, this._vToNArray),
        new p5.RenderBuffer(3, 'vertexNormals', 'normalBuffer', 'aNormal', this, this._vToNArray),
        new p5.RenderBuffer(4, 'vertexColors', 'colorBuffer', 'aVertexColor', this),
        new p5.RenderBuffer(3, 'vertexAmbients', 'ambientBuffer', 'aAmbientColor', this),
        //new BufferDef(3, 'vertexSpeculars', 'specularBuffer', 'aSpecularColor'),
        new p5.RenderBuffer(2, 'uvs', 'uvBuffer', 'aTexCoord', this, this._flatten)
      ],
      text: [
        new p5.RenderBuffer(3, 'vertices', 'vertexBuffer', 'aPosition',this, this._vToNArray),
        new p5.RenderBuffer(2, 'uvs', 'uvBuffer', 'aTexCoord', this, this._flatten)
      ]
    }
  };

  // Immediate Mode
  // Geometry and Material hashes stored here
  this.immediateMode = {
    geometry: new p5.Geometry(),
    shapeMode: constants.TRIANGLE_FAN,
    _bezierVertex: [],
    _quadraticVertex: [],
    _curveVertex: [],
    buffers: {
      fill: [
        new p5.RenderBuffer(3, 'vertices', 'vertexBuffer', 'aPosition', this, this._vToNArray),
        new p5.RenderBuffer(3, 'vertexNormals', 'normalBuffer', 'aNormal', this, this._vToNArray),
        new p5.RenderBuffer(4, 'vertexColors', 'colorBuffer', 'aVertexColor', this),
        new p5.RenderBuffer(3, 'vertexAmbients', 'ambientBuffer', 'aAmbientColor', this),
        new p5.RenderBuffer(2, 'uvs', 'uvBuffer', 'aTexCoord', this, this._flatten)
      ],
      stroke: [
<<<<<<< HEAD
        new p5.RenderBuffer(3, 'lineVertices', 'lineVerticesBuffer', 'aPosition', this, this._flatten),
        new p5.RenderBuffer(3, 'lineTangentsIn', 'lineTangentsInBuffer', 'aTangentIn', this, this._flatten),
        new p5.RenderBuffer(3, 'lineTangentsOut', 'lineTangentsOutBuffer', 'aTangentOut', this, this._flatten),
        new p5.RenderBuffer(1, 'lineSides', 'lineSidesBuffer', 'aSide', this)
=======
        new p5.RenderBuffer(4, 'lineVertexColors', 'lineColorBuffer', 'aVertexColor', this, this._flatten),
        new p5.RenderBuffer(3, 'lineVertices', 'lineVertexBuffer', 'aPosition', this, this._flatten),
        new p5.RenderBuffer(4, 'lineNormals', 'lineNormalBuffer', 'aDirection', this, this._flatten)
>>>>>>> 1c1d456e
      ],
      point: this.GL.createBuffer()
    }
  };

  this.pointSize = 5.0; //default point size
  this.curStrokeWeight = 1;
  this.curStrokeCap = constants.ROUND;
  this.curStrokeJoin = constants.ROUND;

  // array of textures created in this gl context via this.getTexture(src)
  this.textures = [];

  this.textureMode = constants.IMAGE;
  // default wrap settings
  this.textureWrapX = constants.CLAMP;
  this.textureWrapY = constants.CLAMP;
  this._tex = null;
  this._curveTightness = 6;

  // lookUpTable for coefficients needed to be calculated for bezierVertex, same are used for curveVertex
  this._lookUpTableBezier = [];
  // lookUpTable for coefficients needed to be calculated for quadraticVertex
  this._lookUpTableQuadratic = [];

  // current curveDetail in the Bezier lookUpTable
  this._lutBezierDetail = 0;
  // current curveDetail in the Quadratic lookUpTable
  this._lutQuadraticDetail = 0;

  // Used to distinguish between user calls to vertex() and internal calls
  this.isProcessingVertices = false;
  this._tessy = this._initTessy();

  this.fontInfos = {};

  this._curShader = undefined;

  return this;
};

p5.RendererGL.prototype = Object.create(p5.Renderer.prototype);

//////////////////////////////////////////////
// Setting
//////////////////////////////////////////////

p5.RendererGL.prototype._setAttributeDefaults = function(pInst) {
  // See issue #3850, safer to enable AA in Safari
  const applyAA = navigator.userAgent.toLowerCase().includes('safari');
  const defaults = {
    alpha: true,
    depth: true,
    stencil: true,
    antialias: applyAA,
    premultipliedAlpha: true,
    preserveDrawingBuffer: true,
    perPixelLighting: true
  };
  if (pInst._glAttributes === null) {
    pInst._glAttributes = defaults;
  } else {
    pInst._glAttributes = Object.assign(defaults, pInst._glAttributes);
  }
  return;
};

p5.RendererGL.prototype._initContext = function() {
  this.drawingContext =
    this.canvas.getContext('webgl', this._pInst._glAttributes) ||
    this.canvas.getContext('experimental-webgl', this._pInst._glAttributes);
  if (this.drawingContext === null) {
    throw new Error('Error creating webgl context');
  } else {
    const gl = this.drawingContext;
    gl.enable(gl.DEPTH_TEST);
    gl.depthFunc(gl.LEQUAL);
    gl.viewport(0, 0, gl.drawingBufferWidth, gl.drawingBufferHeight);
    this._viewport = this.drawingContext.getParameter(
      this.drawingContext.VIEWPORT
    );
  }
};

//This is helper function to reset the context anytime the attributes
//are changed with setAttributes()

p5.RendererGL.prototype._resetContext = function(options, callback) {
  const w = this.width;
  const h = this.height;
  const defaultId = this.canvas.id;
  const isPGraphics = this._pInst instanceof p5.Graphics;

  if (isPGraphics) {
    const pg = this._pInst;
    pg.canvas.parentNode.removeChild(pg.canvas);
    pg.canvas = document.createElement('canvas');
    const node = pg._pInst._userNode || document.body;
    node.appendChild(pg.canvas);
    p5.Element.call(pg, pg.canvas, pg._pInst);
    pg.width = w;
    pg.height = h;
  } else {
    let c = this.canvas;
    if (c) {
      c.parentNode.removeChild(c);
    }
    c = document.createElement('canvas');
    c.id = defaultId;
    if (this._pInst._userNode) {
      this._pInst._userNode.appendChild(c);
    } else {
      document.body.appendChild(c);
    }
    this._pInst.canvas = c;
    this.canvas = c;
  }

  const renderer = new p5.RendererGL(
    this._pInst.canvas,
    this._pInst,
    !isPGraphics
  );
  this._pInst._setProperty('_renderer', renderer);
  renderer.resize(w, h);
  renderer._applyDefaults();

  if (!isPGraphics) {
    this._pInst._elements.push(renderer);
  }

  if (typeof callback === 'function') {
    //setTimeout with 0 forces the task to the back of the queue, this ensures that
    //we finish switching out the renderer
    setTimeout(() => {
      callback.apply(window._renderer, options);
    }, 0);
  }
};
/**
 * @module Rendering
 * @submodule Rendering
 * @for p5
 */
/**
 * Set attributes for the WebGL Drawing context.
 * This is a way of adjusting how the WebGL
 * renderer works to fine-tune the display and performance.
 *
 * Note that this will reinitialize the drawing context
 * if called after the WebGL canvas is made.
 *
 * If an object is passed as the parameter, all attributes
 * not declared in the object will be set to defaults.
 *
 * The available attributes are:
 * <br>
 * alpha - indicates if the canvas contains an alpha buffer
 * default is true
 *
 * depth - indicates whether the drawing buffer has a depth buffer
 * of at least 16 bits - default is true
 *
 * stencil - indicates whether the drawing buffer has a stencil buffer
 * of at least 8 bits
 *
 * antialias - indicates whether or not to perform anti-aliasing
 * default is false (true in Safari)
 *
 * premultipliedAlpha - indicates that the page compositor will assume
 * the drawing buffer contains colors with pre-multiplied alpha
 * default is true
 *
 * preserveDrawingBuffer - if true the buffers will not be cleared and
 * and will preserve their values until cleared or overwritten by author
 * (note that p5 clears automatically on draw loop)
 * default is true
 *
 * perPixelLighting - if true, per-pixel lighting will be used in the
 * lighting shader otherwise per-vertex lighting is used.
 * default is true.
 *
 * @method setAttributes
 * @for p5
 * @param  {String}  key Name of attribute
 * @param  {Boolean}        value New value of named attribute
 * @example
 * <div>
 * <code>
 * function setup() {
 *   createCanvas(100, 100, WEBGL);
 * }
 *
 * function draw() {
 *   background(255);
 *   push();
 *   rotateZ(frameCount * 0.02);
 *   rotateX(frameCount * 0.02);
 *   rotateY(frameCount * 0.02);
 *   fill(0, 0, 0);
 *   box(50);
 *   pop();
 * }
 * </code>
 * </div>
 * <br>
 * Now with the antialias attribute set to true.
 * <br>
 * <div>
 * <code>
 * function setup() {
 *   setAttributes('antialias', true);
 *   createCanvas(100, 100, WEBGL);
 * }
 *
 * function draw() {
 *   background(255);
 *   push();
 *   rotateZ(frameCount * 0.02);
 *   rotateX(frameCount * 0.02);
 *   rotateY(frameCount * 0.02);
 *   fill(0, 0, 0);
 *   box(50);
 *   pop();
 * }
 * </code>
 * </div>
 *
 * <div>
 * <code>
 * // press the mouse button to disable perPixelLighting
 * function setup() {
 *   createCanvas(100, 100, WEBGL);
 *   noStroke();
 *   fill(255);
 * }
 *
 * let lights = [
 *   { c: '#f00', t: 1.12, p: 1.91, r: 0.2 },
 *   { c: '#0f0', t: 1.21, p: 1.31, r: 0.2 },
 *   { c: '#00f', t: 1.37, p: 1.57, r: 0.2 },
 *   { c: '#ff0', t: 1.12, p: 1.91, r: 0.7 },
 *   { c: '#0ff', t: 1.21, p: 1.31, r: 0.7 },
 *   { c: '#f0f', t: 1.37, p: 1.57, r: 0.7 }
 * ];
 *
 * function draw() {
 *   let t = millis() / 1000 + 1000;
 *   background(0);
 *   directionalLight(color('#222'), 1, 1, 1);
 *
 *   for (let i = 0; i < lights.length; i++) {
 *     let light = lights[i];
 *     pointLight(
 *       color(light.c),
 *       p5.Vector.fromAngles(t * light.t, t * light.p, width * light.r)
 *     );
 *   }
 *
 *   specularMaterial(255);
 *   sphere(width * 0.1);
 *
 *   rotateX(t * 0.77);
 *   rotateY(t * 0.83);
 *   rotateZ(t * 0.91);
 *   torus(width * 0.3, width * 0.07, 24, 10);
 * }
 *
 * function mousePressed() {
 *   setAttributes('perPixelLighting', false);
 *   noStroke();
 *   fill(255);
 * }
 * function mouseReleased() {
 *   setAttributes('perPixelLighting', true);
 *   noStroke();
 *   fill(255);
 * }
 * </code>
 * </div>
 *
 * @alt a rotating cube with smoother edges
 */
/**
 * @method setAttributes
 * @for p5
 * @param  {Object}  obj object with key-value pairs
 */

p5.prototype.setAttributes = function(key, value) {
  if (typeof this._glAttributes === 'undefined') {
    console.log(
      'You are trying to use setAttributes on a p5.Graphics object ' +
        'that does not use a WEBGL renderer.'
    );
    return;
  }
  let unchanged = true;
  if (typeof value !== 'undefined') {
    //first time modifying the attributes
    if (this._glAttributes === null) {
      this._glAttributes = {};
    }
    if (this._glAttributes[key] !== value) {
      //changing value of previously altered attribute
      this._glAttributes[key] = value;
      unchanged = false;
    }
    //setting all attributes with some change
  } else if (key instanceof Object) {
    if (this._glAttributes !== key) {
      this._glAttributes = key;
      unchanged = false;
    }
  }
  //@todo_FES
  if (!this._renderer.isP3D || unchanged) {
    return;
  }

  if (!this._setupDone) {
    for (const x in this._renderer.retainedMode.geometry) {
      if (this._renderer.retainedMode.geometry.hasOwnProperty(x)) {
        console.error(
          'Sorry, Could not set the attributes, you need to call setAttributes() ' +
            'before calling the other drawing methods in setup()'
        );
        return;
      }
    }
  }

  this.push();
  this._renderer._resetContext();
  this.pop();

  if (this._renderer._curCamera) {
    this._renderer._curCamera._renderer = this._renderer;
  }
};

/**
 * @class p5.RendererGL
 */

p5.RendererGL.prototype._update = function() {
  // reset model view and apply initial camera transform
  // (containing only look at info; no projection).
  this.uMVMatrix.set(
    this._curCamera.cameraMatrix.mat4[0],
    this._curCamera.cameraMatrix.mat4[1],
    this._curCamera.cameraMatrix.mat4[2],
    this._curCamera.cameraMatrix.mat4[3],
    this._curCamera.cameraMatrix.mat4[4],
    this._curCamera.cameraMatrix.mat4[5],
    this._curCamera.cameraMatrix.mat4[6],
    this._curCamera.cameraMatrix.mat4[7],
    this._curCamera.cameraMatrix.mat4[8],
    this._curCamera.cameraMatrix.mat4[9],
    this._curCamera.cameraMatrix.mat4[10],
    this._curCamera.cameraMatrix.mat4[11],
    this._curCamera.cameraMatrix.mat4[12],
    this._curCamera.cameraMatrix.mat4[13],
    this._curCamera.cameraMatrix.mat4[14],
    this._curCamera.cameraMatrix.mat4[15]
  );

  // reset light data for new frame.

  this.ambientLightColors.length = 0;
  this.specularColors = [1, 1, 1];

  this.directionalLightDirections.length = 0;
  this.directionalLightDiffuseColors.length = 0;
  this.directionalLightSpecularColors.length = 0;

  this.pointLightPositions.length = 0;
  this.pointLightDiffuseColors.length = 0;
  this.pointLightSpecularColors.length = 0;

  this.spotLightPositions.length = 0;
  this.spotLightDirections.length = 0;
  this.spotLightDiffuseColors.length = 0;
  this.spotLightSpecularColors.length = 0;
  this.spotLightAngle.length = 0;
  this.spotLightConc.length = 0;

  this._enableLighting = false;

  //reset tint value for new frame
  this._tint = [255, 255, 255, 255];

  //Clear depth every frame
  this.GL.clear(this.GL.DEPTH_BUFFER_BIT);
};

/**
 * [background description]
 */
p5.RendererGL.prototype.background = function(...args) {
  const _col = this._pInst.color(...args);
  const _r = _col.levels[0] / 255;
  const _g = _col.levels[1] / 255;
  const _b = _col.levels[2] / 255;
  const _a = _col.levels[3] / 255;
  this.clear(_r, _g, _b, _a);
};

//////////////////////////////////////////////
// COLOR
//////////////////////////////////////////////
/**
 * Basic fill material for geometry with a given color
 * @method  fill
 * @class p5.RendererGL
 * @param  {Number|Number[]|String|p5.Color} v1  gray value,
 * red or hue value (depending on the current color mode),
 * or color Array, or CSS color string
 * @param  {Number}            [v2] green or saturation value
 * @param  {Number}            [v3] blue or brightness value
 * @param  {Number}            [a]  opacity
 * @chainable
 * @example
 * <div>
 * <code>
 * function setup() {
 *   createCanvas(200, 200, WEBGL);
 * }
 *
 * function draw() {
 *   background(0);
 *   noStroke();
 *   fill(100, 100, 240);
 *   rotateX(frameCount * 0.01);
 *   rotateY(frameCount * 0.01);
 *   box(75, 75, 75);
 * }
 * </code>
 * </div>
 *
 * @alt
 * black canvas with purple cube spinning
 */
p5.RendererGL.prototype.fill = function(v1, v2, v3, a) {
  //see material.js for more info on color blending in webgl
  const color = p5.prototype.color.apply(this._pInst, arguments);
  this.curFillColor = color._array;
  this.drawMode = constants.FILL;
  this._useNormalMaterial = false;
  this._tex = null;
};

/**
 * Basic stroke material for geometry with a given color
 * @method  stroke
 * @param  {Number|Number[]|String|p5.Color} v1  gray value,
 * red or hue value (depending on the current color mode),
 * or color Array, or CSS color string
 * @param  {Number}            [v2] green or saturation value
 * @param  {Number}            [v3] blue or brightness value
 * @param  {Number}            [a]  opacity
 * @example
 * <div>
 * <code>
 * function setup() {
 *   createCanvas(200, 200, WEBGL);
 * }
 *
 * function draw() {
 *   background(0);
 *   stroke(240, 150, 150);
 *   fill(100, 100, 240);
 *   rotateX(frameCount * 0.01);
 *   rotateY(frameCount * 0.01);
 *   box(75, 75, 75);
 * }
 * </code>
 * </div>
 *
 * @alt
 * black canvas with purple cube with pink outline spinning
 */
p5.RendererGL.prototype.stroke = function(r, g, b, a) {
  //@todo allow transparency in stroking currently doesn't have
  //any impact and causes problems with specularMaterial
  arguments[3] = 255;
  const color = p5.prototype.color.apply(this._pInst, arguments);
  this.curStrokeColor = color._array;
};

p5.RendererGL.prototype.strokeCap = function(cap) {
  this.curStrokeCap = cap;
};

p5.RendererGL.prototype.strokeJoin = function(join) {
  this.curStrokeJoin = join;
};

p5.RendererGL.prototype.filter = function(filterType) {
  // filter can be achieved using custom shaders.
  // https://github.com/aferriss/p5jsShaderExamples
  // https://itp-xstory.github.io/p5js-shaders/#/
  console.error('filter() does not work in WEBGL mode');
};

p5.RendererGL.prototype.blendMode = function(mode) {
  if (
    mode === constants.DARKEST ||
    mode === constants.LIGHTEST ||
    mode === constants.ADD ||
    mode === constants.BLEND ||
    mode === constants.SUBTRACT ||
    mode === constants.SCREEN ||
    mode === constants.EXCLUSION ||
    mode === constants.REPLACE ||
    mode === constants.MULTIPLY ||
    mode === constants.REMOVE
  )
    this.curBlendMode = mode;
  else if (
    mode === constants.BURN ||
    mode === constants.OVERLAY ||
    mode === constants.HARD_LIGHT ||
    mode === constants.SOFT_LIGHT ||
    mode === constants.DODGE
  ) {
    console.warn(
      'BURN, OVERLAY, HARD_LIGHT, SOFT_LIGHT, and DODGE only work for blendMode in 2D mode.'
    );
  }
};

p5.RendererGL.prototype.erase = function(opacityFill, opacityStroke) {
  if (!this._isErasing) {
    this._applyBlendMode(constants.REMOVE);
    this._isErasing = true;

    this._cachedFillStyle = this.curFillColor.slice();
    this.curFillColor = [1, 1, 1, opacityFill / 255];

    this._cachedStrokeStyle = this.curStrokeColor.slice();
    this.curStrokeColor = [1, 1, 1, opacityStroke / 255];
  }
};

p5.RendererGL.prototype.noErase = function() {
  if (this._isErasing) {
    this._isErasing = false;
    this.curFillColor = this._cachedFillStyle.slice();
    this.curStrokeColor = this._cachedStrokeStyle.slice();
    this.blendMode(this._cachedBlendMode);
  }
};

/**
 * Change weight of stroke
 * @method  strokeWeight
 * @param  {Number} stroke weight to be used for drawing
 * @example
 * <div>
 * <code>
 * function setup() {
 *   createCanvas(200, 400, WEBGL);
 *   setAttributes('antialias', true);
 * }
 *
 * function draw() {
 *   background(0);
 *   noStroke();
 *   translate(0, -100, 0);
 *   stroke(240, 150, 150);
 *   fill(100, 100, 240);
 *   push();
 *   strokeWeight(8);
 *   rotateX(frameCount * 0.01);
 *   rotateY(frameCount * 0.01);
 *   sphere(75);
 *   pop();
 *   push();
 *   translate(0, 200, 0);
 *   strokeWeight(1);
 *   rotateX(frameCount * 0.01);
 *   rotateY(frameCount * 0.01);
 *   sphere(75);
 *   pop();
 * }
 * </code>
 * </div>
 *
 * @alt
 * black canvas with two purple rotating spheres with pink
 * outlines the sphere on top has much heavier outlines,
 */
p5.RendererGL.prototype.strokeWeight = function(w) {
  if (this.curStrokeWeight !== w) {
    this.pointSize = w;
    this.curStrokeWeight = w;
  }
};

// x,y are canvas-relative (pre-scaled by _pixelDensity)
p5.RendererGL.prototype._getPixel = function(x, y) {
  let imageData, index;
  imageData = new Uint8Array(4);
  this.drawingContext.readPixels(
    x, y, 1, 1,
    this.drawingContext.RGBA, this.drawingContext.UNSIGNED_BYTE,
    imageData
  );
  index = 0;
  return [
    imageData[index + 0],
    imageData[index + 1],
    imageData[index + 2],
    imageData[index + 3]
  ];
};

/**
 * Loads the pixels data for this canvas into the pixels[] attribute.
 * Note that updatePixels() and set() do not work.
 * Any pixel manipulation must be done directly to the pixels[] array.
 *
 * @private
 * @method loadPixels
 */

p5.RendererGL.prototype.loadPixels = function() {
  const pixelsState = this._pixelsState;

  //@todo_FES
  if (this._pInst._glAttributes.preserveDrawingBuffer !== true) {
    console.log(
      'loadPixels only works in WebGL when preserveDrawingBuffer ' + 'is true.'
    );
    return;
  }

  //if there isn't a renderer-level temporary pixels buffer
  //make a new one
  let pixels = pixelsState.pixels;
  const len = this.GL.drawingBufferWidth * this.GL.drawingBufferHeight * 4;
  if (!(pixels instanceof Uint8Array) || pixels.length !== len) {
    pixels = new Uint8Array(len);
    this._pixelsState._setProperty('pixels', pixels);
  }

  const pd = this._pInst._pixelDensity;
  this.GL.readPixels(
    0, 0, this.width * pd, this.height * pd,
    this.GL.RGBA, this.GL.UNSIGNED_BYTE,
    pixels
  );
};

//////////////////////////////////////////////
// HASH | for geometry
//////////////////////////////////////////////

p5.RendererGL.prototype.geometryInHash = function(gId) {
  return this.retainedMode.geometry[gId] !== undefined;
};

/**
 * [resize description]
 * @private
 * @param  {Number} w [description]
 * @param  {Number} h [description]
 */
p5.RendererGL.prototype.resize = function(w, h) {
  p5.Renderer.prototype.resize.call(this, w, h);
  this.GL.viewport(
    0,
    0,
    this.GL.drawingBufferWidth,
    this.GL.drawingBufferHeight
  );
  this._viewport = this.GL.getParameter(this.GL.VIEWPORT);

  this._curCamera._resize();

  //resize pixels buffer
  const pixelsState = this._pixelsState;
  if (typeof pixelsState.pixels !== 'undefined') {
    pixelsState._setProperty(
      'pixels',
      new Uint8Array(
        this.GL.drawingBufferWidth * this.GL.drawingBufferHeight * 4
      )
    );
  }
};

/**
 * clears color and depth buffers
 * with r,g,b,a
 * @private
 * @param {Number} r normalized red val.
 * @param {Number} g normalized green val.
 * @param {Number} b normalized blue val.
 * @param {Number} a normalized alpha val.
 */
p5.RendererGL.prototype.clear = function(...args) {
  const _r = args[0] || 0;
  const _g = args[1] || 0;
  const _b = args[2] || 0;
  const _a = args[3] || 0;

  this.GL.clearColor(_r * _a, _g * _a, _b * _a, _a);
  this.GL.clearDepth(1);
  this.GL.clear(this.GL.COLOR_BUFFER_BIT | this.GL.DEPTH_BUFFER_BIT);
};

p5.RendererGL.prototype.applyMatrix = function(a, b, c, d, e, f) {
  if (arguments.length === 16) {
    p5.Matrix.prototype.apply.apply(this.uMVMatrix, arguments);
  } else {
    this.uMVMatrix.apply([
      a, b, 0, 0,
      c, d, 0, 0,
      0, 0, 1, 0,
      e, f, 0, 1
    ]);
  }
};

/**
 * [translate description]
 * @private
 * @param  {Number} x [description]
 * @param  {Number} y [description]
 * @param  {Number} z [description]
 * @chainable
 * @todo implement handle for components or vector as args
 */
p5.RendererGL.prototype.translate = function(x, y, z) {
  if (x instanceof p5.Vector) {
    z = x.z;
    y = x.y;
    x = x.x;
  }
  this.uMVMatrix.translate([x, y, z]);
  return this;
};

/**
 * Scales the Model View Matrix by a vector
 * @private
 * @param  {Number | p5.Vector | Array} x [description]
 * @param  {Number} [y] y-axis scalar
 * @param  {Number} [z] z-axis scalar
 * @chainable
 */
p5.RendererGL.prototype.scale = function(x, y, z) {
  this.uMVMatrix.scale(x, y, z);
  return this;
};

p5.RendererGL.prototype.rotate = function(rad, axis) {
  if (typeof axis === 'undefined') {
    return this.rotateZ(rad);
  }
  p5.Matrix.prototype.rotate.apply(this.uMVMatrix, arguments);
  return this;
};

p5.RendererGL.prototype.rotateX = function(rad) {
  this.rotate(rad, 1, 0, 0);
  return this;
};

p5.RendererGL.prototype.rotateY = function(rad) {
  this.rotate(rad, 0, 1, 0);
  return this;
};

p5.RendererGL.prototype.rotateZ = function(rad) {
  this.rotate(rad, 0, 0, 1);
  return this;
};

p5.RendererGL.prototype.push = function() {
  // get the base renderer style
  const style = p5.Renderer.prototype.push.apply(this);

  // add webgl-specific style properties
  const properties = style.properties;

  properties.uMVMatrix = this.uMVMatrix.copy();
  properties.uPMatrix = this.uPMatrix.copy();
  properties._curCamera = this._curCamera;

  // make a copy of the current camera for the push state
  // this preserves any references stored using 'createCamera'
  this._curCamera = this._curCamera.copy();

  properties.ambientLightColors = this.ambientLightColors.slice();
  properties.specularColors = this.specularColors.slice();

  properties.directionalLightDirections =
    this.directionalLightDirections.slice();
  properties.directionalLightDiffuseColors =
    this.directionalLightDiffuseColors.slice();
  properties.directionalLightSpecularColors =
    this.directionalLightSpecularColors.slice();

  properties.pointLightPositions = this.pointLightPositions.slice();
  properties.pointLightDiffuseColors = this.pointLightDiffuseColors.slice();
  properties.pointLightSpecularColors = this.pointLightSpecularColors.slice();

  properties.spotLightPositions = this.spotLightPositions.slice();
  properties.spotLightDirections = this.spotLightDirections.slice();
  properties.spotLightDiffuseColors = this.spotLightDiffuseColors.slice();
  properties.spotLightSpecularColors = this.spotLightSpecularColors.slice();
  properties.spotLightAngle = this.spotLightAngle.slice();
  properties.spotLightConc = this.spotLightConc.slice();

  properties.userFillShader = this.userFillShader;
  properties.userStrokeShader = this.userStrokeShader;
  properties.userPointShader = this.userPointShader;

  properties.pointSize = this.pointSize;
  properties.curStrokeWeight = this.curStrokeWeight;
  properties.curStrokeColor = this.curStrokeColor;
  properties.curFillColor = this.curFillColor;
  properties.curAmbientColor = this.curAmbientColor;
  properties.curSpecularColor = this.curSpecularColor;
  properties.curEmissiveColor = this.curEmissiveColor;

  properties._useSpecularMaterial = this._useSpecularMaterial;
  properties._useEmissiveMaterial = this._useEmissiveMaterial;
  properties._useShininess = this._useShininess;

  properties.constantAttenuation = this.constantAttenuation;
  properties.linearAttenuation = this.linearAttenuation;
  properties.quadraticAttenuation = this.quadraticAttenuation;

  properties._enableLighting = this._enableLighting;
  properties._useNormalMaterial = this._useNormalMaterial;
  properties._tex = this._tex;
  properties.drawMode = this.drawMode;

  properties._currentNormal = this._currentNormal;
  properties.curBlendMode = this.curBlendMode;

  return style;
};

p5.RendererGL.prototype.resetMatrix = function() {
  this.uMVMatrix.set(
    this._curCamera.cameraMatrix.mat4[0],
    this._curCamera.cameraMatrix.mat4[1],
    this._curCamera.cameraMatrix.mat4[2],
    this._curCamera.cameraMatrix.mat4[3],
    this._curCamera.cameraMatrix.mat4[4],
    this._curCamera.cameraMatrix.mat4[5],
    this._curCamera.cameraMatrix.mat4[6],
    this._curCamera.cameraMatrix.mat4[7],
    this._curCamera.cameraMatrix.mat4[8],
    this._curCamera.cameraMatrix.mat4[9],
    this._curCamera.cameraMatrix.mat4[10],
    this._curCamera.cameraMatrix.mat4[11],
    this._curCamera.cameraMatrix.mat4[12],
    this._curCamera.cameraMatrix.mat4[13],
    this._curCamera.cameraMatrix.mat4[14],
    this._curCamera.cameraMatrix.mat4[15]
  );
  return this;
};

//////////////////////////////////////////////
// SHADER
//////////////////////////////////////////////

/*
 * shaders are created and cached on a per-renderer basis,
 * on the grounds that each renderer will have its own gl context
 * and the shader must be valid in that context.
 */

p5.RendererGL.prototype._getImmediateStrokeShader = function() {
  // select the stroke shader to use
  const stroke = this.userStrokeShader;
  if (!stroke || !stroke.isStrokeShader()) {
    return this._getLineShader();
  }
  return stroke;
};

p5.RendererGL.prototype._getRetainedStrokeShader =
  p5.RendererGL.prototype._getImmediateStrokeShader;

/*
 * selects which fill shader should be used based on renderer state,
 * for use with begin/endShape and immediate vertex mode.
 */
p5.RendererGL.prototype._getImmediateFillShader = function() {
  const fill = this.userFillShader;
  if (this._useNormalMaterial) {
    if (!fill || !fill.isNormalShader()) {
      return this._getNormalShader();
    }
  }
  if (this._enableLighting) {
    if (!fill || !fill.isLightShader()) {
      return this._getLightShader();
    }
  } else if (this._tex) {
    if (!fill || !fill.isTextureShader()) {
      return this._getLightShader();
    }
  } else if (!fill /*|| !fill.isColorShader()*/) {
    return this._getImmediateModeShader();
  }
  return fill;
};

/*
 * selects which fill shader should be used based on renderer state
 * for retained mode.
 */
p5.RendererGL.prototype._getRetainedFillShader = function() {
  if (this._useNormalMaterial) {
    return this._getNormalShader();
  }

  const fill = this.userFillShader;
  if (this._enableLighting) {
    if (!fill || !fill.isLightShader()) {
      return this._getLightShader();
    }
  } else if (this._tex) {
    if (!fill || !fill.isTextureShader()) {
      return this._getLightShader();
    }
  } else if (!fill /* || !fill.isColorShader()*/) {
    return this._getColorShader();
  }
  return fill;
};

p5.RendererGL.prototype._getImmediatePointShader = function() {
  // select the point shader to use
  const point = this.userPointShader;
  if (!point || !point.isPointShader()) {
    return this._getPointShader();
  }
  return point;
};

p5.RendererGL.prototype._getRetainedLineShader =
  p5.RendererGL.prototype._getImmediateLineShader;

p5.RendererGL.prototype._getLightShader = function() {
  if (!this._defaultLightShader) {
    if (this._pInst._glAttributes.perPixelLighting) {
      this._defaultLightShader = new p5.Shader(
        this,
        defaultShaders.phongVert,
        defaultShaders.phongFrag
      );
    } else {
      this._defaultLightShader = new p5.Shader(
        this,
        defaultShaders.lightVert,
        defaultShaders.lightTextureFrag
      );
    }
  }

  return this._defaultLightShader;
};

p5.RendererGL.prototype._getImmediateModeShader = function() {
  if (!this._defaultImmediateModeShader) {
    this._defaultImmediateModeShader = new p5.Shader(
      this,
      defaultShaders.immediateVert,
      defaultShaders.vertexColorFrag
    );
  }

  return this._defaultImmediateModeShader;
};

p5.RendererGL.prototype._getNormalShader = function() {
  if (!this._defaultNormalShader) {
    this._defaultNormalShader = new p5.Shader(
      this,
      defaultShaders.normalVert,
      defaultShaders.normalFrag
    );
  }

  return this._defaultNormalShader;
};

p5.RendererGL.prototype._getColorShader = function() {
  if (!this._defaultColorShader) {
    this._defaultColorShader = new p5.Shader(
      this,
      defaultShaders.normalVert,
      defaultShaders.basicFrag
    );
  }

  return this._defaultColorShader;
};

p5.RendererGL.prototype._getPointShader = function() {
  if (!this._defaultPointShader) {
    this._defaultPointShader = new p5.Shader(
      this,
      defaultShaders.pointVert,
      defaultShaders.pointFrag
    );
  }
  return this._defaultPointShader;
};

p5.RendererGL.prototype._getLineShader = function() {
  if (!this._defaultLineShader) {
    this._defaultLineShader = new p5.Shader(
      this,
      defaultShaders.lineVert,
      defaultShaders.lineFrag
    );
  }

  return this._defaultLineShader;
};

p5.RendererGL.prototype._getFontShader = function() {
  if (!this._defaultFontShader) {
    this.GL.getExtension('OES_standard_derivatives');
    this._defaultFontShader = new p5.Shader(
      this,
      defaultShaders.fontVert,
      defaultShaders.fontFrag
    );
  }
  return this._defaultFontShader;
};

p5.RendererGL.prototype._getEmptyTexture = function() {
  if (!this._emptyTexture) {
    // a plain white texture RGBA, full alpha, single pixel.
    const im = new p5.Image(1, 1);
    im.set(0, 0, 255);
    this._emptyTexture = new p5.Texture(this, im);
  }
  return this._emptyTexture;
};

p5.RendererGL.prototype.getTexture = function(img) {
  const textures = this.textures;

  for (const texture of textures) {
    if (texture.src === img) return texture;
  }

  const tex = new p5.Texture(this, img);
  textures.push(tex);
  return tex;
};

p5.RendererGL.prototype._setStrokeUniforms = function(strokeShader) {
  strokeShader.bindShader();

  // set the uniform values
  strokeShader.setUniform('uUseLineColor', this._useLineColor);
  strokeShader.setUniform('uMaterialColor', this.curStrokeColor);
  strokeShader.setUniform('uStrokeWeight', this.curStrokeWeight);
  strokeShader.setUniform('uStrokeCap', STROKE_CAP_ENUM[this.curStrokeCap]);
  strokeShader.setUniform('uStrokeJoin', STROKE_JOIN_ENUM[this.curStrokeJoin]);
};

p5.RendererGL.prototype._setFillUniforms = function(fillShader) {
  fillShader.bindShader();

  // TODO: optimize
  fillShader.setUniform('uMaterialColor', this.curFillColor);
  fillShader.setUniform('isTexture', !!this._tex);
  if (this._tex) {
    fillShader.setUniform('uSampler', this._tex);
  }
  fillShader.setUniform('uTint', this._tint);

  fillShader.setUniform('uAmbientMatColor', this.curAmbientColor);
  fillShader.setUniform('uSpecularMatColor', this.curSpecularColor);
  fillShader.setUniform('uEmissiveMatColor', this.curEmissiveColor);
  fillShader.setUniform('uSpecular', this._useSpecularMaterial);
  fillShader.setUniform('uEmissive', this._useEmissiveMaterial);
  fillShader.setUniform('uShininess', this._useShininess);

  fillShader.setUniform('uUseLighting', this._enableLighting);

  const pointLightCount = this.pointLightDiffuseColors.length / 3;
  fillShader.setUniform('uPointLightCount', pointLightCount);
  fillShader.setUniform('uPointLightLocation', this.pointLightPositions);
  fillShader.setUniform(
    'uPointLightDiffuseColors',
    this.pointLightDiffuseColors
  );
  fillShader.setUniform(
    'uPointLightSpecularColors',
    this.pointLightSpecularColors
  );

  const directionalLightCount = this.directionalLightDiffuseColors.length / 3;
  fillShader.setUniform('uDirectionalLightCount', directionalLightCount);
  fillShader.setUniform('uLightingDirection', this.directionalLightDirections);
  fillShader.setUniform(
    'uDirectionalDiffuseColors',
    this.directionalLightDiffuseColors
  );
  fillShader.setUniform(
    'uDirectionalSpecularColors',
    this.directionalLightSpecularColors
  );

  // TODO: sum these here...
  const ambientLightCount = this.ambientLightColors.length / 3;
  fillShader.setUniform('uAmbientLightCount', ambientLightCount);
  fillShader.setUniform('uAmbientColor', this.ambientLightColors);

  const spotLightCount = this.spotLightDiffuseColors.length / 3;
  fillShader.setUniform('uSpotLightCount', spotLightCount);
  fillShader.setUniform('uSpotLightAngle', this.spotLightAngle);
  fillShader.setUniform('uSpotLightConc', this.spotLightConc);
  fillShader.setUniform('uSpotLightDiffuseColors', this.spotLightDiffuseColors);
  fillShader.setUniform(
    'uSpotLightSpecularColors',
    this.spotLightSpecularColors
  );
  fillShader.setUniform('uSpotLightLocation', this.spotLightPositions);
  fillShader.setUniform('uSpotLightDirection', this.spotLightDirections);

  fillShader.setUniform('uConstantAttenuation', this.constantAttenuation);
  fillShader.setUniform('uLinearAttenuation', this.linearAttenuation);
  fillShader.setUniform('uQuadraticAttenuation', this.quadraticAttenuation);

  fillShader.bindTextures();
};

p5.RendererGL.prototype._setPointUniforms = function(pointShader) {
  pointShader.bindShader();

  // set the uniform values
  pointShader.setUniform('uMaterialColor', this.curStrokeColor);
  // @todo is there an instance where this isn't stroke weight?
  // should be they be same var?
  pointShader.setUniform(
    'uPointSize',
    this.pointSize * this._pInst._pixelDensity
  );
};

/* Binds a buffer to the drawing context
 * when passed more than two arguments it also updates or initializes
 * the data associated with the buffer
 */
p5.RendererGL.prototype._bindBuffer = function(
  buffer,
  target,
  values,
  type,
  usage
) {
  if (!target) target = this.GL.ARRAY_BUFFER;
  this.GL.bindBuffer(target, buffer);
  if (values !== undefined) {
    const data = new (type || Float32Array)(values);
    this.GL.bufferData(target, data, usage || this.GL.STATIC_DRAW);
  }
};

///////////////////////////////
//// UTILITY FUNCTIONS
//////////////////////////////
p5.RendererGL.prototype._arraysEqual = function(a, b) {
  const aLength = a.length;
  if (aLength !== b.length) return false;
  for (let i = 0; i < aLength; i++) {
    if (a[i] !== b[i]) return false;
  }
  return true;
};

p5.RendererGL.prototype._isTypedArray = function(arr) {
  let res = false;
  res = arr instanceof Float32Array;
  res = arr instanceof Float64Array;
  res = arr instanceof Int16Array;
  res = arr instanceof Uint16Array;
  res = arr instanceof Uint32Array;
  return res;
};
/**
 * turn a two dimensional array into one dimensional array
 * @private
 * @param  {Array} arr 2-dimensional array
 * @return {Array}     1-dimensional array
 * [[1, 2, 3],[4, 5, 6]] -> [1, 2, 3, 4, 5, 6]
 */
p5.RendererGL.prototype._flatten = function(arr) {
  //when empty, return empty
  if (arr.length === 0) {
    return [];
  } else if (arr.length > 20000) {
    //big models , load slower to avoid stack overflow
    //faster non-recursive flatten via axelduch
    //stackoverflow.com/questions/27266550/how-to-flatten-nested-array-in-javascript
    const toString = Object.prototype.toString;
    const arrayTypeStr = '[object Array]';
    const result = [];
    const nodes = arr.slice();
    let node;
    node = nodes.pop();
    do {
      if (toString.call(node) === arrayTypeStr) {
        nodes.push(...node);
      } else {
        result.push(node);
      }
    } while (nodes.length && (node = nodes.pop()) !== undefined);
    result.reverse(); // we reverse result to restore the original order
    return result;
  } else {
    //otherwise if model within limits for browser
    //use faster recursive loading
    return [].concat(...arr);
  }
};

/**
 * turn a p5.Vector Array into a one dimensional number array
 * @private
 * @param  {p5.Vector[]} arr  an array of p5.Vector
 * @return {Number[]}     a one dimensional array of numbers
 * [p5.Vector(1, 2, 3), p5.Vector(4, 5, 6)] ->
 * [1, 2, 3, 4, 5, 6]
 */
p5.RendererGL.prototype._vToNArray = function(arr) {
  const ret = [];

  for (const item of arr) {
    ret.push(item.x, item.y, item.z);
  }

  return ret;
};

/**
 * ensures that p5 is using a 3d renderer. throws an error if not.
 */
p5.prototype._assert3d = function(name) {
  if (!this._renderer.isP3D)
    throw new Error(
      `${name}() is only supported in WEBGL mode. If you'd like to use 3D graphics and WebGL, see  https://p5js.org/examples/form-3d-primitives.html for more information.`
    );
};

// function to initialize GLU Tesselator

p5.RendererGL.prototype._initTessy = function initTesselator() {
  // function called for each vertex of tesselator output
  function vertexCallback(data, polyVertArray) {
    for (let i = 0; i < data.length; i++) {
      polyVertArray[polyVertArray.length] = data[i];
    }
  }

  function begincallback(type) {
    if (type !== libtess.primitiveType.GL_TRIANGLES) {
      console.log(`expected TRIANGLES but got type: ${type}`);
    }
  }

  function errorcallback(errno) {
    console.log('error callback');
    console.log(`error number: ${errno}`);
  }
  // callback for when segments intersect and must be split
  function combinecallback(coords, data, weight) {
    const result = [0, 0, 0, 0, 0, 0, 0, 0, 0, 0, 0, 0];
    for (let i = 0; i < weight.length; i++) {
      for (let j = 0; j < result.length; j++) {
        if (weight[i] === 0 || !data[i]) continue;
        result[j] += data[i][j] * weight[i];
      }
    }
    return result;
  }

  function edgeCallback(flag) {
    // don't really care about the flag, but need no-strip/no-fan behavior
  }

  const tessy = new libtess.GluTesselator();
  tessy.gluTessCallback(libtess.gluEnum.GLU_TESS_VERTEX_DATA, vertexCallback);
  tessy.gluTessCallback(libtess.gluEnum.GLU_TESS_BEGIN, begincallback);
  tessy.gluTessCallback(libtess.gluEnum.GLU_TESS_ERROR, errorcallback);
  tessy.gluTessCallback(libtess.gluEnum.GLU_TESS_COMBINE, combinecallback);
  tessy.gluTessCallback(libtess.gluEnum.GLU_TESS_EDGE_FLAG, edgeCallback);

  return tessy;
};

p5.RendererGL.prototype._triangulate = function(contours) {
  // libtess will take 3d verts and flatten to a plane for tesselation.
  // libtess is capable of calculating a plane to tesselate on, but
  // if all of the vertices have the same z values, we'll just
  // assume the face is facing the camera, letting us skip any performance
  // issues or bugs in libtess's automatic calculation.
  const z = contours[0] ? contours[0][2] : undefined;
  let allSameZ = true;
  for (const contour of contours) {
    for (let j = 0; j < contour.length; j += 12) {
      if (contour[j + 2] !== z) {
        allSameZ = false;
        break;
      }
    }
  }
  if (allSameZ) {
    this._tessy.gluTessNormal(0, 0, 1);
  } else {
    // Let libtess pick a plane for us
    this._tessy.gluTessNormal(0, 0, 0);
  }

  const triangleVerts = [];
  this._tessy.gluTessBeginPolygon(triangleVerts);

  for (let i = 0; i < contours.length; i++) {
    this._tessy.gluTessBeginContour();
    const contour = contours[i];
    for (let j = 0; j < contour.length; j += 12) {
      const coords = contour.slice(j, j + 12);
      this._tessy.gluTessVertex(coords, coords);
    }
    this._tessy.gluTessEndContour();
  }

  // finish polygon
  this._tessy.gluTessEndPolygon();

  return triangleVerts;
};

// function to calculate BezierVertex Coefficients
p5.RendererGL.prototype._bezierCoefficients = function(t) {
  const t2 = t * t;
  const t3 = t2 * t;
  const mt = 1 - t;
  const mt2 = mt * mt;
  const mt3 = mt2 * mt;
  return [mt3, 3 * mt2 * t, 3 * mt * t2, t3];
};

// function to calculate QuadraticVertex Coefficients
p5.RendererGL.prototype._quadraticCoefficients = function(t) {
  const t2 = t * t;
  const mt = 1 - t;
  const mt2 = mt * mt;
  return [mt2, 2 * mt * t, t2];
};

// function to convert Bezier coordinates to Catmull Rom Splines
p5.RendererGL.prototype._bezierToCatmull = function(w) {
  const p1 = w[1];
  const p2 = w[1] + (w[2] - w[0]) / this._curveTightness;
  const p3 = w[2] - (w[3] - w[1]) / this._curveTightness;
  const p4 = w[2];
  const p = [p1, p2, p3, p4];
  return p;
};

export default p5.RendererGL;<|MERGE_RESOLUTION|>--- conflicted
+++ resolved
@@ -174,16 +174,11 @@
     geometry: {},
     buffers: {
       stroke: [
-<<<<<<< HEAD
+        new p5.RenderBuffer(4, 'lineVertexColors', 'lineColorBuffer', 'aVertexColor', this, this._flatten),
         new p5.RenderBuffer(3, 'lineVertices', 'lineVerticesBuffer', 'aPosition', this, this._flatten),
         new p5.RenderBuffer(3, 'lineTangentsIn', 'lineTangentsInBuffer', 'aTangentIn', this, this._flatten),
         new p5.RenderBuffer(3, 'lineTangentsOut', 'lineTangentsOutBuffer', 'aTangentOut', this, this._flatten),
         new p5.RenderBuffer(1, 'lineSides', 'lineSidesBuffer', 'aSide', this)
-=======
-        new p5.RenderBuffer(4, 'lineVertexColors', 'lineColorBuffer', 'aVertexColor', this, this._flatten),
-        new p5.RenderBuffer(3, 'lineVertices', 'lineVertexBuffer', 'aPosition', this, this._flatten),
-        new p5.RenderBuffer(4, 'lineNormals', 'lineNormalBuffer', 'aDirection', this, this._flatten)
->>>>>>> 1c1d456e
       ],
       fill: [
         new p5.RenderBuffer(3, 'vertices', 'vertexBuffer', 'aPosition', this, this._vToNArray),
@@ -217,16 +212,11 @@
         new p5.RenderBuffer(2, 'uvs', 'uvBuffer', 'aTexCoord', this, this._flatten)
       ],
       stroke: [
-<<<<<<< HEAD
+        new p5.RenderBuffer(4, 'lineVertexColors', 'lineColorBuffer', 'aVertexColor', this, this._flatten),
         new p5.RenderBuffer(3, 'lineVertices', 'lineVerticesBuffer', 'aPosition', this, this._flatten),
         new p5.RenderBuffer(3, 'lineTangentsIn', 'lineTangentsInBuffer', 'aTangentIn', this, this._flatten),
         new p5.RenderBuffer(3, 'lineTangentsOut', 'lineTangentsOutBuffer', 'aTangentOut', this, this._flatten),
         new p5.RenderBuffer(1, 'lineSides', 'lineSidesBuffer', 'aSide', this)
-=======
-        new p5.RenderBuffer(4, 'lineVertexColors', 'lineColorBuffer', 'aVertexColor', this, this._flatten),
-        new p5.RenderBuffer(3, 'lineVertices', 'lineVertexBuffer', 'aPosition', this, this._flatten),
-        new p5.RenderBuffer(4, 'lineNormals', 'lineNormalBuffer', 'aDirection', this, this._flatten)
->>>>>>> 1c1d456e
       ],
       point: this.GL.createBuffer()
     }
