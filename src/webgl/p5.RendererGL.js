import p5 from '../core/main';
import * as constants from '../core/constants';
import GeometryBuilder from './GeometryBuilder';
import libtess from 'libtess';
import './p5.Shader';
import './p5.Camera';
import '../core/p5.Renderer';
import './p5.Matrix';
import './p5.Framebuffer';
import { readFileSync } from 'fs';
import { join } from 'path';
import { MipmapTexture } from './p5.Texture';

const STROKE_CAP_ENUM = {};
const STROKE_JOIN_ENUM = {};
let lineDefs = '';
const defineStrokeCapEnum = function (key, val) {
  lineDefs += `#define STROKE_CAP_${key} ${val}\n`;
  STROKE_CAP_ENUM[constants[key]] = val;
};
const defineStrokeJoinEnum = function (key, val) {
  lineDefs += `#define STROKE_JOIN_${key} ${val}\n`;
  STROKE_JOIN_ENUM[constants[key]] = val;
};

// Define constants in line shaders for each type of cap/join, and also record
// the values in JS objects
defineStrokeCapEnum('ROUND', 0);
defineStrokeCapEnum('PROJECT', 1);
defineStrokeCapEnum('SQUARE', 2);
defineStrokeJoinEnum('ROUND', 0);
defineStrokeJoinEnum('MITER', 1);
defineStrokeJoinEnum('BEVEL', 2);

const lightingShader = readFileSync(
  join(__dirname, '/shaders/lighting.glsl'),
  'utf-8'
);
const webgl2CompatibilityShader = readFileSync(
  join(__dirname, '/shaders/webgl2Compatibility.glsl'),
  'utf-8'
);

const defaultShaders = {
  immediateVert: readFileSync(
    join(__dirname, '/shaders/immediate.vert'),
    'utf-8'
  ),
  vertexColorVert: readFileSync(
    join(__dirname, '/shaders/vertexColor.vert'),
    'utf-8'
  ),
  vertexColorFrag: readFileSync(
    join(__dirname, '/shaders/vertexColor.frag'),
    'utf-8'
  ),
  normalVert: readFileSync(join(__dirname, '/shaders/normal.vert'), 'utf-8'),
  normalFrag: readFileSync(join(__dirname, '/shaders/normal.frag'), 'utf-8'),
  basicFrag: readFileSync(join(__dirname, '/shaders/basic.frag'), 'utf-8'),
  lightVert:
    lightingShader +
    readFileSync(join(__dirname, '/shaders/light.vert'), 'utf-8'),
  lightTextureFrag: readFileSync(
    join(__dirname, '/shaders/light_texture.frag'),
    'utf-8'
  ),
  phongVert: readFileSync(join(__dirname, '/shaders/phong.vert'), 'utf-8'),
  phongFrag:
    lightingShader +
    readFileSync(join(__dirname, '/shaders/phong.frag'), 'utf-8'),
  fontVert: readFileSync(join(__dirname, '/shaders/font.vert'), 'utf-8'),
  fontFrag: readFileSync(join(__dirname, '/shaders/font.frag'), 'utf-8'),
  lineVert:
    lineDefs + readFileSync(join(__dirname, '/shaders/line.vert'), 'utf-8'),
  lineFrag:
    lineDefs + readFileSync(join(__dirname, '/shaders/line.frag'), 'utf-8'),
  pointVert: readFileSync(join(__dirname, '/shaders/point.vert'), 'utf-8'),
  pointFrag: readFileSync(join(__dirname, '/shaders/point.frag'), 'utf-8'),
  imageLightVert: readFileSync(join(__dirname, '/shaders/imageLight.vert'), 'utf-8'),
  imageLightDiffusedFrag: readFileSync(join(__dirname, '/shaders/imageLightDiffused.frag'), 'utf-8'),
  imageLightSpecularFrag: readFileSync(join(__dirname, '/shaders/imageLightSpecular.frag'), 'utf-8')
};
for (const key in defaultShaders) {
  defaultShaders[key] = webgl2CompatibilityShader + defaultShaders[key];
}

const filterShaderFrags = {
  [constants.GRAY]:
    readFileSync(join(__dirname, '/shaders/filters/gray.frag'), 'utf-8'),
  [constants.ERODE]:
    readFileSync(join(__dirname, '/shaders/filters/erode.frag'), 'utf-8'),
  [constants.DILATE]:
    readFileSync(join(__dirname, '/shaders/filters/dilate.frag'), 'utf-8'),
  [constants.BLUR]:
    readFileSync(join(__dirname, '/shaders/filters/blur.frag'), 'utf-8'),
  [constants.POSTERIZE]:
    readFileSync(join(__dirname, '/shaders/filters/posterize.frag'), 'utf-8'),
  [constants.OPAQUE]:
    readFileSync(join(__dirname, '/shaders/filters/opaque.frag'), 'utf-8'),
  [constants.INVERT]:
    readFileSync(join(__dirname, '/shaders/filters/invert.frag'), 'utf-8'),
  [constants.THRESHOLD]:
    readFileSync(join(__dirname, '/shaders/filters/threshold.frag'), 'utf-8')
};
const filterShaderVert = readFileSync(join(__dirname, '/shaders/filters/default.vert'), 'utf-8');

/**
 * @module Rendering
 * @submodule Rendering
 * @for p5
 */
/**
 * Set attributes for the WebGL Drawing context.
 * This is a way of adjusting how the WebGL
 * renderer works to fine-tune the display and performance.
 *
 * Note that this will reinitialize the drawing context
 * if called after the WebGL canvas is made.
 *
 * If an object is passed as the parameter, all attributes
 * not declared in the object will be set to defaults.
 *
 * The available attributes are:
 * <br>
 * alpha - indicates if the canvas contains an alpha buffer
 * default is true
 *
 * depth - indicates whether the drawing buffer has a depth buffer
 * of at least 16 bits - default is true
 *
 * stencil - indicates whether the drawing buffer has a stencil buffer
 * of at least 8 bits
 *
 * antialias - indicates whether or not to perform anti-aliasing
 * default is false (true in Safari)
 *
 * premultipliedAlpha - indicates that the page compositor will assume
 * the drawing buffer contains colors with pre-multiplied alpha
 * default is true
 *
 * preserveDrawingBuffer - if true the buffers will not be cleared and
 * and will preserve their values until cleared or overwritten by author
 * (note that p5 clears automatically on draw loop)
 * default is true
 *
 * perPixelLighting - if true, per-pixel lighting will be used in the
 * lighting shader otherwise per-vertex lighting is used.
 * default is true.
 *
 * version - either 1 or 2, to specify which WebGL version to ask for. By
 * default, WebGL 2 will be requested. If WebGL2 is not available, it will
 * fall back to WebGL 1. You can check what version is used with by looking at
 * the global `webglVersion` property.
 *
 * @method setAttributes
 * @for p5
 * @param  {String}  key Name of attribute
 * @param  {Boolean}        value New value of named attribute
 * @example
 * <div>
 * <code>
 * function setup() {
 *   createCanvas(100, 100, WEBGL);
 * }
 *
 * function draw() {
 *   background(255);
 *   push();
 *   rotateZ(frameCount * 0.02);
 *   rotateX(frameCount * 0.02);
 *   rotateY(frameCount * 0.02);
 *   fill(0, 0, 0);
 *   box(50);
 *   pop();
 * }
 * </code>
 * </div>
 * <br>
 * Now with the antialias attribute set to true.
 * <br>
 * <div>
 * <code>
 * function setup() {
 *   setAttributes('antialias', true);
 *   createCanvas(100, 100, WEBGL);
 * }
 *
 * function draw() {
 *   background(255);
 *   push();
 *   rotateZ(frameCount * 0.02);
 *   rotateX(frameCount * 0.02);
 *   rotateY(frameCount * 0.02);
 *   fill(0, 0, 0);
 *   box(50);
 *   pop();
 * }
 * </code>
 * </div>
 *
 * <div>
 * <code>
 * // press the mouse button to disable perPixelLighting
 * function setup() {
 *   createCanvas(100, 100, WEBGL);
 *   noStroke();
 *   fill(255);
 * }
 *
 * let lights = [
 *   { c: '#f00', t: 1.12, p: 1.91, r: 0.2 },
 *   { c: '#0f0', t: 1.21, p: 1.31, r: 0.2 },
 *   { c: '#00f', t: 1.37, p: 1.57, r: 0.2 },
 *   { c: '#ff0', t: 1.12, p: 1.91, r: 0.7 },
 *   { c: '#0ff', t: 1.21, p: 1.31, r: 0.7 },
 *   { c: '#f0f', t: 1.37, p: 1.57, r: 0.7 }
 * ];
 *
 * function draw() {
 *   let t = millis() / 1000 + 1000;
 *   background(0);
 *   directionalLight(color('#222'), 1, 1, 1);
 *
 *   for (let i = 0; i < lights.length; i++) {
 *     let light = lights[i];
 *     pointLight(
 *       color(light.c),
 *       p5.Vector.fromAngles(t * light.t, t * light.p, width * light.r)
 *     );
 *   }
 *
 *   specularMaterial(255);
 *   sphere(width * 0.1);
 *
 *   rotateX(t * 0.77);
 *   rotateY(t * 0.83);
 *   rotateZ(t * 0.91);
 *   torus(width * 0.3, width * 0.07, 24, 10);
 * }
 *
 * function mousePressed() {
 *   setAttributes('perPixelLighting', false);
 *   noStroke();
 *   fill(255);
 * }
 * function mouseReleased() {
 *   setAttributes('perPixelLighting', true);
 *   noStroke();
 *   fill(255);
 * }
 * </code>
 * </div>
 *
 * @alt a rotating cube with smoother edges
 */
/**
 * @method setAttributes
 * @for p5
 * @param  {Object}  obj object with key-value pairs
 */
p5.prototype.setAttributes = function (key, value) {
  if (typeof this._glAttributes === 'undefined') {
    console.log(
      'You are trying to use setAttributes on a p5.Graphics object ' +
      'that does not use a WEBGL renderer.'
    );
    return;
  }
  let unchanged = true;
  if (typeof value !== 'undefined') {
    //first time modifying the attributes
    if (this._glAttributes === null) {
      this._glAttributes = {};
    }
    if (this._glAttributes[key] !== value) {
      //changing value of previously altered attribute
      this._glAttributes[key] = value;
      unchanged = false;
    }
    //setting all attributes with some change
  } else if (key instanceof Object) {
    if (this._glAttributes !== key) {
      this._glAttributes = key;
      unchanged = false;
    }
  }
  //@todo_FES
  if (!this._renderer.isP3D || unchanged) {
    return;
  }

  if (!this._setupDone) {
    for (const x in this._renderer.retainedMode.geometry) {
      if (this._renderer.retainedMode.geometry.hasOwnProperty(x)) {
        p5._friendlyError(
          'Sorry, Could not set the attributes, you need to call setAttributes() ' +
          'before calling the other drawing methods in setup()'
        );
        return;
      }
    }
  }

  this.push();
  this._renderer._resetContext();
  this.pop();

  if (this._renderer._curCamera) {
    this._renderer._curCamera._renderer = this._renderer;
  }
};
/**
 * @private
 * @param {Uint8Array|Float32Array|undefined} pixels An existing pixels array to reuse if the size is the same
 * @param {WebGLRenderingContext} gl The WebGL context
 * @param {WebGLFramebuffer|null} framebuffer The Framebuffer to read
 * @param {Number} x The x coordiante to read, premultiplied by pixel density
 * @param {Number} y The y coordiante to read, premultiplied by pixel density
 * @param {Number} width The width in pixels to be read (factoring in pixel density)
 * @param {Number} height The height in pixels to be read (factoring in pixel density)
 * @param {GLEnum} format Either RGB or RGBA depending on how many channels to read
 * @param {GLEnum} type The datatype of each channel, e.g. UNSIGNED_BYTE or FLOAT
 * @param {Number|undefined} flipY If provided, the total height with which to flip the y axis about
 * @returns {Uint8Array|Float32Array} pixels A pixels array with the current state of the
 * WebGL context read into it
 */
export function readPixelsWebGL(
  pixels,
  gl,
  framebuffer,
  x,
  y,
  width,
  height,
  format,
  type,
  flipY
) {
  // Record the currently bound framebuffer so we can go back to it after, and
  // bind the framebuffer we want to read from
  const prevFramebuffer = gl.getParameter(gl.FRAMEBUFFER_BINDING);
  gl.bindFramebuffer(gl.FRAMEBUFFER, framebuffer);

  const channels = format === gl.RGBA ? 4 : 3;

  // Make a pixels buffer if it doesn't already exist
  const len = width * height * channels;
  const TypedArrayClass = type === gl.UNSIGNED_BYTE ? Uint8Array : Float32Array;
  if (!(pixels instanceof TypedArrayClass) || pixels.length !== len) {
    pixels = new TypedArrayClass(len);
  }

  gl.readPixels(
    x,
    flipY ? (flipY - y - height) : y,
    width,
    height,
    format,
    type,
    pixels
  );

  // Re-bind whatever was previously bound
  gl.bindFramebuffer(gl.FRAMEBUFFER, prevFramebuffer);

  if (flipY) {
    // WebGL pixels are inverted compared to 2D pixels, so we have to flip
    // the resulting rows. Adapted from https://stackoverflow.com/a/41973289
    const halfHeight = Math.floor(height / 2);
    const tmpRow = new TypedArrayClass(width * channels);
    for (let y = 0; y < halfHeight; y++) {
      const topOffset = y * width * 4;
      const bottomOffset = (height - y - 1) * width * 4;
      tmpRow.set(pixels.subarray(topOffset, topOffset + width * 4));
      pixels.copyWithin(topOffset, bottomOffset, bottomOffset + width * 4);
      pixels.set(tmpRow, bottomOffset);
    }
  }

  return pixels;
}

/**
 * @private
 * @param {WebGLRenderingContext} gl The WebGL context
 * @param {WebGLFramebuffer|null} framebuffer The Framebuffer to read
 * @param {Number} x The x coordinate to read, premultiplied by pixel density
 * @param {Number} y The y coordinate to read, premultiplied by pixel density
 * @param {GLEnum} format Either RGB or RGBA depending on how many channels to read
 * @param {GLEnum} type The datatype of each channel, e.g. UNSIGNED_BYTE or FLOAT
 * @param {Number|undefined} flipY If provided, the total height with which to flip the y axis about
 * @returns {Number[]} pixels The channel data for the pixel at that location
 */
export function readPixelWebGL(
  gl,
  framebuffer,
  x,
  y,
  format,
  type,
  flipY
) {
  // Record the currently bound framebuffer so we can go back to it after, and
  // bind the framebuffer we want to read from
  const prevFramebuffer = gl.getParameter(gl.FRAMEBUFFER_BINDING);
  gl.bindFramebuffer(gl.FRAMEBUFFER, framebuffer);

  const channels = format === gl.RGBA ? 4 : 3;
  const TypedArrayClass = type === gl.UNSIGNED_BYTE ? Uint8Array : Float32Array;
  const pixels = new TypedArrayClass(channels);

  gl.readPixels(
    x, flipY ? (flipY - y - 1) : y, 1, 1,
    format, type,
    pixels
  );

  // Re-bind whatever was previously bound
  gl.bindFramebuffer(gl.FRAMEBUFFER, prevFramebuffer);

  return Array.from(pixels);
}
/**
 * 3D graphics class
 * @private
 * @class p5.RendererGL
 * @constructor
 * @extends p5.Renderer
 * @todo extend class to include public method for offscreen
 * rendering (FBO).
 */
p5.RendererGL = class RendererGL extends p5.Renderer {
  constructor(elt, pInst, isMainCanvas, attr) {
    super(elt, pInst, isMainCanvas);
    this._setAttributeDefaults(pInst);
    this._initContext();
    this.isP3D = true; //lets us know we're in 3d mode

    // When constructing a new p5.Geometry, this will represent the builder
    this.geometryBuilder = undefined;

    // This redundant property is useful in reminding you that you are
    // interacting with WebGLRenderingContext, still worth considering future removal
    this.GL = this.drawingContext;
    this._pInst._setProperty('drawingContext', this.drawingContext);

    // erasing
    this._isErasing = false;

    // clipping
    this._clipDepths = [];
    this._isClipApplied = false;
    this._stencilTestOn = false;

    // lights
    this._enableLighting = false;

    this.ambientLightColors = [];
    this.specularColors = [1, 1, 1];

    this.directionalLightDirections = [];
    this.directionalLightDiffuseColors = [];
    this.directionalLightSpecularColors = [];

    this.pointLightPositions = [];
    this.pointLightDiffuseColors = [];
    this.pointLightSpecularColors = [];

    this.spotLightPositions = [];
    this.spotLightDirections = [];
    this.spotLightDiffuseColors = [];
    this.spotLightSpecularColors = [];
    this.spotLightAngle = [];
    this.spotLightConc = [];

    // This property contains the input image if imageLight function
    // is called.
    // activeImageLight is checked by _setFillUniforms
    // for sending uniforms to the fillshader
    this.activeImageLight = null;
    // If activeImageLight property is Null, diffusedTextures,
    // specularTextures are Empty.
    // Else, it maps a p5.Image used by imageLight() to a p5.Graphics.
    // p5.Graphics for this are calculated in getDiffusedTexture function
    this.diffusedTextures = new Map();
    // p5.Graphics for this are calculated in getSpecularTexture function
    this.specularTextures = new Map();

    this.drawMode = constants.FILL;

    this.curFillColor = this._cachedFillStyle = [1, 1, 1, 1];
    this.curAmbientColor = this._cachedFillStyle = [1, 1, 1, 1];
    this.curSpecularColor = this._cachedFillStyle = [0, 0, 0, 0];
    this.curEmissiveColor = this._cachedFillStyle = [0, 0, 0, 0];
    this.curStrokeColor = this._cachedStrokeStyle = [0, 0, 0, 1];

    this.curBlendMode = constants.BLEND;
    this._cachedBlendMode = undefined;
    if (this.webglVersion === constants.WEBGL2) {
      this.blendExt = this.GL;
    } else {
      this.blendExt = this.GL.getExtension('EXT_blend_minmax');
    }
    this._isBlending = false;


    this._hasSetAmbient = false;
    this._useSpecularMaterial = false;
    this._useEmissiveMaterial = false;
    this._useNormalMaterial = false;
    this._useShininess = 1;

    this._useLineColor = false;
    this._useVertexColor = false;

    this.registerEnabled = new Set();

    this._tint = [255, 255, 255, 255];

    // lightFalloff variables
    this.constantAttenuation = 1;
    this.linearAttenuation = 0;
    this.quadraticAttenuation = 0;

    /**
 * model view, projection, & normal
 * matrices
 */
    this.uMVMatrix = new p5.Matrix();
    this.uPMatrix = new p5.Matrix();
    this.uNMatrix = new p5.Matrix('mat3');

    // Current vertex normal
    this._currentNormal = new p5.Vector(0, 0, 1);

    // Camera
    this._curCamera = new p5.Camera(this);
    this._curCamera._computeCameraDefaultSettings();
    this._curCamera._setDefaultCamera();

    // FilterCamera
    this.filterCamera = new p5.Camera(this);
    this.filterCamera._computeCameraDefaultSettings();
    this.filterCamera._setDefaultCamera();
    // Information about the previous frame's touch object
    // for executing orbitControl()
    this.prevTouches = [];
    // Velocity variable for use with orbitControl()
    this.zoomVelocity = 0;
    this.rotateVelocity = new p5.Vector(0, 0);
    this.moveVelocity = new p5.Vector(0, 0);
    // Flags for recording the state of zooming, rotation and moving
    this.executeZoom = false;
    this.executeRotateAndMove = false;

    this._defaultLightShader = undefined;
    this._defaultImmediateModeShader = undefined;
    this._defaultNormalShader = undefined;
    this._defaultColorShader = undefined;
    this._defaultPointShader = undefined;

    this.userFillShader = undefined;
    this.userStrokeShader = undefined;
    this.userPointShader = undefined;

    // Default drawing is done in Retained Mode
    // Geometry and Material hashes stored here
    this.retainedMode = {
      geometry: {},
      buffers: {
        stroke: [
          new p5.RenderBuffer(4, 'lineVertexColors', 'lineColorBuffer', 'aVertexColor', this),
          new p5.RenderBuffer(3, 'lineVertices', 'lineVerticesBuffer', 'aPosition', this),
          new p5.RenderBuffer(3, 'lineTangentsIn', 'lineTangentsInBuffer', 'aTangentIn', this),
          new p5.RenderBuffer(3, 'lineTangentsOut', 'lineTangentsOutBuffer', 'aTangentOut', this),
          new p5.RenderBuffer(1, 'lineSides', 'lineSidesBuffer', 'aSide', this)
        ],
        fill: [
          new p5.RenderBuffer(3, 'vertices', 'vertexBuffer', 'aPosition', this, this._vToNArray),
          new p5.RenderBuffer(3, 'vertexNormals', 'normalBuffer', 'aNormal', this, this._vToNArray),
          new p5.RenderBuffer(4, 'vertexColors', 'colorBuffer', 'aVertexColor', this),
          new p5.RenderBuffer(3, 'vertexAmbients', 'ambientBuffer', 'aAmbientColor', this),
          //new BufferDef(3, 'vertexSpeculars', 'specularBuffer', 'aSpecularColor'),
          new p5.RenderBuffer(2, 'uvs', 'uvBuffer', 'aTexCoord', this, this._flatten)
        ],
        text: [
          new p5.RenderBuffer(3, 'vertices', 'vertexBuffer', 'aPosition', this, this._vToNArray),
          new p5.RenderBuffer(2, 'uvs', 'uvBuffer', 'aTexCoord', this, this._flatten)
        ]
      }
    };

    // Immediate Mode
    // Geometry and Material hashes stored here
    this.immediateMode = {
      geometry: new p5.Geometry(),
      shapeMode: constants.TRIANGLE_FAN,
      contourIndices: [],
      _bezierVertex: [],
      _quadraticVertex: [],
      _curveVertex: [],
      buffers: {
        fill: [
          new p5.RenderBuffer(3, 'vertices', 'vertexBuffer', 'aPosition', this, this._vToNArray),
          new p5.RenderBuffer(3, 'vertexNormals', 'normalBuffer', 'aNormal', this, this._vToNArray),
          new p5.RenderBuffer(4, 'vertexColors', 'colorBuffer', 'aVertexColor', this),
          new p5.RenderBuffer(3, 'vertexAmbients', 'ambientBuffer', 'aAmbientColor', this),
          new p5.RenderBuffer(2, 'uvs', 'uvBuffer', 'aTexCoord', this, this._flatten)
        ],
        stroke: [
          new p5.RenderBuffer(4, 'lineVertexColors', 'lineColorBuffer', 'aVertexColor', this),
          new p5.RenderBuffer(3, 'lineVertices', 'lineVerticesBuffer', 'aPosition', this),
          new p5.RenderBuffer(3, 'lineTangentsIn', 'lineTangentsInBuffer', 'aTangentIn', this),
          new p5.RenderBuffer(3, 'lineTangentsOut', 'lineTangentsOutBuffer', 'aTangentOut', this),
          new p5.RenderBuffer(1, 'lineSides', 'lineSidesBuffer', 'aSide', this)
        ],
        point: this.GL.createBuffer()
      }
    };

    this.pointSize = 5.0; //default point size
    this.curStrokeWeight = 1;
    this.curStrokeCap = constants.ROUND;
    this.curStrokeJoin = constants.ROUND;

    // map of texture sources to textures created in this gl context via this.getTexture(src)
    this.textures = new Map();

    // set of framebuffers in use
    this.framebuffers = new Set();
    // stack of active framebuffers
    this.activeFramebuffers = [];

    // for post processing step
    this.filterShader = undefined;
    this.filterGraphicsLayer = undefined;
    this.filterGraphicsLayerTemp = undefined;
    this.defaultFilterShaders = {};

    this.textureMode = constants.IMAGE;
    // default wrap settings
    this.textureWrapX = constants.CLAMP;
    this.textureWrapY = constants.CLAMP;
    this._tex = null;
    this._curveTightness = 6;

    // lookUpTable for coefficients needed to be calculated for bezierVertex, same are used for curveVertex
    this._lookUpTableBezier = [];
    // lookUpTable for coefficients needed to be calculated for quadraticVertex
    this._lookUpTableQuadratic = [];

    // current curveDetail in the Bezier lookUpTable
    this._lutBezierDetail = 0;
    // current curveDetail in the Quadratic lookUpTable
    this._lutQuadraticDetail = 0;

    // Used to distinguish between user calls to vertex() and internal calls
    this.isProcessingVertices = false;
    this._tessy = this._initTessy();

    this.fontInfos = {};

    this._curShader = undefined;
  }

  /**
    * Starts creating a new p5.Geometry. Subsequent shapes drawn will be added
     * to the geometry and then returned when
     * <a href="#/p5/endGeometry">endGeometry()</a> is called. One can also use
     * <a href="#/p5/buildGeometry">buildGeometry()</a> to pass a function that
     * draws shapes.
     *
     * If you need to draw complex shapes every frame which don't change over time,
     * combining them upfront with `beginGeometry()` and `endGeometry()` and then
     * drawing that will run faster than repeatedly drawing the individual pieces.
     *
     * @method beginGeometry
   */
  beginGeometry() {
    if (this.geometryBuilder) {
      throw new Error('It looks like `beginGeometry()` is being called while another p5.Geometry is already being build.');
    }
    this.geometryBuilder = new GeometryBuilder(this);
  }

  /**
   * Finishes creating a new <a href="#/p5.Geometry">p5.Geometry</a> that was
   * started using <a href="#/p5/beginGeometry">beginGeometry()</a>. One can also
   * use <a href="#/p5/buildGeometry">buildGeometry()</a> to pass a function that
   * draws shapes.
   *
   * @method endGeometry
   * @returns {p5.Geometry} The model that was built.
   */
  endGeometry() {
    if (!this.geometryBuilder) {
      throw new Error('Make sure you call beginGeometry() before endGeometry()!');
    }
    const geometry = this.geometryBuilder.finish();
    this.geometryBuilder = undefined;
    return geometry;
  }

  /**
   * Creates a new <a href="#/p5.Geometry">p5.Geometry</a> that contains all
   * the shapes drawn in a provided callback function. The returned combined shape
   * can then be drawn all at once using <a href="#/p5/model">model()</a>.
   *
   * If you need to draw complex shapes every frame which don't change over time,
   * combining them with `buildGeometry()` once and then drawing that will run
   * faster than repeatedly drawing the individual pieces.
   *
   * One can also draw shapes directly between
   * <a href="#/p5/beginGeometry">beginGeometry()</a> and
   * <a href="#/p5/endGeometry">endGeometry()</a> instead of using a callback
   * function.
   *
   * @method buildGeometry
   * @param {Function} callback A function that draws shapes.
   * @returns {p5.Geometry} The model that was built from the callback function.
   */
  buildGeometry(callback) {
    this.beginGeometry();
    callback();
    return this.endGeometry();
  }

  //////////////////////////////////////////////
  // Setting
  //////////////////////////////////////////////

  _setAttributeDefaults(pInst) {
    // See issue #3850, safer to enable AA in Safari
    const applyAA = navigator.userAgent.toLowerCase().includes('safari');
    const defaults = {
      alpha: true,
      depth: true,
      stencil: true,
      antialias: applyAA,
      premultipliedAlpha: true,
      preserveDrawingBuffer: true,
      perPixelLighting: true,
      version: 2
    };
    if (pInst._glAttributes === null) {
      pInst._glAttributes = defaults;
    } else {
      pInst._glAttributes = Object.assign(defaults, pInst._glAttributes);
    }
    return;
  }

  _initContext() {
    if (this._pInst._glAttributes.version !== 1) {
      // Unless WebGL1 is explicitly asked for, try to create a WebGL2 context
      this.drawingContext =
        this.canvas.getContext('webgl2', this._pInst._glAttributes);
    }
    this.webglVersion =
      this.drawingContext ? constants.WEBGL2 : constants.WEBGL;
    // If this is the main canvas, make sure the global `webglVersion` is set
    this._pInst._setProperty('webglVersion', this.webglVersion);
    if (!this.drawingContext) {
      // If we were unable to create a WebGL2 context (either because it was
      // disabled via `setAttributes({ version: 1 })` or because the device
      // doesn't support it), fall back to a WebGL1 context
      this.drawingContext =
        this.canvas.getContext('webgl', this._pInst._glAttributes) ||
        this.canvas.getContext('experimental-webgl', this._pInst._glAttributes);
    }
    if (this.drawingContext === null) {
      throw new Error('Error creating webgl context');
    } else {
      const gl = this.drawingContext;
      gl.enable(gl.DEPTH_TEST);
      gl.depthFunc(gl.LEQUAL);
      gl.viewport(0, 0, gl.drawingBufferWidth, gl.drawingBufferHeight);
      // Make sure all images are loaded into the canvas premultiplied so that
      // they match the way we render colors. This will make framebuffer textures
      // be encoded the same way as textures from everything else.
      gl.pixelStorei(gl.UNPACK_PREMULTIPLY_ALPHA_WEBGL, true);
      this._viewport = this.drawingContext.getParameter(
        this.drawingContext.VIEWPORT
      );
    }
  }

  //This is helper function to reset the context anytime the attributes
  //are changed with setAttributes()

  _resetContext(options, callback) {
    const w = this.width;
    const h = this.height;
    const defaultId = this.canvas.id;
    const isPGraphics = this._pInst instanceof p5.Graphics;

    if (isPGraphics) {
      const pg = this._pInst;
      pg.canvas.parentNode.removeChild(pg.canvas);
      pg.canvas = document.createElement('canvas');
      const node = pg._pInst._userNode || document.body;
      node.appendChild(pg.canvas);
      p5.Element.call(pg, pg.canvas, pg._pInst);
      pg.width = w;
      pg.height = h;
    } else {
      let c = this.canvas;
      if (c) {
        c.parentNode.removeChild(c);
      }
      c = document.createElement('canvas');
      c.id = defaultId;
      if (this._pInst._userNode) {
        this._pInst._userNode.appendChild(c);
      } else {
        document.body.appendChild(c);
      }
      this._pInst.canvas = c;
      this.canvas = c;
    }

    const renderer = new p5.RendererGL(
      this._pInst.canvas,
      this._pInst,
      !isPGraphics
    );
    this._pInst._setProperty('_renderer', renderer);
    renderer.resize(w, h);
    renderer._applyDefaults();

    if (!isPGraphics) {
      this._pInst._elements.push(renderer);
    }

    if (typeof callback === 'function') {
      //setTimeout with 0 forces the task to the back of the queue, this ensures that
      //we finish switching out the renderer
      setTimeout(() => {
        callback.apply(window._renderer, options);
      }, 0);
    }
  }


  /**
 * @class p5.RendererGL
 */
  _update() {
    // reset model view and apply initial camera transform
    // (containing only look at info; no projection).
    this.uMVMatrix.set(
      this._curCamera.cameraMatrix.mat4[0],
      this._curCamera.cameraMatrix.mat4[1],
      this._curCamera.cameraMatrix.mat4[2],
      this._curCamera.cameraMatrix.mat4[3],
      this._curCamera.cameraMatrix.mat4[4],
      this._curCamera.cameraMatrix.mat4[5],
      this._curCamera.cameraMatrix.mat4[6],
      this._curCamera.cameraMatrix.mat4[7],
      this._curCamera.cameraMatrix.mat4[8],
      this._curCamera.cameraMatrix.mat4[9],
      this._curCamera.cameraMatrix.mat4[10],
      this._curCamera.cameraMatrix.mat4[11],
      this._curCamera.cameraMatrix.mat4[12],
      this._curCamera.cameraMatrix.mat4[13],
      this._curCamera.cameraMatrix.mat4[14],
      this._curCamera.cameraMatrix.mat4[15]
    );

    // reset light data for new frame.

    this.ambientLightColors.length = 0;
    this.specularColors = [1, 1, 1];

    this.directionalLightDirections.length = 0;
    this.directionalLightDiffuseColors.length = 0;
    this.directionalLightSpecularColors.length = 0;

    this.pointLightPositions.length = 0;
    this.pointLightDiffuseColors.length = 0;
    this.pointLightSpecularColors.length = 0;

    this.spotLightPositions.length = 0;
    this.spotLightDirections.length = 0;
    this.spotLightDiffuseColors.length = 0;
    this.spotLightSpecularColors.length = 0;
    this.spotLightAngle.length = 0;
    this.spotLightConc.length = 0;

    this._enableLighting = false;

    //reset tint value for new frame
    this._tint = [255, 255, 255, 255];

    //Clear depth every frame
    this.GL.clearStencil(0);
    this.GL.clear(this.GL.DEPTH_BUFFER_BIT | this.GL.STENCIL_BUFFER_BIT);
    this.GL.disable(this.GL.STENCIL_TEST);
  }

  /**
 * [background description]
 */
  background(...args) {
    const _col = this._pInst.color(...args);
    const _r = _col.levels[0] / 255;
    const _g = _col.levels[1] / 255;
    const _b = _col.levels[2] / 255;
    const _a = _col.levels[3] / 255;
    this.clear(_r, _g, _b, _a);
  }

  //////////////////////////////////////////////
  // COLOR
  //////////////////////////////////////////////
  /**
 * Basic fill material for geometry with a given color
 * @method  fill
 * @class p5.RendererGL
 * @param  {Number|Number[]|String|p5.Color} v1  gray value,
 * red or hue value (depending on the current color mode),
 * or color Array, or CSS color string
 * @param  {Number}            [v2] green or saturation value
 * @param  {Number}            [v3] blue or brightness value
 * @param  {Number}            [a]  opacity
 * @chainable
 * @example
 * <div>
 * <code>
 * function setup() {
 *   createCanvas(200, 200, WEBGL);
 * }
 *
 * function draw() {
 *   background(0);
 *   noStroke();
 *   fill(100, 100, 240);
 *   rotateX(frameCount * 0.01);
 *   rotateY(frameCount * 0.01);
 *   box(75, 75, 75);
 * }
 * </code>
 * </div>
 *
 * @alt
 * black canvas with purple cube spinning
 */
  fill(v1, v2, v3, a) {
    //see material.js for more info on color blending in webgl
    const color = p5.prototype.color.apply(this._pInst, arguments);
    this.curFillColor = color._array;
    this.drawMode = constants.FILL;
    this._useNormalMaterial = false;
    this._tex = null;
  }

  /**
 * Basic stroke material for geometry with a given color
 * @method  stroke
 * @param  {Number|Number[]|String|p5.Color} v1  gray value,
 * red or hue value (depending on the current color mode),
 * or color Array, or CSS color string
 * @param  {Number}            [v2] green or saturation value
 * @param  {Number}            [v3] blue or brightness value
 * @param  {Number}            [a]  opacity
 * @example
 * <div>
 * <code>
 * function setup() {
 *   createCanvas(200, 200, WEBGL);
 * }
 *
 * function draw() {
 *   background(0);
 *   stroke(240, 150, 150);
 *   fill(100, 100, 240);
 *   rotateX(frameCount * 0.01);
 *   rotateY(frameCount * 0.01);
 *   box(75, 75, 75);
 * }
 * </code>
 * </div>
 *
 * @alt
 * black canvas with purple cube with pink outline spinning
 */
  stroke(r, g, b, a) {
    const color = p5.prototype.color.apply(this._pInst, arguments);
    this.curStrokeColor = color._array;
  }

  strokeCap(cap) {
    this.curStrokeCap = cap;
  }

  strokeJoin(join) {
    this.curStrokeJoin = join;
  }

  getFilterGraphicsLayer() {
    // Lazily initialize the filter graphics layer. We only do this on demand
    // because the graphics layer itself has a p5.RendererGL, which would then
    // try to make its own filter layer, infinitely looping.
    if (!this.filterGraphicsLayer) {
      // the real _pInst is buried when this is a secondary p5.Graphics

      const pInst =
        this._pInst instanceof p5.Graphics ? this._pInst._pInst : this._pInst;

      // create secondary layer
      this.filterGraphicsLayer =
        new p5.Graphics(
          this.width,
          this.height,
          constants.WEBGL,
          pInst
        );
      // geometries/borders on this layer should always be invisible
      this.filterGraphicsLayer.noStroke();
    }
    if (
      this.filterGraphicsLayer.width !== this.width ||
      this.filterGraphicsLayer.height !== this.height
    ) {
      // Resize the graphics layer
      this.filterGraphicsLayer.resizeCanvas(this.width, this.height);
    }
    if (
      this.filterGraphicsLayer.pixelDensity() !== this._pInst.pixelDensity()
    ) {
      this.filterGraphicsLayer.pixelDensity(this._pInst.pixelDensity());
    }
    return this.filterGraphicsLayer;
  }

  getFilterGraphicsLayerTemp() {
    // two-pass blur filter needs another graphics layer
    if (!this.filterGraphicsLayerTemp) {
      const pInst = this._pInst instanceof p5.Graphics ?
        this._pInst._pInst : this._pInst;
      // create secondary layer
      this.filterGraphicsLayerTemp =
        new p5.Graphics(
          this.width,
          this.height,
          constants.WEBGL,
          pInst
        );
      this.filterGraphicsLayerTemp.noStroke();
    }
    if (
      this.filterGraphicsLayerTemp.width !== this.width ||
      this.filterGraphicsLayerTemp.height !== this.height
    ) {
      // Resize the graphics layer
      this.filterGraphicsLayerTemp.resizeCanvas(this.width, this.height);
    }
    if (
      this.filterGraphicsLayerTemp.pixelDensity() !== this._pInst.pixelDensity()
    ) {
      this.filterGraphicsLayerTemp.pixelDensity(this._pInst.pixelDensity());
    }
    return this.filterGraphicsLayerTemp;
  }

  filter(...args) {
    let pg = this.getFilterGraphicsLayer();

    // use internal shader for filter constants BLUR, INVERT, etc
    let filterParameter = undefined;
    let operation = undefined;
    if (typeof args[0] === 'string') {
      operation = args[0];
      let defaults = {
        [constants.BLUR]: 3,
        [constants.POSTERIZE]: 4,
        [constants.THRESHOLD]: 0.5
      };
      let useDefaultParam = operation in defaults && args[1] === undefined;
      filterParameter = useDefaultParam ? defaults[operation] : args[1];

      // Create and store shader for constants once on initial filter call.
      // Need to store multiple in case user calls different filters,
      // eg. filter(BLUR) then filter(GRAY)
      if (!(operation in this.defaultFilterShaders)) {
        this.defaultFilterShaders[operation] = new p5.Shader(
          pg._renderer,
          filterShaderVert,
          filterShaderFrags[operation]
        );
      }
      this.filterShader = this.defaultFilterShaders[operation];

    }
    // use custom user-supplied shader
    else {
      this.filterShader = args[0];
    }

    pg.clear(); // prevent undesirable feedback effects accumulating secretly

    let pd = this._pInst.pixelDensity();
    let texelSize = [1 / (this.width * pd), 1 / (this.height * pd)];

    // apply blur shader with multiple passes
    if (operation === constants.BLUR) {

      const tmp = this.getFilterGraphicsLayerTemp();
      tmp.clear(); // prevent feedback effects here too

      // setup
      this._pInst.push();
      this._pInst.noStroke();

      // draw main to temp buffer
      tmp.image(this, -this.width / 2, -this.height / 2);

      pg.shader(this.filterShader);
      this.filterShader.setUniform('texelSize', texelSize);
      this.filterShader.setUniform('canvasSize', [this.width, this.height]);
      this.filterShader.setUniform('radius', Math.max(1, filterParameter));

      // horiz pass
      this.filterShader.setUniform('direction', [1, 0]);
      this.filterShader.setUniform('tex0', tmp);
      pg.clear();
      pg.rect(-this.width / 2, -this.height / 2, this.width, this.height);

      // read back to temp buffer
      tmp.clear();
      tmp.image(pg, -this.width / 2, -this.height / 2);

      // vert pass
      this.filterShader.setUniform('direction', [0, 1]);
      this.filterShader.setUniform('tex0', tmp);
      pg.clear();
      pg.rect(-this.width / 2, -this.height / 2, this.width, this.height);

      this._pInst.pop();
    }
    // every other non-blur shader uses single pass
    else {
      pg.shader(this.filterShader);
      this.filterShader.setUniform('tex0', this);
      this.filterShader.setUniform('texelSize', texelSize);
      this.filterShader.setUniform('canvasSize', [this.width, this.height]);
      // filterParameter uniform only used for POSTERIZE, and THRESHOLD
      // but shouldn't hurt to always set
      this.filterShader.setUniform('filterParameter', filterParameter);
      pg.rect(-this.width / 2, -this.height / 2, this.width, this.height);

    }
    // draw pg contents onto main renderer
    this._pInst.push();
<<<<<<< HEAD
    this._pInst.resetMatrix();     // Reset the transformation matrix to identity
    this._pInst.clear();   // Clear the canvas
    this._pInst.blendMode(this._pInst.BLEND);   // Set blend mode to BLEND
=======
    pg._pInst.resetMatrix();
>>>>>>> 17304ce9
    this._pInst.noStroke();
    pg._pInst.imageMode(constants.CORNER);
    pg._pInst.blendMode(constants.BLEND);
    this.clear();
    this._pInst.push();
    this.filterCamera._resize();
    this._pInst.setCamera(this.filterCamera);
    this._pInst.resetMatrix();
    this._pInst.image(pg, -this.width / 2, -this.height / 2,
      this.width, this.height);
    this._pInst.pop();
    this._pInst.pop();
  }

  blendMode(mode) {
    if (
      mode === constants.DARKEST ||
      mode === constants.LIGHTEST ||
      mode === constants.ADD ||
      mode === constants.BLEND ||
      mode === constants.SUBTRACT ||
      mode === constants.SCREEN ||
      mode === constants.EXCLUSION ||
      mode === constants.REPLACE ||
      mode === constants.MULTIPLY ||
      mode === constants.REMOVE
    )
      this.curBlendMode = mode;
    else if (
      mode === constants.BURN ||
      mode === constants.OVERLAY ||
      mode === constants.HARD_LIGHT ||
      mode === constants.SOFT_LIGHT ||
      mode === constants.DODGE
    ) {
      console.warn(
        'BURN, OVERLAY, HARD_LIGHT, SOFT_LIGHT, and DODGE only work for blendMode in 2D mode.'
      );
    }
  }

  erase(opacityFill, opacityStroke) {
    if (!this._isErasing) {
      this._cachedBlendMode = this.curBlendMode;
      this._isErasing = true;
      this.blendMode(constants.REMOVE);
      this._cachedFillStyle = this.curFillColor.slice();
      this.curFillColor = [1, 1, 1, opacityFill / 255];
      this._cachedStrokeStyle = this.curStrokeColor.slice();
      this.curStrokeColor = [1, 1, 1, opacityStroke / 255];
    }
  }

  noErase() {
    if (this._isErasing) {
      this.curFillColor = this._cachedFillStyle.slice();
      this.curStrokeColor = this._cachedStrokeStyle.slice();
      // It's necessary to restore post-erase state. Needs rework
      let temp = this.curBlendMode;
      this.blendMode(this._cachedBlendMode);
      this._cachedBlendMode = temp; // If we don't do this, applyBlendMode() returns null
      this._isErasing = false;
      this._applyBlendMode(); // This sets _cachedBlendMode back to the original blendmode
    }
  }

  drawTarget() {
    return this.activeFramebuffers[this.activeFramebuffers.length - 1] || this;
  }

  beginClip(options = {}) {
    super.beginClip(options);

    this.drawTarget()._isClipApplied = true;

    const gl = this.GL;
    gl.clearStencil(0);
    gl.clear(gl.STENCIL_BUFFER_BIT);
    gl.enable(gl.STENCIL_TEST);
    this._stencilTestOn = true;
    gl.stencilFunc(
      gl.ALWAYS, // the test
      1, // reference value
      0xff // mask
    );
    gl.stencilOp(
      gl.KEEP, // what to do if the stencil test fails
      gl.KEEP, // what to do if the depth test fails
      gl.REPLACE // what to do if both tests pass
    );
    gl.disable(gl.DEPTH_TEST);

    this._pInst.push();
    this._pInst.resetShader();
    if (this._doFill) this._pInst.fill(0, 0);
    if (this._doStroke) this._pInst.stroke(0, 0);
  }

  endClip() {
    this._pInst.pop();

    const gl = this.GL;
    gl.stencilOp(
      gl.KEEP, // what to do if the stencil test fails
      gl.KEEP, // what to do if the depth test fails
      gl.KEEP // what to do if both tests pass
    );
    gl.stencilFunc(
      this._clipInvert ? gl.EQUAL : gl.NOTEQUAL, // the test
      0, // reference value
      0xff // mask
    );
    gl.enable(gl.DEPTH_TEST);

    // Mark the depth at which the clip has been applied so that we can clear it
    // when we pop past this depth
    this._clipDepths.push(this._pushPopDepth);

    super.endClip();
  }

  _clearClip() {
    this.GL.clearStencil(1);
    this.GL.clear(this.GL.STENCIL_BUFFER_BIT);
    if (this._clipDepths.length > 0) {
      this._clipDepths.pop();
    }
    this.drawTarget()._isClipApplied = false;
  }

  /**
 * Change weight of stroke
 * @method  strokeWeight
 * @param  {Number} stroke weight to be used for drawing
 * @example
 * <div>
 * <code>
 * function setup() {
 *   createCanvas(200, 400, WEBGL);
 *   setAttributes('antialias', true);
 * }
 *
 * function draw() {
 *   background(0);
 *   noStroke();
 *   translate(0, -100, 0);
 *   stroke(240, 150, 150);
 *   fill(100, 100, 240);
 *   push();
 *   strokeWeight(8);
 *   rotateX(frameCount * 0.01);
 *   rotateY(frameCount * 0.01);
 *   sphere(75);
 *   pop();
 *   push();
 *   translate(0, 200, 0);
 *   strokeWeight(1);
 *   rotateX(frameCount * 0.01);
 *   rotateY(frameCount * 0.01);
 *   sphere(75);
 *   pop();
 * }
 * </code>
 * </div>
 *
 * @alt
 * black canvas with two purple rotating spheres with pink
 * outlines the sphere on top has much heavier outlines,
 */
  strokeWeight(w) {
    if (this.curStrokeWeight !== w) {
      this.pointSize = w;
      this.curStrokeWeight = w;
    }
  }

  // x,y are canvas-relative (pre-scaled by _pixelDensity)
  _getPixel(x, y) {
    const gl = this.GL;
    return readPixelWebGL(
      gl,
      null,
      x,
      y,
      gl.RGBA,
      gl.UNSIGNED_BYTE,
      this._pInst.height * this._pInst.pixelDensity()
    );
  }

  /**
 * Loads the pixels data for this canvas into the pixels[] attribute.
 * Note that updatePixels() and set() do not work.
 * Any pixel manipulation must be done directly to the pixels[] array.
 *
 * @private
 * @method loadPixels
 */

  loadPixels() {
    const pixelsState = this._pixelsState;

    //@todo_FES
    if (this._pInst._glAttributes.preserveDrawingBuffer !== true) {
      console.log(
        'loadPixels only works in WebGL when preserveDrawingBuffer ' + 'is true.'
      );
      return;
    }

    const pd = this._pInst._pixelDensity;
    const gl = this.GL;

    pixelsState._setProperty(
      'pixels',
      readPixelsWebGL(
        pixelsState.pixels,
        gl,
        null,
        0,
        0,
        this.width * pd,
        this.height * pd,
        gl.RGBA,
        gl.UNSIGNED_BYTE,
        this.height * pd
      )
    );
  }

  updatePixels() {
    const fbo = this._getTempFramebuffer();
    fbo.pixels = this._pixelsState.pixels;
    fbo.updatePixels();
    this._pInst.push();
    this._pInst.resetMatrix();
    this._pInst.clear();
    this._pInst.imageMode(constants.CENTER);
    this._pInst.image(fbo, 0, 0);
    this._pInst.pop();
    this.GL.clearDepth(1);
    this.GL.clear(this.GL.DEPTH_BUFFER_BIT);
  }

  /**
 * @private
 * @returns {p5.Framebuffer} A p5.Framebuffer set to match the size and settings
 * of the renderer's canvas. It will be created if it does not yet exist, and
 * reused if it does.
 */
  _getTempFramebuffer() {
    if (!this._tempFramebuffer) {
      this._tempFramebuffer = this._pInst.createFramebuffer({
        format: constants.UNSIGNED_BYTE,
        useDepth: this._pInst._glAttributes.depth,
        depthFormat: constants.UNSIGNED_INT,
        antialias: this._pInst._glAttributes.antialias
      });
    }
    return this._tempFramebuffer;
  }



  //////////////////////////////////////////////
  // HASH | for geometry
  //////////////////////////////////////////////

  geometryInHash(gId) {
    return this.retainedMode.geometry[gId] !== undefined;
  }

  viewport(w, h) {
    this._viewport = [0, 0, w, h];
    this.GL.viewport(0, 0, w, h);
  }

  /**
 * [resize description]
 * @private
 * @param  {Number} w [description]
 * @param  {Number} h [description]
 */
  resize(w, h) {
    p5.Renderer.prototype.resize.call(this, w, h);
    this._origViewport = {
      width: this.GL.drawingBufferWidth,
      height: this.GL.drawingBufferHeight
    };
    this.viewport(
      this._origViewport.width,
      this._origViewport.height
    );

    this._curCamera._resize();

    //resize pixels buffer
    const pixelsState = this._pixelsState;
    if (typeof pixelsState.pixels !== 'undefined') {
      pixelsState._setProperty(
        'pixels',
        new Uint8Array(
          this.GL.drawingBufferWidth * this.GL.drawingBufferHeight * 4
        )
      );
    }

    for (const framebuffer of this.framebuffers) {
      // Notify framebuffers of the resize so that any auto-sized framebuffers
      // can also update their size
      framebuffer._canvasSizeChanged();
    }

    // resize filter graphics layer
    if (this.filterGraphicsLayer) {
      p5.Renderer.prototype.resize.call(this.filterGraphicsLayer, w, h);
    }
  }

  /**
 * clears color and depth buffers
 * with r,g,b,a
 * @private
 * @param {Number} r normalized red val.
 * @param {Number} g normalized green val.
 * @param {Number} b normalized blue val.
 * @param {Number} a normalized alpha val.
 */
  clear(...args) {
    const _r = args[0] || 0;
    const _g = args[1] || 0;
    const _b = args[2] || 0;
    let _a = args[3] || 0;

    const activeFramebuffer = this.activeFramebuffer();
    if (
      activeFramebuffer &&
      activeFramebuffer.format === constants.UNSIGNED_BYTE &&
      !activeFramebuffer.antialias &&
      _a === 0
    ) {
      // Drivers on Intel Macs check for 0,0,0,0 exactly when drawing to a
      // framebuffer and ignore the command if it's the only drawing command to
      // the framebuffer. To work around it, we can set the alpha to a value so
      // low that it still rounds down to 0, but that circumvents the buggy
      // check in the driver.
      _a = 1e-10;
    }

    this.GL.clearColor(_r * _a, _g * _a, _b * _a, _a);
    this.GL.clearDepth(1);
    this.GL.clear(this.GL.COLOR_BUFFER_BIT | this.GL.DEPTH_BUFFER_BIT);
  }

  applyMatrix(a, b, c, d, e, f) {
    if (arguments.length === 16) {
      p5.Matrix.prototype.apply.apply(this.uMVMatrix, arguments);
    } else {
      this.uMVMatrix.apply([
        a, b, 0, 0,
        c, d, 0, 0,
        0, 0, 1, 0,
        e, f, 0, 1
      ]);
    }
  }

  /**
 * [translate description]
 * @private
 * @param  {Number} x [description]
 * @param  {Number} y [description]
 * @param  {Number} z [description]
 * @chainable
 * @todo implement handle for components or vector as args
 */
  translate(x, y, z) {
    if (x instanceof p5.Vector) {
      z = x.z;
      y = x.y;
      x = x.x;
    }
    this.uMVMatrix.translate([x, y, z]);
    return this;
  }

  /**
 * Scales the Model View Matrix by a vector
 * @private
 * @param  {Number | p5.Vector | Array} x [description]
 * @param  {Number} [y] y-axis scalar
 * @param  {Number} [z] z-axis scalar
 * @chainable
 */
  scale(x, y, z) {
    this.uMVMatrix.scale(x, y, z);
    return this;
  }

  rotate(rad, axis) {
    if (typeof axis === 'undefined') {
      return this.rotateZ(rad);
    }
    p5.Matrix.prototype.rotate.apply(this.uMVMatrix, arguments);
    return this;
  }

  rotateX(rad) {
    this.rotate(rad, 1, 0, 0);
    return this;
  }

  rotateY(rad) {
    this.rotate(rad, 0, 1, 0);
    return this;
  }

  rotateZ(rad) {
    this.rotate(rad, 0, 0, 1);
    return this;
  }

  push() {
    // get the base renderer style
    const style = p5.Renderer.prototype.push.apply(this);

    // add webgl-specific style properties
    const properties = style.properties;

    properties.uMVMatrix = this.uMVMatrix.copy();
    properties.uPMatrix = this.uPMatrix.copy();
    properties._curCamera = this._curCamera;

    // make a copy of the current camera for the push state
    // this preserves any references stored using 'createCamera'
    this._curCamera = this._curCamera.copy();

    properties.ambientLightColors = this.ambientLightColors.slice();
    properties.specularColors = this.specularColors.slice();

    properties.directionalLightDirections =
      this.directionalLightDirections.slice();
    properties.directionalLightDiffuseColors =
      this.directionalLightDiffuseColors.slice();
    properties.directionalLightSpecularColors =
      this.directionalLightSpecularColors.slice();

    properties.pointLightPositions = this.pointLightPositions.slice();
    properties.pointLightDiffuseColors = this.pointLightDiffuseColors.slice();
    properties.pointLightSpecularColors = this.pointLightSpecularColors.slice();

    properties.spotLightPositions = this.spotLightPositions.slice();
    properties.spotLightDirections = this.spotLightDirections.slice();
    properties.spotLightDiffuseColors = this.spotLightDiffuseColors.slice();
    properties.spotLightSpecularColors = this.spotLightSpecularColors.slice();
    properties.spotLightAngle = this.spotLightAngle.slice();
    properties.spotLightConc = this.spotLightConc.slice();

    properties.userFillShader = this.userFillShader;
    properties.userStrokeShader = this.userStrokeShader;
    properties.userPointShader = this.userPointShader;

    properties.pointSize = this.pointSize;
    properties.curStrokeWeight = this.curStrokeWeight;
    properties.curStrokeColor = this.curStrokeColor;
    properties.curFillColor = this.curFillColor;
    properties.curAmbientColor = this.curAmbientColor;
    properties.curSpecularColor = this.curSpecularColor;
    properties.curEmissiveColor = this.curEmissiveColor;

    properties._hasSetAmbient = this._hasSetAmbient;
    properties._useSpecularMaterial = this._useSpecularMaterial;
    properties._useEmissiveMaterial = this._useEmissiveMaterial;
    properties._useShininess = this._useShininess;

    properties.constantAttenuation = this.constantAttenuation;
    properties.linearAttenuation = this.linearAttenuation;
    properties.quadraticAttenuation = this.quadraticAttenuation;

    properties._enableLighting = this._enableLighting;
    properties._useNormalMaterial = this._useNormalMaterial;
    properties._tex = this._tex;
    properties.drawMode = this.drawMode;

    properties._currentNormal = this._currentNormal;
    properties.curBlendMode = this.curBlendMode;

    // So that the activeImageLight gets reset in push/pop
    properties.activeImageLight = this.activeImageLight;

    return style;
  }
  pop(...args) {
    if (
      this._clipDepths.length > 0 &&
      this._pushPopDepth === this._clipDepths[this._clipDepths.length - 1]
    ) {
      this._clearClip();
    }
    super.pop(...args);
    this._applyStencilTestIfClipping();
  }
  _applyStencilTestIfClipping() {
    const drawTarget = this.drawTarget();
    if (drawTarget._isClipApplied !== this._stencilTestOn) {
      if (drawTarget._isClipApplied) {
        this.GL.enable(this.GL.STENCIL_TEST);
        this._stencilTestOn = true;
      } else {
        this.GL.disable(this.GL.STENCIL_TEST);
        this._stencilTestOn = false;
      }
    }
  }
  resetMatrix() {
    this.uMVMatrix.set(
      this._curCamera.cameraMatrix.mat4[0],
      this._curCamera.cameraMatrix.mat4[1],
      this._curCamera.cameraMatrix.mat4[2],
      this._curCamera.cameraMatrix.mat4[3],
      this._curCamera.cameraMatrix.mat4[4],
      this._curCamera.cameraMatrix.mat4[5],
      this._curCamera.cameraMatrix.mat4[6],
      this._curCamera.cameraMatrix.mat4[7],
      this._curCamera.cameraMatrix.mat4[8],
      this._curCamera.cameraMatrix.mat4[9],
      this._curCamera.cameraMatrix.mat4[10],
      this._curCamera.cameraMatrix.mat4[11],
      this._curCamera.cameraMatrix.mat4[12],
      this._curCamera.cameraMatrix.mat4[13],
      this._curCamera.cameraMatrix.mat4[14],
      this._curCamera.cameraMatrix.mat4[15]
    );
    return this;
  }

  //////////////////////////////////////////////
  // SHADER
  //////////////////////////////////////////////

  /*
 * shaders are created and cached on a per-renderer basis,
 * on the grounds that each renderer will have its own gl context
 * and the shader must be valid in that context.
 */

  _getImmediateStrokeShader() {
    // select the stroke shader to use
    const stroke = this.userStrokeShader;
    if (!stroke || !stroke.isStrokeShader()) {
      return this._getLineShader();
    }
    return stroke;
  }


  _getRetainedStrokeShader() {
    return this._getImmediateStrokeShader();
  }

  /*
   * selects which fill shader should be used based on renderer state,
   * for use with begin/endShape and immediate vertex mode.
   */
  _getImmediateFillShader() {
    const fill = this.userFillShader;
    if (this._useNormalMaterial) {
      if (!fill || !fill.isNormalShader()) {
        return this._getNormalShader();
      }
    }
    if (this._enableLighting) {
      if (!fill || !fill.isLightShader()) {
        return this._getLightShader();
      }
    } else if (this._tex) {
      if (!fill || !fill.isTextureShader()) {
        return this._getLightShader();
      }
    } else if (!fill /*|| !fill.isColorShader()*/) {
      return this._getImmediateModeShader();
    }
    return fill;
  }

  /*
   * selects which fill shader should be used based on renderer state
   * for retained mode.
   */
  _getRetainedFillShader() {
    if (this._useNormalMaterial) {
      return this._getNormalShader();
    }

    const fill = this.userFillShader;
    if (this._enableLighting) {
      if (!fill || !fill.isLightShader()) {
        return this._getLightShader();
      }
    } else if (this._tex) {
      if (!fill || !fill.isTextureShader()) {
        return this._getLightShader();
      }
    } else if (!fill /* || !fill.isColorShader()*/) {
      return this._getColorShader();
    }
    return fill;
  }

  _getImmediatePointShader() {
    // select the point shader to use
    const point = this.userPointShader;
    if (!point || !point.isPointShader()) {
      return this._getPointShader();
    }
    return point;
  }

  _getRetainedLineShader() {
    return this._getImmediateLineShader();
  }

  _getLightShader() {
    if (!this._defaultLightShader) {
      if (this._pInst._glAttributes.perPixelLighting) {
        this._defaultLightShader = new p5.Shader(
          this,
          this._webGL2CompatibilityPrefix('vert', 'highp') +
          defaultShaders.phongVert,
          this._webGL2CompatibilityPrefix('frag', 'highp') +
          defaultShaders.phongFrag
        );
      } else {
        this._defaultLightShader = new p5.Shader(
          this,
          this._webGL2CompatibilityPrefix('vert', 'highp') +
          defaultShaders.lightVert,
          this._webGL2CompatibilityPrefix('frag', 'highp') +
          defaultShaders.lightTextureFrag
        );
      }
    }

    return this._defaultLightShader;
  }

  _getImmediateModeShader() {
    if (!this._defaultImmediateModeShader) {
      this._defaultImmediateModeShader = new p5.Shader(
        this,
        this._webGL2CompatibilityPrefix('vert', 'mediump') +
        defaultShaders.immediateVert,
        this._webGL2CompatibilityPrefix('frag', 'mediump') +
        defaultShaders.vertexColorFrag
      );
    }

    return this._defaultImmediateModeShader;
  }

  _getNormalShader() {
    if (!this._defaultNormalShader) {
      this._defaultNormalShader = new p5.Shader(
        this,
        this._webGL2CompatibilityPrefix('vert', 'mediump') +
        defaultShaders.normalVert,
        this._webGL2CompatibilityPrefix('frag', 'mediump') +
        defaultShaders.normalFrag
      );
    }

    return this._defaultNormalShader;
  }

  _getColorShader() {
    if (!this._defaultColorShader) {
      this._defaultColorShader = new p5.Shader(
        this,
        this._webGL2CompatibilityPrefix('vert', 'mediump') +
        defaultShaders.normalVert,
        this._webGL2CompatibilityPrefix('frag', 'mediump') +
        defaultShaders.basicFrag
      );
    }

    return this._defaultColorShader;
  }

  _getPointShader() {
    if (!this._defaultPointShader) {
      this._defaultPointShader = new p5.Shader(
        this,
        this._webGL2CompatibilityPrefix('vert', 'mediump') +
        defaultShaders.pointVert,
        this._webGL2CompatibilityPrefix('frag', 'mediump') +
        defaultShaders.pointFrag
      );
    }
    return this._defaultPointShader;
  }

  _getLineShader() {
    if (!this._defaultLineShader) {
      this._defaultLineShader = new p5.Shader(
        this,
        this._webGL2CompatibilityPrefix('vert', 'mediump') +
        defaultShaders.lineVert,
        this._webGL2CompatibilityPrefix('frag', 'mediump') +
        defaultShaders.lineFrag
      );
    }

    return this._defaultLineShader;
  }

  _getFontShader() {
    if (!this._defaultFontShader) {
      if (this.webglVersion === constants.WEBGL) {
        this.GL.getExtension('OES_standard_derivatives');
      }
      this._defaultFontShader = new p5.Shader(
        this,
        this._webGL2CompatibilityPrefix('vert', 'mediump') +
        defaultShaders.fontVert,
        this._webGL2CompatibilityPrefix('frag', 'mediump') +
        defaultShaders.fontFrag
      );
    }
    return this._defaultFontShader;
  }

  _webGL2CompatibilityPrefix(
    shaderType,
    floatPrecision
  ) {
    let code = '';
    if (this.webglVersion === constants.WEBGL2) {
      code += '#version 300 es\n#define WEBGL2\n';
    }
    if (shaderType === 'vert') {
      code += '#define VERTEX_SHADER\n';
    } else if (shaderType === 'frag') {
      code += '#define FRAGMENT_SHADER\n';
    }
    if (floatPrecision) {
      code += `precision ${floatPrecision} float;\n`;
    }
    return code;
  }

  _getEmptyTexture() {
    if (!this._emptyTexture) {
      // a plain white texture RGBA, full alpha, single pixel.
      const im = new p5.Image(1, 1);
      im.set(0, 0, 255);
      this._emptyTexture = new p5.Texture(this, im);
    }
    return this._emptyTexture;
  }

  getTexture(input) {
    let src = input;
    if (src instanceof p5.Framebuffer) {
      src = src.color;
    }

    const texture = this.textures.get(src);
    if (texture) {
      return texture;
    }

    const tex = new p5.Texture(this, src);
    this.textures.set(src, tex);
    return tex;
  }
  /*
    *  used in imageLight,
    *  To create a blurry image from the input non blurry img, if it doesn't already exist
    *  Add it to the diffusedTexture map,
    *  Returns the blurry image
    *  maps a p5.Image used by imageLight() to a p5.Graphics
   */
  getDiffusedTexture(input) {
    // if one already exists for a given input image
    if (this.diffusedTextures.get(input) != null) {
      return this.diffusedTextures.get(input);
    }
    // if not, only then create one
    let newGraphic; // maybe switch to framebuffer
    // hardcoded to 200px, because it's going to be blurry and smooth
    let smallWidth = 200;
    let width = smallWidth;
    let height = Math.floor(smallWidth * (input.height / input.width));
    newGraphic = this._pInst.createGraphics(width, height, constants.WEBGL);
    // create graphics is like making a new sketch, all functions on main
    // sketch it would be available on graphics
    let irradiance = newGraphic.createShader(
      defaultShaders.imageLightVert,
      defaultShaders.imageLightDiffusedFrag
    );
    newGraphic.shader(irradiance);
    irradiance.setUniform('environmentMap', input);
    newGraphic.noStroke();
    newGraphic.rectMode(newGraphic.CENTER);
    newGraphic.rect(0, 0, newGraphic.width, newGraphic.height);
    this.diffusedTextures.set(input, newGraphic);
    return newGraphic;
  }

  /*
   *  used in imageLight,
   *  To create a texture from the input non blurry image, if it doesn't already exist
   *  Creating 8 different levels of textures according to different
   *  sizes and atoring them in `levels` array
   *  Creating a new Mipmap texture with that `levels` array
   *  Storing the texture for input image in map called `specularTextures`
   *  maps the input p5.Image to a p5.MipmapTexture
   */
  getSpecularTexture(input) {
    // check if already exits (there are tex of diff resolution so which one to check)
    // currently doing the whole array
    if (this.specularTextures.get(input) != null) {
      return this.specularTextures.get(input);
    }
    // Hardcoded size
    const size = 512;
    let tex;
    const levels = [];
    const graphic = this._pInst.createGraphics(size, size, constants.WEBGL);
    let count = Math.log(size) / Math.log(2);
    graphic.pixelDensity(1);
    // currently only 8 levels
    // This loop calculates 8 graphics of varying size of canvas
    // and corresponding different roughness levels.
    // Roughness increases with the decrease in canvas size,
    // because rougher surfaces have less detailed/more blurry reflections.
    for (let w = size; w >= 1; w /= 2) {
      graphic.resizeCanvas(w, w);
      let currCount = Math.log(w) / Math.log(2);
      let roughness = 1 - currCount / count;
      let myShader = graphic.createShader(
        defaultShaders.imageLightVert,
        defaultShaders.imageLightSpecularFrag
      );
      graphic.shader(myShader);
      graphic.clear();
      myShader.setUniform('environmentMap', input);
      myShader.setUniform('roughness', roughness);
      graphic.noStroke();
      graphic.plane(w, w);
      levels.push(graphic.get().drawingContext.getImageData(0, 0, w, w));
    }
    graphic.remove();
    tex = new MipmapTexture(this, levels, {});
    this.specularTextures.set(input, tex);
    return tex;
  }

  /**
   * @method activeFramebuffer
   * @private
   * @returns {p5.Framebuffer|null} The currently active framebuffer, or null if
   * the main canvas is the current draw target.
   */
  activeFramebuffer() {
    return this.activeFramebuffers[this.activeFramebuffers.length - 1] || null;
  }

  createFramebuffer(options) {
    return new p5.Framebuffer(this, options);
  }

  _setStrokeUniforms(strokeShader) {
    strokeShader.bindShader();

    // set the uniform values
    strokeShader.setUniform('uUseLineColor', this._useLineColor);
    strokeShader.setUniform('uMaterialColor', this.curStrokeColor);
    strokeShader.setUniform('uStrokeWeight', this.curStrokeWeight);
    strokeShader.setUniform('uStrokeCap', STROKE_CAP_ENUM[this.curStrokeCap]);
    strokeShader.setUniform('uStrokeJoin', STROKE_JOIN_ENUM[this.curStrokeJoin]);
  }

  _setFillUniforms(fillShader) {
    fillShader.bindShader();

    // TODO: optimize
    fillShader.setUniform('uUseVertexColor', this._useVertexColor);
    fillShader.setUniform('uMaterialColor', this.curFillColor);
    fillShader.setUniform('isTexture', !!this._tex);
    if (this._tex) {
      fillShader.setUniform('uSampler', this._tex);
    }
    fillShader.setUniform('uTint', this._tint);

    fillShader.setUniform('uHasSetAmbient', this._hasSetAmbient);
    fillShader.setUniform('uAmbientMatColor', this.curAmbientColor);
    fillShader.setUniform('uSpecularMatColor', this.curSpecularColor);
    fillShader.setUniform('uEmissiveMatColor', this.curEmissiveColor);
    fillShader.setUniform('uSpecular', this._useSpecularMaterial);
    fillShader.setUniform('uEmissive', this._useEmissiveMaterial);
    fillShader.setUniform('uShininess', this._useShininess);

    this._setImageLightUniforms(fillShader);

    fillShader.setUniform('uUseLighting', this._enableLighting);

    const pointLightCount = this.pointLightDiffuseColors.length / 3;
    fillShader.setUniform('uPointLightCount', pointLightCount);
    fillShader.setUniform('uPointLightLocation', this.pointLightPositions);
    fillShader.setUniform(
      'uPointLightDiffuseColors',
      this.pointLightDiffuseColors
    );
    fillShader.setUniform(
      'uPointLightSpecularColors',
      this.pointLightSpecularColors
    );

    const directionalLightCount = this.directionalLightDiffuseColors.length / 3;
    fillShader.setUniform('uDirectionalLightCount', directionalLightCount);
    fillShader.setUniform('uLightingDirection', this.directionalLightDirections);
    fillShader.setUniform(
      'uDirectionalDiffuseColors',
      this.directionalLightDiffuseColors
    );
    fillShader.setUniform(
      'uDirectionalSpecularColors',
      this.directionalLightSpecularColors
    );

    // TODO: sum these here...
    const ambientLightCount = this.ambientLightColors.length / 3;
    fillShader.setUniform('uAmbientLightCount', ambientLightCount);
    fillShader.setUniform('uAmbientColor', this.ambientLightColors);

    const spotLightCount = this.spotLightDiffuseColors.length / 3;
    fillShader.setUniform('uSpotLightCount', spotLightCount);
    fillShader.setUniform('uSpotLightAngle', this.spotLightAngle);
    fillShader.setUniform('uSpotLightConc', this.spotLightConc);
    fillShader.setUniform('uSpotLightDiffuseColors', this.spotLightDiffuseColors);
    fillShader.setUniform(
      'uSpotLightSpecularColors',
      this.spotLightSpecularColors
    );
    fillShader.setUniform('uSpotLightLocation', this.spotLightPositions);
    fillShader.setUniform('uSpotLightDirection', this.spotLightDirections);

    fillShader.setUniform('uConstantAttenuation', this.constantAttenuation);
    fillShader.setUniform('uLinearAttenuation', this.linearAttenuation);
    fillShader.setUniform('uQuadraticAttenuation', this.quadraticAttenuation);

    fillShader.bindTextures();
  }

  // getting called from _setFillUniforms
  _setImageLightUniforms(shader) {
    //set uniform values
    shader.setUniform('uUseImageLight', this.activeImageLight != null);
    // true
    if (this.activeImageLight) {
      // this.activeImageLight has image as a key
      // look up the texture from the diffusedTexture map
      let diffusedLight = this.getDiffusedTexture(this.activeImageLight);
      shader.setUniform('environmentMapDiffused', diffusedLight);
      let specularLight = this.getSpecularTexture(this.activeImageLight);
      // In p5js the range of shininess is >= 1,
      // Therefore roughness range will be ([0,1]*8)*20 or [0, 160]
      // The factor of 8 is because currently the getSpecularTexture
      // only calculated 8 different levels of roughness
      // The factor of 20 is just to spread up this range so that,
      // [1, max] of shininess is converted to [0,160] of roughness
      let roughness = 20 / this._useShininess;
      shader.setUniform('levelOfDetail', roughness * 8);
      shader.setUniform('environmentMapSpecular', specularLight);
    }
  }

  _setPointUniforms(pointShader) {
    pointShader.bindShader();

    // set the uniform values
    pointShader.setUniform('uMaterialColor', this.curStrokeColor);
    // @todo is there an instance where this isn't stroke weight?
    // should be they be same var?
    pointShader.setUniform(
      'uPointSize',
      this.pointSize * this._pInst._pixelDensity
    );
  }

  /* Binds a buffer to the drawing context
   * when passed more than two arguments it also updates or initializes
   * the data associated with the buffer
   */
  _bindBuffer(
    buffer,
    target,
    values,
    type,
    usage
  ) {
    if (!target) target = this.GL.ARRAY_BUFFER;
    this.GL.bindBuffer(target, buffer);
    if (values !== undefined) {
      let data = values;
      if (values instanceof p5.DataArray) {
        data = values.dataArray();
      } else if (!(data instanceof (type || Float32Array))) {
        data = new (type || Float32Array)(data);
      }
      this.GL.bufferData(target, data, usage || this.GL.STATIC_DRAW);
    }
  }

  ///////////////////////////////
  //// UTILITY FUNCTIONS
  //////////////////////////////
  _arraysEqual(a, b) {
    const aLength = a.length;
    if (aLength !== b.length) return false;
    return a.every((ai, i) => ai === b[i]);
  }

  _isTypedArray(arr) {
    return [
      Float32Array,
      Float64Array,
      Int16Array,
      Uint16Array,
      Uint32Array
    ].some(x => arr instanceof x);
  }
  /**
   * turn a two dimensional array into one dimensional array
   * @private
   * @param  {Array} arr 2-dimensional array
   * @return {Array}     1-dimensional array
   * [[1, 2, 3],[4, 5, 6]] -> [1, 2, 3, 4, 5, 6]
   */
  _flatten(arr) {
    //when empty, return empty
    if (arr.length === 0) {
      return [];
    } else if (arr.length > 20000) {
      //big models , load slower to avoid stack overflow
      //faster non-recursive flatten via axelduch
      //stackoverflow.com/questions/27266550/how-to-flatten-nested-array-in-javascript
      const result = [];
      const nodes = arr.slice();
      let node;
      node = nodes.pop();
      do {
        if (Array.isArray(node)) {
          nodes.push(...node);
        } else {
          result.push(node);
        }
      } while (nodes.length && (node = nodes.pop()) !== undefined);
      result.reverse(); // we reverse result to restore the original order
      return result;
    } else {
      //otherwise if model within limits for browser
      //use faster recursive loading
      return [].concat(...arr);
    }
  }

  /**
   * turn a p5.Vector Array into a one dimensional number array
   * @private
   * @param  {p5.Vector[]} arr  an array of p5.Vector
   * @return {Number[]}     a one dimensional array of numbers
   * [p5.Vector(1, 2, 3), p5.Vector(4, 5, 6)] ->
   * [1, 2, 3, 4, 5, 6]
   */
  _vToNArray(arr) {
    const ret = [];

    for (const item of arr) {
      ret.push(item.x, item.y, item.z);
    }

    return ret;
  }

  // function to calculate BezierVertex Coefficients
  _bezierCoefficients(t) {
    const t2 = t * t;
    const t3 = t2 * t;
    const mt = 1 - t;
    const mt2 = mt * mt;
    const mt3 = mt2 * mt;
    return [mt3, 3 * mt2 * t, 3 * mt * t2, t3];
  }

  // function to calculate QuadraticVertex Coefficients
  _quadraticCoefficients(t) {
    const t2 = t * t;
    const mt = 1 - t;
    const mt2 = mt * mt;
    return [mt2, 2 * mt * t, t2];
  }

  // function to convert Bezier coordinates to Catmull Rom Splines
  _bezierToCatmull(w) {
    const p1 = w[1];
    const p2 = w[1] + (w[2] - w[0]) / this._curveTightness;
    const p3 = w[2] - (w[3] - w[1]) / this._curveTightness;
    const p4 = w[2];
    const p = [p1, p2, p3, p4];
    return p;
  }
  _initTessy() {
    // function called for each vertex of tesselator output
    function vertexCallback(data, polyVertArray) {
      for (let i = 0; i < data.length; i++) {
        polyVertArray.push(data[i]);
      }
    }

    function begincallback(type) {
      if (type !== libtess.primitiveType.GL_TRIANGLES) {
        console.log(`expected TRIANGLES but got type: ${type}`);
      }
    }

    function errorcallback(errno) {
      console.log('error callback');
      console.log(`error number: ${errno}`);
    }
    // callback for when segments intersect and must be split
    function combinecallback(coords, data, weight) {
      const result = new Array(p5.RendererGL.prototype.tessyVertexSize).fill(0);
      for (let i = 0; i < weight.length; i++) {
        for (let j = 0; j < result.length; j++) {
          if (weight[i] === 0 || !data[i]) continue;
          result[j] += data[i][j] * weight[i];
        }
      }
      return result;
    }

    function edgeCallback(flag) {
      // don't really care about the flag, but need no-strip/no-fan behavior
    }

    const tessy = new libtess.GluTesselator();
    tessy.gluTessCallback(libtess.gluEnum.GLU_TESS_VERTEX_DATA, vertexCallback);
    tessy.gluTessCallback(libtess.gluEnum.GLU_TESS_BEGIN, begincallback);
    tessy.gluTessCallback(libtess.gluEnum.GLU_TESS_ERROR, errorcallback);
    tessy.gluTessCallback(libtess.gluEnum.GLU_TESS_COMBINE, combinecallback);
    tessy.gluTessCallback(libtess.gluEnum.GLU_TESS_EDGE_FLAG, edgeCallback);
    tessy.gluTessProperty(
      libtess.gluEnum.GLU_TESS_WINDING_RULE,
      libtess.windingRule.GLU_TESS_WINDING_NONZERO
    );

    return tessy;
  }

  _triangulate(contours) {
    // libtess will take 3d verts and flatten to a plane for tesselation.
    // libtess is capable of calculating a plane to tesselate on, but
    // if all of the vertices have the same z values, we'll just
    // assume the face is facing the camera, letting us skip any performance
    // issues or bugs in libtess's automatic calculation.
    const z = contours[0] ? contours[0][2] : undefined;
    let allSameZ = true;
    for (const contour of contours) {
      for (
        let j = 0;
        j < contour.length;
        j += p5.RendererGL.prototype.tessyVertexSize
      ) {
        if (contour[j + 2] !== z) {
          allSameZ = false;
          break;
        }
      }
    }
    if (allSameZ) {
      this._tessy.gluTessNormal(0, 0, 1);
    } else {
      // Let libtess pick a plane for us
      this._tessy.gluTessNormal(0, 0, 0);
    }

    const triangleVerts = [];
    this._tessy.gluTessBeginPolygon(triangleVerts);

    for (const contour of contours) {
      this._tessy.gluTessBeginContour();
      for (
        let j = 0;
        j < contour.length;
        j += p5.RendererGL.prototype.tessyVertexSize
      ) {
        const coords = contour.slice(
          j,
          j + p5.RendererGL.prototype.tessyVertexSize
        );
        this._tessy.gluTessVertex(coords, coords);
      }
      this._tessy.gluTessEndContour();
    }

    // finish polygon
    this._tessy.gluTessEndPolygon();

    return triangleVerts;
  }
};
/**
 * ensures that p5 is using a 3d renderer. throws an error if not.
 */
p5.prototype._assert3d = function (name) {
  if (!this._renderer.isP3D)
    throw new Error(
      `${name}() is only supported in WEBGL mode. If you'd like to use 3D graphics and WebGL, see  https://p5js.org/examples/form-3d-primitives.html for more information.`
    );
};

// function to initialize GLU Tesselator

p5.RendererGL.prototype.tessyVertexSize = 12;

export default p5.RendererGL;<|MERGE_RESOLUTION|>--- conflicted
+++ resolved
@@ -1152,13 +1152,7 @@
     }
     // draw pg contents onto main renderer
     this._pInst.push();
-<<<<<<< HEAD
-    this._pInst.resetMatrix();     // Reset the transformation matrix to identity
-    this._pInst.clear();   // Clear the canvas
-    this._pInst.blendMode(this._pInst.BLEND);   // Set blend mode to BLEND
-=======
     pg._pInst.resetMatrix();
->>>>>>> 17304ce9
     this._pInst.noStroke();
     pg._pInst.imageMode(constants.CORNER);
     pg._pInst.blendMode(constants.BLEND);
