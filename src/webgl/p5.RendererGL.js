--- conflicted
+++ resolved
@@ -1077,13 +1077,9 @@
       this.filterGraphicsLayerTemp.image(this, -this.width/2, -this.height/2);
 
       pg.shader(this.filterShader);
-<<<<<<< HEAD
-      this.filterShader.setUniform('texelSize', [1/this.width, 1/this.height]);
+      this.filterShader.setUniform('texelSize', texelSize);
+      this.filterShader.setUniform('canvasSize', [this.width, this.height]);
       this.filterShader.setUniform('radius', Math.max(1, filterParameter));
-=======
-      this.filterShader.setUniform('texelSize', texelSize);
-      this.filterShader.setUniform('steps', Math.max(1, filterParameter));
->>>>>>> bb78e67b
 
       // horiz pass
       this.filterShader.setUniform('direction', [1, 0]);
