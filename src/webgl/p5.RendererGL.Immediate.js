--- conflicted
+++ resolved
@@ -150,16 +150,10 @@
         v /= this.states._tex.height;
       }
     } else if (
-<<<<<<< HEAD
-      this.userFillShader !== undefined ||
-      this.userStrokeShader !== undefined ||
-      this.userPointShader !== undefined ||
-      this.userImageShader !== undefined
-=======
       this.states.userFillShader !== undefined ||
       this.states.userStrokeShader !== undefined ||
-      this.states.userPointShader !== undefined
->>>>>>> ef1b09c1
+      this.states.userPointShader !== undefined ||
+      this.states.userImageShader !== undefined
     ) {
     // Do nothing if user-defined shaders are present
     } else if (
@@ -302,15 +296,10 @@
       !this.geometryBuilder &&
       this.immediateMode.geometry.vertices.length >= 3
     ) {
-        this._drawImmediateFill(count);
-      }
-    }
-<<<<<<< HEAD
-  if (this._doStroke) {
-=======
+      this._drawImmediateFill(count);
+    }
   }
   if (this.states.doStroke) {
->>>>>>> ef1b09c1
     if (
       !this.geometryBuilder &&
       this.immediateMode.geometry.lineVertices.length >= 1
