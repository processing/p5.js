--- conflicted
+++ resolved
@@ -177,9 +177,9 @@
   this.immediateMode.vertexColors.length = 0;
   this.immediateMode.uvCoords.length = 0;
   this.isImmediateDrawing = false;
-<<<<<<< HEAD
-  return this;
-};
+  return this;
+};
+
 /**
  * Bind immediateMode buffers to data,
  * then draw gl arrays
@@ -201,8 +201,7 @@
     gl.ARRAY_BUFFER, new Float32Array(vertices), gl.DYNAMIC_DRAW);
   gl.vertexAttribPointer(shaderProgram.vertexPositionAttribute,
     3, gl.FLOAT, false, 0, 0);
-=======
->>>>>>> 5f64e7a7
+
 
   // todo / optimizations? leave bound until another shader is set?
   shader.unbindShader();
