--- conflicted
+++ resolved
@@ -662,13 +662,8 @@
 };
 }
 
-<<<<<<< HEAD
 export default rendererGLImmediate;
 
 if(typeof p5 !== 'undefined'){
   rendererGLImmediate(p5, p5.prototype);
-}
-=======
-
-export default p5.RendererGL;
->>>>>>> 54c31f94
+}