<<<<<<< HEAD
import * as constants from "../core/constants";
import { Renderer3D } from "../core/p5.Renderer3D";
import { Vector } from "../math/p5.Vector";
import { Geometry } from "./p5.Geometry";
import { Font, arrayCommandsToObjects } from "../type/p5.Font";
=======
import * as constants from '../core/constants';
import { RendererGL } from './p5.RendererGL';
import { Vector } from '../math/p5.Vector';
import { Geometry } from './p5.Geometry';
import { Font, arrayCommandsToObjects } from '../type/p5.Font';
>>>>>>> 83c871cc

function text(p5, fn) {
  Renderer3D.prototype.maxCachedGlyphs = function() {
    // TODO: use more than vibes to find a good value for this
    return 200;
  };

  Font.prototype._getFontInfo = function(axs) {
    // For WebGL, a cache of font data to use on the GPU.
    this._fontInfos = this._fontInfos || {};

    const key = JSON.stringify(axs);
    if (this._fontInfos[key]) {
      const val = this._fontInfos[key];
      return val;
    } else {
      const val = new FontInfo(this, { axs });
      this._fontInfos[key] = val;
      return val;
    }
  };

  // Text/Typography (see src/type/textCore.js)
  /*
  Renderer3D.prototype.textWidth = function(s) {
    if (this._isOpenType()) {
      return this.states.textFont.font._textWidth(s, this.states.textSize);
    }

    return 0; // TODO: error
  };
  */

  // rendering constants

  // the number of rows/columns dividing each glyph
  const charGridWidth = 9;
  const charGridHeight = charGridWidth;

  // size of the image holding the bezier stroke info
  const strokeImageWidth = 64;
  const strokeImageHeight = 64;

  // size of the image holding the stroke indices for each row/col
  const gridImageWidth = 64;
  const gridImageHeight = 64;

  // size of the image holding the offset/length of each row/col stripe
  const cellImageWidth = 64;
  const cellImageHeight = 64;

  /**
   * @private
   * @class ImageInfos
   * @param {Integer} width
   * @param {Integer} height
   *
   * the ImageInfos class holds a list of ImageDatas of a given size.
   */
  class ImageInfos {
    constructor(width, height) {
      this.width = width;
      this.height = height;
      this.infos = []; // the list of images
    }
    /**
     *
     * @param {Integer} space
     * @return {Object} contains the ImageData, and pixel index into that
     *                  ImageData where the free space was allocated.
     *
     * finds free space of a given size in the ImageData list
     */
    findImage(space) {
      const imageSize = this.width * this.height;
      if (space > imageSize)
        throw new Error('font is too complex to render in 3D');

      // search through the list of images, looking for one with
      // anough unused space.
      let imageInfo, imageData;
      for (let ii = this.infos.length - 1; ii >= 0; --ii) {
        const imageInfoTest = this.infos[ii];
        if (imageInfoTest.index + space < imageSize) {
          // found one
          imageInfo = imageInfoTest;
          imageData = imageInfoTest.imageData;
          break;
        }
      }

      if (!imageInfo) {
        try {
          // create a new image
          imageData = new ImageData(this.width, this.height);
        } catch (err) {
          // for browsers that don't support ImageData constructors (ie IE11)
          // create an ImageData using the old method
          let canvas = document.getElementsByTagName('canvas')[0];
          const created = !canvas;
          if (!canvas) {
            // create a temporary canvas
            canvas = document.createElement('canvas');
            canvas.style.display = 'none';
            document.body.appendChild(canvas);
          }
          const ctx = canvas.getContext('2d');
          if (ctx) {
            imageData = ctx.createImageData(this.width, this.height);
          }
          if (created) {
            // distroy the temporary canvas, if necessary
            document.body.removeChild(canvas);
          }
        }
        // construct & dd the new image info
        imageInfo = { index: 0, imageData };
        this.infos.push(imageInfo);
      }

      const index = imageInfo.index;
      imageInfo.index += space; // move to the start of the next image
      imageData._dirty = true;
      return { imageData, index };
    }
  }

  /**
   * @function setPixel
   * @private
   * @param {Object} imageInfo
   * @param {Number} r
   * @param {Number} g
   * @param {Number} b
   * @param {Number} a
   *
   * writes the next pixel into an indexed ImageData
   */
  function setPixel(imageInfo, r, g, b, a) {
    const imageData = imageInfo.imageData;
    const pixels = imageData.data;
    let index = imageInfo.index++ * 4;
    pixels[index++] = r;
    pixels[index++] = g;
    pixels[index++] = b;
    pixels[index++] = a;
  }

  const SQRT3 = Math.sqrt(3);

  /**
   * @private
   * @class FontInfo
   * @param {Object} font an opentype.js font object
   *
   * contains cached images and glyph information for an opentype font
   */
  class FontInfo {
    constructor(font, { axs } = {}) {
      this.font = font;
      this.axs = axs;
      // the bezier curve coordinates
      this.strokeImageInfos = new ImageInfos(
        strokeImageWidth,
        strokeImageHeight
      );
      // lists of curve indices for each row/column slice
      this.colDimImageInfos = new ImageInfos(gridImageWidth, gridImageHeight);
      this.rowDimImageInfos = new ImageInfos(gridImageWidth, gridImageHeight);
      // the offset & length of each row/col slice in the glyph
      this.colCellImageInfos = new ImageInfos(cellImageWidth, cellImageHeight);
      this.rowCellImageInfos = new ImageInfos(cellImageWidth, cellImageHeight);

      // the cached information for each glyph
      this.glyphInfos = {};
    }
    /**
     * @param {Glyph} glyph the x positions of points in the curve
     * @returns {Object} the glyphInfo for that glyph
     *
     * calculates rendering info for a glyph, including the curve information,
     * row & column stripes compiled into textures.
     */
    getGlyphInfo(glyph) {
      // check the cache
      let gi = this.glyphInfos[glyph.index];
      if (gi) return gi;

      const axs = this.axs;
      const {
        glyph: {
          path: { commands }
        }
      } = this.font._singleShapeToPath(glyph.shape, { axs });
      let xMin = Infinity;
      let xMax = -Infinity;
      let yMin = Infinity;
      let yMax = -Infinity;

      for (const cmd of commands) {
        for (let i = 1; i < cmd.length; i += 2) {
          xMin = Math.min(xMin, cmd[i]);
          xMax = Math.max(xMax, cmd[i]);
          yMin = Math.min(yMin, cmd[i + 1]);
          yMax = Math.max(yMax, cmd[i + 1]);
        }
      }

      // don't bother rendering invisible glyphs
      if (xMin >= xMax || yMin >= yMax || !commands.length) {
        return (this.glyphInfos[glyph.index] = {});
      }

      const gWidth = xMax - xMin;
      const gHeight = yMax - yMin;

      // Convert arrays to named objects
      const cmds = arrayCommandsToObjects(commands);

      let i;
      const strokes = []; // the strokes in this glyph
      const rows = []; // the indices of strokes in each row
      const cols = []; // the indices of strokes in each column
      for (i = charGridWidth - 1; i >= 0; --i) cols.push([]);
      for (i = charGridHeight - 1; i >= 0; --i) rows.push([]);

      /**
       * @function push
       * @private
       * @param {Number[]} xs the x positions of points in the curve
       * @param {Number[]} ys the y positions of points in the curve
       * @param {Object} v    the curve information
       *
       * adds a curve to the rows & columns that it intersects with
       */
      function push(xs, ys, v) {
        const index = strokes.length; // the index of this stroke
        strokes.push(v); // add this stroke to the list

        /**
         * @function minMax
         * @private
         * @param {Number[]} rg the list of values to compare
         * @param {Number} min the initial minimum value
         * @param {Number} max the initial maximum value
         *
         * find the minimum & maximum value in a list of values
         */
        function minMax(rg, min, max) {
          for (let i = rg.length; i-- > 0; ) {
            const v = rg[i];
            if (min > v) min = v;
            if (max < v) max = v;
          }
          return { min, max };
        }

        // Expand the bounding box of the glyph by the number of cells below
        // before rounding. Curves only partially through a cell won't be added
        // to adjacent cells, but ones that are close will be. This helps fix
        // small visual glitches that occur when curves are close to grid cell
        // boundaries.
        const cellOffset = 0.5;

        // loop through the rows & columns that the curve intersects
        // adding the curve to those slices
        const mmX = minMax(xs, 1, 0);
        const ixMin = Math.max(
          Math.floor(mmX.min * charGridWidth - cellOffset),
          0
        );
        const ixMax = Math.min(
          Math.ceil(mmX.max * charGridWidth + cellOffset),
          charGridWidth
        );
        for (let iCol = ixMin; iCol < ixMax; ++iCol) cols[iCol].push(index);

        const mmY = minMax(ys, 1, 0);
        const iyMin = Math.max(
          Math.floor(mmY.min * charGridHeight - cellOffset),
          0
        );
        const iyMax = Math.min(
          Math.ceil(mmY.max * charGridHeight + cellOffset),
          charGridHeight
        );
        for (let iRow = iyMin; iRow < iyMax; ++iRow) rows[iRow].push(index);
      }

      /**
       * @function clamp
       * @private
       * @param {Number} v the value to clamp
       * @param {Number} min the minimum value
       * @param {Number} max the maxmimum value
       *
       * clamps a value between a minimum & maximum value
       */
      function clamp(v, min, max) {
        if (v < min) return min;
        if (v > max) return max;
        return v;
      }

      /**
       * @function byte
       * @private
       * @param {Number} v the value to scale
       *
       * converts a floating-point number in the range 0-1 to a byte 0-255
       */
      function byte(v) {
        return clamp(255 * v, 0, 255);
      }

      /**
       * @private
       * @class Cubic
       * @param {Number} p0 the start point of the curve
       * @param {Number} c0 the first control point
       * @param {Number} c1 the second control point
       * @param {Number} p1 the end point
       *
       * a cubic curve
       */
      class Cubic {
        constructor(p0, c0, c1, p1) {
          this.p0 = p0;
          this.c0 = c0;
          this.c1 = c1;
          this.p1 = p1;
        }
        /**
         * @return {Object} the quadratic approximation
         *
         * converts the cubic to a quadtratic approximation by
         * picking an appropriate quadratic control point
         */
        toQuadratic() {
          return {
            x: this.p0.x,
            y: this.p0.y,
            x1: this.p1.x,
            y1: this.p1.y,
            cx: ((this.c0.x + this.c1.x) * 3 - (this.p0.x + this.p1.x)) / 4,
            cy: ((this.c0.y + this.c1.y) * 3 - (this.p0.y + this.p1.y)) / 4
          };
        }

        /**
         * @return {Number} the error
         *
         * calculates the magnitude of error of this curve's
         * quadratic approximation.
         */
        quadError() {
          return (
            Vector.sub(
              Vector.sub(this.p1, this.p0),
              Vector.mult(Vector.sub(this.c1, this.c0), 3)
            ).mag() / 2
          );
        }

        /**
         * @param {Number} t the value (0-1) at which to split
         * @return {Cubic} the second part of the curve
         *
         * splits the cubic into two parts at a point 't' along the curve.
         * this cubic keeps its start point and its end point becomes the
         * point at 't'. the 'end half is returned.
         */
        split(t) {
          const m1 = Vector.lerp(this.p0, this.c0, t);
          const m2 = Vector.lerp(this.c0, this.c1, t);
          const mm1 = Vector.lerp(m1, m2, t);

          this.c1 = Vector.lerp(this.c1, this.p1, t);
          this.c0 = Vector.lerp(m2, this.c1, t);
          const pt = Vector.lerp(mm1, this.c0, t);
          const part1 = new Cubic(this.p0, m1, mm1, pt);
          this.p0 = pt;
          return part1;
        }

        /**
         * @return {Cubic[]} the non-inflecting pieces of this cubic
         *
         * returns an array containing 0, 1 or 2 cubics split resulting
         * from splitting this cubic at its inflection points.
         * this cubic is (potentially) altered and returned in the list.
         */
        splitInflections() {
          const a = Vector.sub(this.c0, this.p0);
          const b = Vector.sub(Vector.sub(this.c1, this.c0), a);
          const c = Vector.sub(
            Vector.sub(Vector.sub(this.p1, this.c1), a),
            Vector.mult(b, 2)
          );

          const cubics = [];

          // find the derivative coefficients
          let A = b.x * c.y - b.y * c.x;
          if (A !== 0) {
            let B = a.x * c.y - a.y * c.x;
            let C = a.x * b.y - a.y * b.x;
            const disc = B * B - 4 * A * C;
            if (disc >= 0) {
              if (A < 0) {
                A = -A;
                B = -B;
                C = -C;
              }

              const Q = Math.sqrt(disc);
              const t0 = (-B - Q) / (2 * A); // the first inflection point
              let t1 = (-B + Q) / (2 * A); // the second inflection point

              // test if the first inflection point lies on the curve
              if (t0 > 0 && t0 < 1) {
                // split at the first inflection point
                cubics.push(this.split(t0));
                // scale t2 into the second part
                t1 = 1 - (1 - t1) / (1 - t0);
              }

              // test if the second inflection point lies on the curve
              if (t1 > 0 && t1 < 1) {
                // split at the second inflection point
                cubics.push(this.split(t1));
              }
            }
          }

          cubics.push(this);
          return cubics;
        }
      }

      /**
       * @function cubicToQuadratics
       * @private
       * @param {Number} x0
       * @param {Number} y0
       * @param {Number} cx0
       * @param {Number} cy0
       * @param {Number} cx1
       * @param {Number} cy1
       * @param {Number} x1
       * @param {Number} y1
       * @returns {Cubic[]} an array of cubics whose quadratic approximations
       *                    closely match the civen cubic.
       *
       * converts a cubic curve to a list of quadratics.
       */
      function cubicToQuadratics(x0, y0, cx0, cy0, cx1, cy1, x1, y1) {
        // create the Cubic object and split it at its inflections
        const cubics = new Cubic(
          new Vector(x0, y0),
          new Vector(cx0, cy0),
          new Vector(cx1, cy1),
          new Vector(x1, y1)
        ).splitInflections();

        const qs = []; // the final list of quadratics
        const precision = 30 / SQRT3;

        // for each of the non-inflected pieces of the original cubic
        for (let cubic of cubics) {
          // the cubic is iteratively split in 3 pieces:
          // the first piece is accumulated in 'qs', the result.
          // the last piece is accumulated in 'tail', temporarily.
          // the middle piece is repeatedly split again, while necessary.
          const tail = [];

          let t3;
          for (;;) {
            // calculate this cubic's precision
            t3 = precision / cubic.quadError();
            if (t3 >= 0.5 * 0.5 * 0.5) {
              break; // not too bad, we're done
            }

            // find a split point based on the error
            const t = Math.pow(t3, 1.0 / 3.0);
            // split the cubic in 3
            const start = cubic.split(t);
            const middle = cubic.split(1 - t / (1 - t));

            qs.push(start); // the first part
            tail.push(cubic); // the last part
            cubic = middle; // iterate on the middle piece
          }

          if (t3 < 1) {
            // a little excess error, split the middle in two
            qs.push(cubic.split(0.5));
          }
          // add the middle piece to the result
          qs.push(cubic);

          // finally add the tail, reversed, onto the result
          Array.prototype.push.apply(qs, tail.reverse());
        }

        return qs;
      }

      /**
       * @function pushLine
       * @private
       * @param {Number} x0
       * @param {Number} y0
       * @param {Number} x1
       * @param {Number} y1
       *
       * add a straight line to the row/col grid of a glyph
       */
      function pushLine(x0, y0, x1, y1) {
        const mx = (x0 + x1) / 2;
        const my = (y0 + y1) / 2;
        push([x0, x1], [y0, y1], { x: x0, y: y0, cx: mx, cy: my });
      }

      /**
       * @function samePoint
       * @private
       * @param {Number} x0
       * @param {Number} y0
       * @param {Number} x1
       * @param {Number} y1
       * @return {Boolean} true if the two points are sufficiently close
       *
       * tests if two points are close enough to be considered the same
       */
      function samePoint(x0, y0, x1, y1) {
        return Math.abs(x1 - x0) < 0.00001 && Math.abs(y1 - y0) < 0.00001;
      }

      let x0, y0, xs, ys;

      for (const cmd of cmds) {
        // scale the coordinates to the range 0-1
        const x1 = (cmd.x - xMin) / gWidth;
        const y1 = (cmd.y - yMin) / gHeight;

        // don't bother if this point is the same as the last
        if (samePoint(x0, y0, x1, y1)) continue;

        switch (cmd.type) {
          case 'M': {
            // move
            xs = x1;
            ys = y1;
            break;
          }
          case 'L': {
            // line
            pushLine(x0, y0, x1, y1);
            break;
          }
          case 'Q': {
            // quadratic
            const cx = (cmd.x1 - xMin) / gWidth;
            const cy = (cmd.y1 - yMin) / gHeight;
            push([x0, x1, cx], [y0, y1, cy], { x: x0, y: y0, cx, cy });
            break;
          }
          case 'Z': {
            // end
            if (!samePoint(x0, y0, xs, ys)) {
              // add an extra line closing the loop, if necessary
              pushLine(x0, y0, xs, ys);
              strokes.push({ x: xs, y: ys });
            } else {
              strokes.push({ x: x0, y: y0 });
            }
            break;
          }
          case 'C': {
            // cubic
            const cx1 = (cmd.x1 - xMin) / gWidth;
            const cy1 = (cmd.y1 - yMin) / gHeight;
            const cx2 = (cmd.x2 - xMin) / gWidth;
            const cy2 = (cmd.y2 - yMin) / gHeight;
            const qs = cubicToQuadratics(x0, y0, cx1, cy1, cx2, cy2, x1, y1);
            for (let iq = 0; iq < qs.length; iq++) {
              const q = qs[iq].toQuadratic();
              push([q.x, q.x1, q.cx], [q.y, q.y1, q.cy], q);
            }
            break;
          }
          default:
            throw new Error(`unknown command type: ${cmd.type}`);
        }
        x0 = x1;
        y0 = y1;
      }

      // allocate space for the strokes
      const strokeCount = strokes.length;
      const strokeImageInfo = this.strokeImageInfos.findImage(strokeCount);
      const strokeOffset = strokeImageInfo.index;

      // fill the stroke image
      for (let il = 0; il < strokeCount; ++il) {
        const s = strokes[il];
        setPixel(strokeImageInfo, byte(s.x), byte(s.y), byte(s.cx), byte(s.cy));
      }

      /**
       * @function layout
       * @private
       * @param {Number[][]} dim
       * @param {ImageInfos} dimImageInfos
       * @param {ImageInfos} cellImageInfos
       * @return {Object}
       *
       * lays out the curves in a dimension (row or col) into two
       * images, one for the indices of the curves themselves, and
       * one containing the offset and length of those index spans.
       */
      function layout(dim, dimImageInfos, cellImageInfos) {
        const dimLength = dim.length; // the number of slices in this dimension
        const dimImageInfo = dimImageInfos.findImage(dimLength);
        const dimOffset = dimImageInfo.index;
        // calculate the total number of stroke indices in this dimension
        let totalStrokes = 0;
        for (let id = 0; id < dimLength; ++id) {
          totalStrokes += dim[id].length;
        }

        // allocate space for the stroke indices
        const cellImageInfo = cellImageInfos.findImage(totalStrokes);

        // for each slice in the glyph
        for (let i = 0; i < dimLength; ++i) {
          const strokeIndices = dim[i];
          const strokeCount = strokeIndices.length;
          const cellLineIndex = cellImageInfo.index;

          // write the offset and count into the glyph slice image
          setPixel(
            dimImageInfo,
            cellLineIndex >> 7,
            cellLineIndex & 0x7f,
            strokeCount >> 7,
            strokeCount & 0x7f
          );

          // for each stroke index in that slice
          for (let iil = 0; iil < strokeCount; ++iil) {
            // write the stroke index into the slice's image
            const strokeIndex = strokeIndices[iil] + strokeOffset;
            setPixel(cellImageInfo, strokeIndex >> 7, strokeIndex & 0x7f, 0, 0);
          }
        }

        return {
          cellImageInfo,
          dimOffset,
          dimImageInfo
        };
      }

      // initialize the info for this glyph
      gi = this.glyphInfos[glyph.index] = {
        glyph,
        uGlyphRect: [xMin, yMin, xMax, yMax],
        strokeImageInfo,
        strokes,
        colInfo: layout(cols, this.colDimImageInfos, this.colCellImageInfos),
        rowInfo: layout(rows, this.rowDimImageInfos, this.rowCellImageInfos)
      };
      gi.uGridOffset = [gi.colInfo.dimOffset, gi.rowInfo.dimOffset];
      return gi;
    }
  }

<<<<<<< HEAD
  Renderer3D.prototype._renderText = function (line, x, y, maxY, minY) {
    if (!this.states.textFont || typeof this.states.textFont === "string") {
=======
  RendererGL.prototype._renderText = function (line, x, y, maxY, minY) {
    if (!this.states.textFont || typeof this.states.textFont === 'string') {
>>>>>>> 83c871cc
      console.log(
        'WEBGL: you must load and set a font before drawing text. See `loadFont` and `textFont` for more details.'
      );
      return;
    }
    if (y >= maxY || !this.states.fillColor) {
      return; // don't render lines beyond our maxY position
    }

    if (!p5.Font.hasGlyphData(this.states.textFont)) {
      console.log(
        'WEBGL: only Opentype (.otf) and Truetype (.ttf) fonts with glyph data are supported'
      );
      return;
    }

    this.push(); // fix to #803

    // remember this state, so it can be restored later
    const doStroke = this.states.strokeColor;
    const drawMode = this.states.drawMode;

    this.states.setValue('strokeColor', null);
    this.states.setValue('drawMode', constants.TEXTURE);

    // get the cached FontInfo object
    const { font } = this.states.textFont;
    if (!font) {
      throw new Error(
        'In WebGL mode, textFont() needs to be given the result of loadFont() instead of a font family name.'
      );
    }
    const axs = font._currentAxes(this);
    let fontInfo = font._getFontInfo(axs);

    // calculate the alignment and move/scale the view accordingly
    // TODO: check this
    const pos = { x, y }; // this.states.textFont._handleAlignment(this, line, x, y);
    const fontSize = this.states.textSize;
    const scale = fontSize / (font.data?.head?.unitsPerEm || 1000);
    this.translate(pos.x, pos.y, 0);
    this.scale(scale, scale, 1);

    // initialize the font shader
    const gl = this.GL;
    const initializeShader = !this._defaultFontShader;
    const sh = this._getFontShader();
    sh.init();
    sh.bindShader('text'); // first time around, bind the shader fully

    if (initializeShader) {
      // these are constants, really. just initialize them one-time.
      sh.setUniform('uGridImageSize', [gridImageWidth, gridImageHeight]);
      sh.setUniform('uCellsImageSize', [cellImageWidth, cellImageHeight]);
      sh.setUniform('uStrokeImageSize', [strokeImageWidth, strokeImageHeight]);
      sh.setUniform('uGridSize', [charGridWidth, charGridHeight]);
    }

    const curFillColor = this.states.fillSet
      ? this.states.curFillColor
      : [0, 0, 0, 255];

    this._setGlobalUniforms(sh);
    this._applyColorBlend(curFillColor);

    let g = this.geometryBufferCache.getGeometryByID('glyph');
    if (!g) {
      // create the geometry for rendering a quad
      g = this._textGeom = new Geometry(
        1,
        1,
        function () {
          for (let i = 0; i <= 1; i++) {
            for (let j = 0; j <= 1; j++) {
              this.vertices.push(new Vector(j, i, 0));
              this.uvs.push(j, i);
            }
          }
        },
        this
      );
      g.gid = 'glyph';
      g.computeFaces().computeNormals();
      this.geometryBufferCache.ensureCached(g);
    }

    // bind the shader buffers
    for (const buff of this.buffers.text) {
      buff._prepareBuffer(g, sh);
    }
    this._bindBuffer(
      this.geometryBufferCache.cache.glyph.indexBuffer,
      gl.ELEMENT_ARRAY_BUFFER
    );

    // this will have to do for now...
    sh.setUniform('uMaterialColor', curFillColor);
    gl.pixelStorei(gl.UNPACK_PREMULTIPLY_ALPHA_WEBGL, false);

    this.glyphDataCache = this.glyphDataCache || new Set();

    try {
      // fetch the glyphs in the line of text
      const glyphs = font._positionGlyphs(line);

      for (const glyph of glyphs) {
        const gi = fontInfo.getGlyphInfo(glyph);
        if (gi.uGlyphRect) {
          const rowInfo = gi.rowInfo;
          const colInfo = gi.colInfo;

          // Bump the resources for this glyph to the end of the cache list by deleting and re-adding
          const glyphResources = [
            gi.strokeImageInfo.imageData,
            rowInfo.cellImageInfo.imageData,
            rowInfo.dimImageInfo.imageData,
            colInfo.cellImageInfo.imageData,
            colInfo.dimImageInfo.imageData
          ];
          for (const resource of glyphResources) {
            this.glyphDataCache.delete(resource);
            this.glyphDataCache.add(resource);
          }

          // If we have too many glyph textures, remove the least recently used
          // ones from GPU memory. The data still exists on the CPU and will be
          // re-uploaded if it gets actively used again.
          while (this.glyphDataCache.size > this.maxCachedGlyphs()) {
            const data = this.glyphDataCache.values().next().value;
            this.glyphDataCache.delete(data);
            const tex = this.textures.get(data);
            if (tex) {
              tex.remove();
              this.textures.delete(data);
            }
          }

          sh.setUniform('uSamplerStrokes', gi.strokeImageInfo.imageData);
          sh.setUniform('uSamplerRowStrokes', rowInfo.cellImageInfo.imageData);
          sh.setUniform('uSamplerRows', rowInfo.dimImageInfo.imageData);
          sh.setUniform('uSamplerColStrokes', colInfo.cellImageInfo.imageData);
          sh.setUniform('uSamplerCols', colInfo.dimImageInfo.imageData);
          sh.setUniform('uGridOffset', gi.uGridOffset);
          sh.setUniform('uGlyphRect', gi.uGlyphRect);
          sh.setUniform('uGlyphOffset', glyph.x);

          sh.bindTextures(); // afterwards, only textures need updating

          // draw it
          gl.drawElements(gl.TRIANGLES, 6, this.GL.UNSIGNED_SHORT, 0);
        }
      }
    } finally {
      // clean up
      sh.unbindShader();

      this.states.setValue('strokeColor', doStroke);
      this.states.setValue('drawMode', drawMode);
      gl.pixelStorei(gl.UNPACK_PREMULTIPLY_ALPHA_WEBGL, true);

      this.pop();
    }
  };
}

export default text;<|MERGE_RESOLUTION|>--- conflicted
+++ resolved
@@ -1,16 +1,8 @@
-<<<<<<< HEAD
-import * as constants from "../core/constants";
-import { Renderer3D } from "../core/p5.Renderer3D";
-import { Vector } from "../math/p5.Vector";
-import { Geometry } from "./p5.Geometry";
-import { Font, arrayCommandsToObjects } from "../type/p5.Font";
-=======
 import * as constants from '../core/constants';
-import { RendererGL } from './p5.RendererGL';
+import { Renderer3D } from '../core/p5.Renderer3D';
 import { Vector } from '../math/p5.Vector';
 import { Geometry } from './p5.Geometry';
 import { Font, arrayCommandsToObjects } from '../type/p5.Font';
->>>>>>> 83c871cc
 
 function text(p5, fn) {
   Renderer3D.prototype.maxCachedGlyphs = function() {
@@ -691,13 +683,8 @@
     }
   }
 
-<<<<<<< HEAD
   Renderer3D.prototype._renderText = function (line, x, y, maxY, minY) {
-    if (!this.states.textFont || typeof this.states.textFont === "string") {
-=======
-  RendererGL.prototype._renderText = function (line, x, y, maxY, minY) {
     if (!this.states.textFont || typeof this.states.textFont === 'string') {
->>>>>>> 83c871cc
       console.log(
         'WEBGL: you must load and set a font before drawing text. See `loadFont` and `textFont` for more details.'
       );
