/**
 * @module Shape
 * @submodule 3D Primitives
 * @for p5
 * @requires core
 * @requires p5.Geometry
 */

import * as constants from '../core/constants';

function primitives3D(p5, fn){
  /**
   * Begins adding shapes to a new
   * <a href="#/p5.Geometry">p5.Geometry</a> object.
   *
   * The `beginGeometry()` and <a href="#/p5/endGeometry">endGeometry()</a>
   * functions help with creating complex 3D shapes from simpler ones such as
   * <a href="#/p5/sphere">sphere()</a>. `beginGeometry()` begins adding shapes
   * to a custom <a href="#/p5.Geometry">p5.Geometry</a> object and
   * <a href="#/p5/endGeometry">endGeometry()</a> stops adding them.
   *
   * `beginGeometry()` and <a href="#/p5/endGeometry">endGeometry()</a> can help
   * to make sketches more performant. For example, if a complex 3D shape
   * doesn’t change while a sketch runs, then it can be created with
   * `beginGeometry()` and <a href="#/p5/endGeometry">endGeometry()</a>.
   * Creating a <a href="#/p5.Geometry">p5.Geometry</a> object once and then
   * drawing it will run faster than repeatedly drawing the individual pieces.
   *
   * See <a href="#/p5/buildGeometry">buildGeometry()</a> for another way to
   * build 3D shapes.
   *
   * Note: `beginGeometry()` can only be used in WebGL mode.
   *
   * @method beginGeometry
   *
   * @example
   * <div>
   * <code>
   * // Click and drag the mouse to view the scene from different angles.
   *
   * let shape;
   *
   * function setup() {
   *   createCanvas(100, 100, WEBGL);
   *
   *   // Start building the p5.Geometry object.
   *   beginGeometry();
   *
   *   // Add a cone.
   *   cone();
   *
   *   // Stop building the p5.Geometry object.
   *   shape = endGeometry();
   *
   *   describe('A white cone drawn on a gray background.');
   * }
   *
   * function draw() {
   *   background(50);
   *
   *   // Enable orbiting with the mouse.
   *   orbitControl();
   *
   *   // Turn on the lights.
   *   lights();
   *
   *   // Style the p5.Geometry object.
   *   noStroke();
   *
   *   // Draw the p5.Geometry object.
   *   model(shape);
   * }
   * </code>
   * </div>
   *
   * <div>
   * <code>
   * // Click and drag the mouse to view the scene from different angles.
   *
   * let shape;
   *
   * function setup() {
   *   createCanvas(100, 100, WEBGL);
   *
   *   // Create the p5.Geometry object.
   *   createArrow();
   *
   *   describe('A white arrow drawn on a gray background.');
   * }
   *
   * function draw() {
   *   background(50);
   *
   *   // Enable orbiting with the mouse.
   *   orbitControl();
   *
   *   // Turn on the lights.
   *   lights();
   *
   *   // Style the p5.Geometry object.
   *   noStroke();
   *
   *   // Draw the p5.Geometry object.
   *   model(shape);
   * }
   *
   * function createArrow() {
   *   // Start building the p5.Geometry object.
   *   beginGeometry();
   *
   *   // Add shapes.
   *   push();
   *   rotateX(PI);
   *   cone(10);
   *   translate(0, -10, 0);
   *   cylinder(3, 20);
   *   pop();
   *
   *   // Stop building the p5.Geometry object.
   *   shape = endGeometry();
   * }
   * </code>
   * </div>
   *
   * <div>
   * <code>
   * // Click and drag the mouse to view the scene from different angles.
   *
   * let blueArrow;
   * let redArrow;
   *
   * function setup() {
   *   createCanvas(100, 100, WEBGL);
   *
   *   // Create the arrows.
   *   redArrow = createArrow('red');
   *   blueArrow = createArrow('blue');
   *
   *   describe('A red arrow and a blue arrow drawn on a gray background. The blue arrow rotates slowly.');
   * }
   *
   * function draw() {
   *   background(200);
   *
   *   // Enable orbiting with the mouse.
   *   orbitControl();
   *
   *   // Turn on the lights.
   *   lights();
   *
   *   // Style the arrows.
   *   noStroke();
   *
   *   // Draw the red arrow.
   *   model(redArrow);
   *
   *   // Translate and rotate the coordinate system.
   *   translate(30, 0, 0);
   *   rotateZ(frameCount * 0.01);
   *
   *   // Draw the blue arrow.
   *   model(blueArrow);
   * }
   *
   * function createArrow(fillColor) {
   *   // Start building the p5.Geometry object.
   *   beginGeometry();
   *
   *   fill(fillColor);
   *
   *   // Add shapes to the p5.Geometry object.
   *   push();
   *   rotateX(PI);
   *   cone(10);
   *   translate(0, -10, 0);
   *   cylinder(3, 20);
   *   pop();
   *
   *   // Stop building the p5.Geometry object.
   *   let shape = endGeometry();
   *
   *   return shape;
   * }
   * </code>
   * </div>
   *
   * <div>
   * <code>
   * // Click and drag the mouse to view the scene from different angles.
   *
   * let button;
   * let particles;
   *
   * function setup() {
   *   createCanvas(100, 100, WEBGL);
   *
   *   // Create a button to reset the particle system.
   *   button = createButton('Reset');
   *
   *   // Call resetModel() when the user presses the button.
   *   button.mousePressed(resetModel);
   *
   *   // Add the original set of particles.
   *   resetModel();
   * }
   *
   * function draw() {
   *   background(50);
   *
   *   // Enable orbiting with the mouse.
   *   orbitControl();
   *
   *   // Turn on the lights.
   *   lights();
   *
   *   // Style the particles.
   *   noStroke();
   *
   *   // Draw the particles.
   *   model(particles);
   * }
   *
   * function resetModel() {
   *   // If the p5.Geometry object has already been created,
   *   // free those resources.
   *   if (particles) {
   *     freeGeometry(particles);
   *   }
   *
   *   // Create a new p5.Geometry object with random spheres.
   *   particles = createParticles();
   * }
   *
   * function createParticles() {
   *   // Start building the p5.Geometry object.
   *   beginGeometry();
   *
   *   // Add shapes.
   *   for (let i = 0; i < 60; i += 1) {
   *     // Calculate random coordinates.
   *     let x = randomGaussian(0, 20);
   *     let y = randomGaussian(0, 20);
   *     let z = randomGaussian(0, 20);
   *
   *     push();
   *     // Translate to the particle's coordinates.
   *     translate(x, y, z);
   *     // Draw the particle.
   *     sphere(5);
   *     pop();
   *   }
   *
   *   // Stop building the p5.Geometry object.
   *   let shape = endGeometry();
   *
   *   return shape;
   * }
   * </code>
   * </div>
   */
  fn.beginGeometry = function() {
    return this._renderer.beginGeometry();
  };

  /**
   * Stops adding shapes to a new
   * <a href="#/p5.Geometry">p5.Geometry</a> object and returns the object.
   *
   * The `beginGeometry()` and <a href="#/p5/endGeometry">endGeometry()</a>
   * functions help with creating complex 3D shapes from simpler ones such as
   * <a href="#/p5/sphere">sphere()</a>. `beginGeometry()` begins adding shapes
   * to a custom <a href="#/p5.Geometry">p5.Geometry</a> object and
   * <a href="#/p5/endGeometry">endGeometry()</a> stops adding them.
   *
   * `beginGeometry()` and <a href="#/p5/endGeometry">endGeometry()</a> can help
   * to make sketches more performant. For example, if a complex 3D shape
   * doesn’t change while a sketch runs, then it can be created with
   * `beginGeometry()` and <a href="#/p5/endGeometry">endGeometry()</a>.
   * Creating a <a href="#/p5.Geometry">p5.Geometry</a> object once and then
   * drawing it will run faster than repeatedly drawing the individual pieces.
   *
   * See <a href="#/p5/buildGeometry">buildGeometry()</a> for another way to
   * build 3D shapes.
   *
   * Note: `endGeometry()` can only be used in WebGL mode.
   *
   * @method endGeometry
   * @returns {p5.Geometry} new 3D shape.
   *
   * @example
   * <div>
   * <code>
   * // Click and drag the mouse to view the scene from different angles.
   *
   * let shape;
   *
   * function setup() {
   *   createCanvas(100, 100, WEBGL);
   *
   *   // Start building the p5.Geometry object.
   *   beginGeometry();
   *
   *   // Add a cone.
   *   cone();
   *
   *   // Stop building the p5.Geometry object.
   *   shape = endGeometry();
   *
   *   describe('A white cone drawn on a gray background.');
   * }
   *
   * function draw() {
   *   background(50);
   *
   *   // Enable orbiting with the mouse.
   *   orbitControl();
   *
   *   // Turn on the lights.
   *   lights();
   *
   *   // Style the p5.Geometry object.
   *   noStroke();
   *
   *   // Draw the p5.Geometry object.
   *   model(shape);
   * }
   * </code>
   * </div>
   *
   * <div>
   * <code>
   * // Click and drag the mouse to view the scene from different angles.
   *
   * let shape;
   *
   * function setup() {
   *   createCanvas(100, 100, WEBGL);
   *
   *   // Create the p5.Geometry object.
   *   createArrow();
   *
   *   describe('A white arrow drawn on a gray background.');
   * }
   *
   * function draw() {
   *   background(50);
   *
   *   // Enable orbiting with the mouse.
   *   orbitControl();
   *
   *   // Turn on the lights.
   *   lights();
   *
   *   // Style the p5.Geometry object.
   *   noStroke();
   *
   *   // Draw the p5.Geometry object.
   *   model(shape);
   * }
   *
   * function createArrow() {
   *   // Start building the p5.Geometry object.
   *   beginGeometry();
   *
   *   // Add shapes.
   *   push();
   *   rotateX(PI);
   *   cone(10);
   *   translate(0, -10, 0);
   *   cylinder(3, 20);
   *   pop();
   *
   *   // Stop building the p5.Geometry object.
   *   shape = endGeometry();
   * }
   * </code>
   * </div>
   *
   * <div>
   * <code>
   * // Click and drag the mouse to view the scene from different angles.
   *
   * let blueArrow;
   * let redArrow;
   *
   * function setup() {
   *   createCanvas(100, 100, WEBGL);
   *
   *   // Create the arrows.
   *   redArrow = createArrow('red');
   *   blueArrow = createArrow('blue');
   *
   *   describe('A red arrow and a blue arrow drawn on a gray background. The blue arrow rotates slowly.');
   * }
   *
   * function draw() {
   *   background(200);
   *
   *   // Enable orbiting with the mouse.
   *   orbitControl();
   *
   *   // Turn on the lights.
   *   lights();
   *
   *   // Style the arrows.
   *   noStroke();
   *
   *   // Draw the red arrow.
   *   model(redArrow);
   *
   *   // Translate and rotate the coordinate system.
   *   translate(30, 0, 0);
   *   rotateZ(frameCount * 0.01);
   *
   *   // Draw the blue arrow.
   *   model(blueArrow);
   * }
   *
   * function createArrow(fillColor) {
   *   // Start building the p5.Geometry object.
   *   beginGeometry();
   *
   *   fill(fillColor);
   *
   *   // Add shapes to the p5.Geometry object.
   *   push();
   *   rotateX(PI);
   *   cone(10);
   *   translate(0, -10, 0);
   *   cylinder(3, 20);
   *   pop();
   *
   *   // Stop building the p5.Geometry object.
   *   let shape = endGeometry();
   *
   *   return shape;
   * }
   * </code>
   * </div>
   *
   * <div>
   * <code>
   * // Click and drag the mouse to view the scene from different angles.
   *
   * let button;
   * let particles;
   *
   * function setup() {
   *   createCanvas(100, 100, WEBGL);
   *
   *   // Create a button to reset the particle system.
   *   button = createButton('Reset');
   *
   *   // Call resetModel() when the user presses the button.
   *   button.mousePressed(resetModel);
   *
   *   // Add the original set of particles.
   *   resetModel();
   * }
   *
   * function draw() {
   *   background(50);
   *
   *   // Enable orbiting with the mouse.
   *   orbitControl();
   *
   *   // Turn on the lights.
   *   lights();
   *
   *   // Style the particles.
   *   noStroke();
   *
   *   // Draw the particles.
   *   model(particles);
   * }
   *
   * function resetModel() {
   *   // If the p5.Geometry object has already been created,
   *   // free those resources.
   *   if (particles) {
   *     freeGeometry(particles);
   *   }
   *
   *   // Create a new p5.Geometry object with random spheres.
   *   particles = createParticles();
   * }
   *
   * function createParticles() {
   *   // Start building the p5.Geometry object.
   *   beginGeometry();
   *
   *   // Add shapes.
   *   for (let i = 0; i < 60; i += 1) {
   *     // Calculate random coordinates.
   *     let x = randomGaussian(0, 20);
   *     let y = randomGaussian(0, 20);
   *     let z = randomGaussian(0, 20);
   *
   *     push();
   *     // Translate to the particle's coordinates.
   *     translate(x, y, z);
   *     // Draw the particle.
   *     sphere(5);
   *     pop();
   *   }
   *
   *   // Stop building the p5.Geometry object.
   *   let shape = endGeometry();
   *
   *   return shape;
   * }
   * </code>
   * </div>
   */
  fn.endGeometry = function() {
    return this._renderer.endGeometry();
  };

  /**
   * Creates a custom <a href="#/p5.Geometry">p5.Geometry</a> object from
   * simpler 3D shapes.
   *
   * `buildGeometry()` helps with creating complex 3D shapes from simpler ones
   * such as <a href="#/p5/sphere">sphere()</a>. It can help to make sketches
   * more performant. For example, if a complex 3D shape doesn’t change while a
   * sketch runs, then it can be created with `buildGeometry()`. Creating a
   * <a href="#/p5.Geometry">p5.Geometry</a> object once and then drawing it
   * will run faster than repeatedly drawing the individual pieces.
   *
   * The parameter, `callback`, is a function with the drawing instructions for
   * the new <a href="#/p5.Geometry">p5.Geometry</a> object. It will be called
   * once to create the new 3D shape.
   *
   * See <a href="#/p5/beginGeometry">beginGeometry()</a> and
   * <a href="#/p5/endGeometry">endGeometry()</a> for another way to build 3D
   * shapes.
   *
   * Note: `buildGeometry()` can only be used in WebGL mode.
   *
   * @method buildGeometry
   * @param {Function} callback function that draws the shape.
   * @returns {p5.Geometry} new 3D shape.
   *
   * @example
   * <div>
   * <code>
   * // Click and drag the mouse to view the scene from different angles.
   *
   * let shape;
   *
   * function setup() {
   *   createCanvas(100, 100, WEBGL);
   *
   *   // Create the p5.Geometry object.
   *   shape = buildGeometry(createShape);
   *
   *   describe('A white cone drawn on a gray background.');
   * }
   *
   * function draw() {
   *   background(50);
   *
   *   // Enable orbiting with the mouse.
   *   orbitControl();
   *
   *   // Turn on the lights.
   *   lights();
   *
   *   // Style the p5.Geometry object.
   *   noStroke();
   *
   *   // Draw the p5.Geometry object.
   *   model(shape);
   * }
   *
   * // Create p5.Geometry object from a single cone.
   * function createShape() {
   *   cone();
   * }
   * </code>
   * </div>
   *
   * <div>
   * <code>
   * // Click and drag the mouse to view the scene from different angles.
   *
   * let shape;
   *
   * function setup() {
   *   createCanvas(100, 100, WEBGL);
   *
   *   // Create the arrow.
   *   shape = buildGeometry(createArrow);
   *
   *   describe('A white arrow drawn on a gray background.');
   * }
   *
   * function draw() {
   *   background(50);
   *
   *   // Enable orbiting with the mouse.
   *   orbitControl();
   *
   *   // Turn on the lights.
   *   lights();
   *
   *   // Style the arrow.
   *   noStroke();
   *
   *   // Draw the arrow.
   *   model(shape);
   * }
   *
   * function createArrow() {
   *   // Add shapes to the p5.Geometry object.
   *   push();
   *   rotateX(PI);
   *   cone(10);
   *   translate(0, -10, 0);
   *   cylinder(3, 20);
   *   pop();
   * }
   * </code>
   * </div>
   *
   * <div>
   * <code>
   * // Click and drag the mouse to view the scene from different angles.
   *
   * let shape;
   *
   * function setup() {
   *   createCanvas(100, 100, WEBGL);
   *
   *   // Create the p5.Geometry object.
   *   shape = buildGeometry(createArrow);
   *
   *   describe('Two white arrows drawn on a gray background. The arrow on the right rotates slowly.');
   * }
   *
   * function draw() {
   *   background(50);
   *
   *   // Enable orbiting with the mouse.
   *   orbitControl();
   *
   *   // Turn on the lights.
   *   lights();
   *
   *   // Style the arrows.
   *   noStroke();
   *
   *   // Draw the p5.Geometry object.
   *   model(shape);
   *
   *   // Translate and rotate the coordinate system.
   *   translate(30, 0, 0);
   *   rotateZ(frameCount * 0.01);
   *
   *   // Draw the p5.Geometry object again.
   *   model(shape);
   * }
   *
   * function createArrow() {
   *   // Add shapes to the p5.Geometry object.
   *   push();
   *   rotateX(PI);
   *   cone(10);
   *   translate(0, -10, 0);
   *   cylinder(3, 20);
   *   pop();
   * }
   * </code>
   * </div>
   *
   * <div>
   * <code>
   * // Click and drag the mouse to view the scene from different angles.
   *
   * let button;
   * let particles;
   *
   * function setup() {
   *   createCanvas(100, 100, WEBGL);
   *
   *   // Create a button to reset the particle system.
   *   button = createButton('Reset');
   *
   *   // Call resetModel() when the user presses the button.
   *   button.mousePressed(resetModel);
   *
   *   // Add the original set of particles.
   *   resetModel();
   *
   *   describe('A set of white spheres on a gray background. The spheres are positioned randomly. Their positions reset when the user presses the Reset button.');
   * }
   *
   * function draw() {
   *   background(50);
   *
   *   // Enable orbiting with the mouse.
   *   orbitControl();
   *
   *   // Turn on the lights.
   *   lights();
   *
   *   // Style the particles.
   *   noStroke();
   *
   *   // Draw the particles.
   *   model(particles);
   * }
   *
   * function resetModel() {
   *   // If the p5.Geometry object has already been created,
   *   // free those resources.
   *   if (particles) {
   *     freeGeometry(particles);
   *   }
   *
   *   // Create a new p5.Geometry object with random spheres.
   *   particles = buildGeometry(createParticles);
   * }
   *
   * function createParticles() {
   *   for (let i = 0; i < 60; i += 1) {
   *     // Calculate random coordinates.
   *     let x = randomGaussian(0, 20);
   *     let y = randomGaussian(0, 20);
   *     let z = randomGaussian(0, 20);
   *
   *     push();
   *     // Translate to the particle's coordinates.
   *     translate(x, y, z);
   *     // Draw the particle.
   *     sphere(5);
   *     pop();
   *   }
   * }
   * </code>
   * </div>
   */
  fn.buildGeometry = function(callback) {
    return this._renderer.buildGeometry(callback);
  };

  /**
   * Clears a <a href="#/p5.Geometry">p5.Geometry</a> object from the graphics
   * processing unit (GPU) memory.
   *
   * <a href="#/p5.Geometry">p5.Geometry</a> objects can contain lots of data
   * about their vertices, surface normals, colors, and so on. Complex 3D shapes
   * can use lots of memory which is a limited resource in many GPUs. Calling
   * `freeGeometry()` can improve performance by freeing a
   * <a href="#/p5.Geometry">p5.Geometry</a> object’s resources from GPU memory.
   * `freeGeometry()` works with <a href="#/p5.Geometry">p5.Geometry</a> objects
   * created with <a href="#/p5/beginGeometry">beginGeometry()</a> and
   * <a href="#/p5/endGeometry">endGeometry()</a>,
   * <a href="#/p5/buildGeometry">buildGeometry()</a>, and
   * <a href="#/p5/loadModel">loadModel()</a>.
   *
   * The parameter, `geometry`, is the <a href="#/p5.Geometry">p5.Geometry</a>
   * object to be freed.
   *
   * Note: A <a href="#/p5.Geometry">p5.Geometry</a> object can still be drawn
   * after its resources are cleared from GPU memory. It may take longer to draw
   * the first time it’s redrawn.
   *
   * Note: `freeGeometry()` can only be used in WebGL mode.
   *
   * @method freeGeometry
   * @param {p5.Geometry} geometry 3D shape whose resources should be freed.
   *
   * @example
   * <div>
   * <code>
   * function setup() {
   *   createCanvas(100, 100, WEBGL);
   *
   *   background(200);
   *
   *   // Create a p5.Geometry object.
   *   beginGeometry();
   *   cone();
   *   let shape = endGeometry();
   *
   *   // Draw the shape.
   *   model(shape);
   *
   *   // Free the shape's resources.
   *   freeGeometry(shape);
   * }
   * </code>
   * </div>
   *
   * <div>
   * <code>
   * // Click and drag the mouse to view the scene from different angles.
   *
   * let button;
   * let particles;
   *
   * function setup() {
   *   createCanvas(100, 100, WEBGL);
   *
   *   // Create a button to reset the particle system.
   *   button = createButton('Reset');
   *
   *   // Call resetModel() when the user presses the button.
   *   button.mousePressed(resetModel);
   *
   *   // Add the original set of particles.
   *   resetModel();
   * }
   *
   * function draw() {
   *   background(50);
   *
   *   // Enable orbiting with the mouse.
   *   orbitControl();
   *
   *   // Turn on the lights.
   *   lights();
   *
   *   // Style the particles.
   *   noStroke();
   *
   *   // Draw the particles.
   *   model(particles);
   * }
   *
   * function resetModel() {
   *   // If the p5.Geometry object has already been created,
   *   // free those resources.
   *   if (particles) {
   *     freeGeometry(particles);
   *   }
   *
   *   // Create a new p5.Geometry object with random spheres.
   *   particles = buildGeometry(createParticles);
   * }
   *
   * function createParticles() {
   *   for (let i = 0; i < 60; i += 1) {
   *     // Calculate random coordinates.
   *     let x = randomGaussian(0, 20);
   *     let y = randomGaussian(0, 20);
   *     let z = randomGaussian(0, 20);
   *
   *     push();
   *     // Translate to the particle's coordinates.
   *     translate(x, y, z);
   *     // Draw the particle.
   *     sphere(5);
   *     pop();
   *   }
   * }
   * </code>
   * </div>
   */
  fn.freeGeometry = function(geometry) {
    this._renderer._freeBuffers(geometry.gid);
  };

  /**
   * Draws a plane.
   *
   * A plane is a four-sided, flat shape with every angle measuring 90˚. It’s
   * similar to a rectangle and offers advanced drawing features in WebGL mode.
   *
   * The first parameter, `width`, is optional. If a `Number` is passed, as in
   * `plane(20)`, it sets the plane’s width and height. By default, `width` is
   * 50.
   *
   * The second parameter, `height`, is also optional. If a `Number` is passed,
   * as in `plane(20, 30)`, it sets the plane’s height. By default, `height` is
   * set to the plane’s `width`.
   *
   * The third parameter, `detailX`, is also optional. If a `Number` is passed,
   * as in `plane(20, 30, 5)` it sets the number of triangle subdivisions to use
   * along the x-axis. All 3D shapes are made by connecting triangles to form
   * their surfaces. By default, `detailX` is 1.
   *
   * The fourth parameter, `detailY`, is also optional. If a `Number` is passed,
   * as in `plane(20, 30, 5, 7)` it sets the number of triangle subdivisions to
   * use along the y-axis. All 3D shapes are made by connecting triangles to
   * form their surfaces. By default, `detailY` is 1.
   *
   * Note: `plane()` can only be used in WebGL mode.
   *
   * @method plane
   * @param  {Number} [width]    width of the plane.
   * @param  {Number} [height]   height of the plane.
   * @param  {Integer} [detailX] number of triangle subdivisions along the x-axis.
   * @param {Integer} [detailY]  number of triangle subdivisions along the y-axis.
   * @chainable
   *
   * @example
   * <div>
   * <code>
   * // Click and drag the mouse to view the scene from different angles.
   *
   * function setup() {
   *   createCanvas(100, 100, WEBGL);
   *
   *   describe('A white plane on a gray background.');
   * }
   *
   * function draw() {
   *   background(200);
   *
   *   // Enable orbiting with the mouse.
   *   orbitControl();
   *
   *   // Draw the plane.
   *   plane();
   * }
   * </code>
   * </div>
   *
   * <div>
   * <code>
   * // Click and drag the mouse to view the scene from different angles.
   *
   * function setup() {
   *   createCanvas(100, 100, WEBGL);
   *
   *   describe('A white plane on a gray background.');
   * }
   *
   * function draw() {
   *   background(200);
   *
   *   // Enable orbiting with the mouse.
   *   orbitControl();
   *
   *   // Draw the plane.
   *   // Set its width and height to 30.
   *   plane(30);
   * }
   * </code>
   * </div>
   *
   * <div>
   * <code>
   * // Click and drag the mouse to view the scene from different angles.
   *
   * function setup() {
   *   createCanvas(100, 100, WEBGL);
   *
   *   describe('A white plane on a gray background.');
   * }
   *
   * function draw() {
   *   background(200);
   *
   *   // Enable orbiting with the mouse.
   *   orbitControl();
   *
   *   // Draw the plane.
   *   // Set its width to 30 and height to 50.
   *   plane(30, 50);
   * }
   * </code>
   * </div>
   */
  fn.plane = function(
    width = 50,
    height = width,
    detailX = 1,
    detailY = 1
  ) {
    this._assert3d('plane');
    p5._validateParameters('plane', arguments);

    const gId = `plane|${detailX}|${detailY}`;

    if (!this._renderer.geometryInHash(gId)) {
      const _plane = function() {
        let u, v, p;
        for (let i = 0; i <= this.detailY; i++) {
          v = i / this.detailY;
          for (let j = 0; j <= this.detailX; j++) {
            u = j / this.detailX;
            p = new p5.Vector(u - 0.5, v - 0.5, 0);
            this.vertices.push(p);
            this.uvs.push(u, v);
          }
        }
      };
      const planeGeom = new p5.Geometry(detailX, detailY, _plane);
      planeGeom.computeFaces().computeNormals();
      if (detailX <= 1 && detailY <= 1) {
        planeGeom._makeTriangleEdges()._edgesToVertices();
      } else if (this._renderer.states.doStroke) {
        console.log(
          'Cannot draw stroke on plane objects with more' +
          ' than 1 detailX or 1 detailY'
        );
      }
      this._renderer.createBuffers(gId, planeGeom);
    }

    this._renderer.drawBuffersScaled(gId, width, height, 1);
    return this;
  };

  /**
   * Draws a box (rectangular prism).
   *
   * A box is a 3D shape with six faces. Each face makes a 90˚ with four
   * neighboring faces.
   *
   * The first parameter, `width`, is optional. If a `Number` is passed, as in
   * `box(20)`, it sets the box’s width and height. By default, `width` is 50.
   *
   * The second parameter, `height`, is also optional. If a `Number` is passed,
   * as in `box(20, 30)`, it sets the box’s height. By default, `height` is set
   * to the box’s `width`.
   *
   * The third parameter, `depth`, is also optional. If a `Number` is passed, as
   * in `box(20, 30, 40)`, it sets the box’s depth. By default, `depth` is set
   * to the box’s `height`.
   *
   * The fourth parameter, `detailX`, is also optional. If a `Number` is passed,
   * as in `box(20, 30, 40, 5)`, it sets the number of triangle subdivisions to
   * use along the x-axis. All 3D shapes are made by connecting triangles to
   * form their surfaces. By default, `detailX` is 1.
   *
   * The fifth parameter, `detailY`, is also optional. If a number is passed, as
   * in `box(20, 30, 40, 5, 7)`, it sets the number of triangle subdivisions to
   * use along the y-axis. All 3D shapes are made by connecting triangles to
   * form their surfaces. By default, `detailY` is 1.
   *
   * Note: `box()` can only be used in WebGL mode.
   *
   * @method  box
   * @param  {Number} [width]     width of the box.
   * @param  {Number} [height]    height of the box.
   * @param  {Number} [depth]     depth of the box.
   * @param {Integer} [detailX]   number of triangle subdivisions along the x-axis.
   * @param {Integer} [detailY]   number of triangle subdivisions along the y-axis.
   * @chainable
   *
   * @example
   * <div>
   * <code>
   * // Click and drag the mouse to view the scene from different angles.
   *
   * function setup() {
   *   createCanvas(100, 100, WEBGL);
   *
   *   describe('A white box on a gray background.');
   * }
   *
   * function draw() {
   *   background(200);
   *
   *   // Enable orbiting with the mouse.
   *   orbitControl();
   *
   *   // Draw the box.
   *   box();
   * }
   * </code>
   * </div>
   *
   * <div>
   * <code>
   * // Click and drag the mouse to view the scene from different angles.
   *
   * function setup() {
   *   createCanvas(100, 100, WEBGL);
   *
   *   describe('A white box on a gray background.');
   * }
   *
   * function draw() {
   *   background(200);
   *
   *   // Enable orbiting with the mouse.
   *   orbitControl();
   *
   *   // Draw the box.
   *   // Set its width and height to 30.
   *   box(30);
   * }
   * </code>
   * </div>
   *
   * <div>
   * <code>
   * // Click and drag the mouse to view the scene from different angles.
   *
   * function setup() {
   *   createCanvas(100, 100, WEBGL);
   *
   *   describe('A white box on a gray background.');
   * }
   *
   * function draw() {
   *   background(200);
   *
   *   // Enable orbiting with the mouse.
   *   orbitControl();
   *
   *   // Draw the box.
   *   // Set its width to 30 and height to 50.
   *   box(30, 50);
   * }
   * </code>
   * </div>
   *
   * <div>
   * <code>
   * // Click and drag the mouse to view the scene from different angles.
   *
   * function setup() {
   *   createCanvas(100, 100, WEBGL);
   *
   *   describe('A white box on a gray background.');
   * }
   *
   * function draw() {
   *   background(200);
   *
   *   // Enable orbiting with the mouse.
   *   orbitControl();
   *
   *   // Draw the box.
   *   // Set its width to 30, height to 50, and depth to 10.
   *   box(30, 50, 10);
   * }
   * </code>
   * </div>
   */
  fn.box = function(width, height, depth, detailX, detailY) {
    this._assert3d('box');
    p5._validateParameters('box', arguments);
    if (typeof width === 'undefined') {
      width = 50;
    }
    if (typeof height === 'undefined') {
      height = width;
    }
    if (typeof depth === 'undefined') {
      depth = height;
    }

    const perPixelLighting =
      this._renderer.attributes && this._renderer.attributes.perPixelLighting;
    if (typeof detailX === 'undefined') {
      detailX = perPixelLighting ? 1 : 4;
    }
    if (typeof detailY === 'undefined') {
      detailY = perPixelLighting ? 1 : 4;
    }

    const gId = `box|${detailX}|${detailY}`;
    if (!this._renderer.geometryInHash(gId)) {
      const _box = function() {
        const cubeIndices = [
          [0, 4, 2, 6], // -1, 0, 0],// -x
          [1, 3, 5, 7], // +1, 0, 0],// +x
          [0, 1, 4, 5], // 0, -1, 0],// -y
          [2, 6, 3, 7], // 0, +1, 0],// +y
          [0, 2, 1, 3], // 0, 0, -1],// -z
          [4, 5, 6, 7] // 0, 0, +1] // +z
        ];
        //using custom edges
        //to avoid diagonal stroke lines across face of box
        this.edges = [
          [0, 1],
          [1, 3],
          [3, 2],
          [6, 7],
          [8, 9],
          [9, 11],
          [14, 15],
          [16, 17],
          [17, 19],
          [18, 19],
          [20, 21],
          [22, 23]
        ];

        cubeIndices.forEach((cubeIndex, i) => {
          const v = i * 4;
          for (let j = 0; j < 4; j++) {
            const d = cubeIndex[j];
            //inspired by lightgl:
            //https://github.com/evanw/lightgl.js
            //octants:https://en.wikipedia.org/wiki/Octant_(solid_geometry)
            const octant = new p5.Vector(
              ((d & 1) * 2 - 1) / 2,
              ((d & 2) - 1) / 2,
              ((d & 4) / 2 - 1) / 2
            );
            this.vertices.push(octant);
            this.uvs.push(j & 1, (j & 2) / 2);
          }
          this.faces.push([v, v + 1, v + 2]);
          this.faces.push([v + 2, v + 1, v + 3]);
        });
      };
      const boxGeom = new p5.Geometry(detailX, detailY, _box);
      boxGeom.computeNormals();
      if (detailX <= 4 && detailY <= 4) {
        boxGeom._edgesToVertices();
      } else if (this._renderer.states.doStroke) {
        console.log(
          'Cannot draw stroke on box objects with more' +
          ' than 4 detailX or 4 detailY'
        );
      }
      //initialize our geometry buffer with
      //the key val pair:
      //geometry Id, Geom object
      this._renderer.createBuffers(gId, boxGeom);
    }
    this._renderer.drawBuffersScaled(gId, width, height, depth);

    return this;
  };

  /**
   * Draws a sphere.
   *
   * A sphere is a 3D shape with triangular faces that connect to form a round
   * surface. Spheres with few faces look like crystals. Spheres with many faces
   * have smooth surfaces and look like balls.
   *
   * The first parameter, `radius`, is optional. If a `Number` is passed, as in
   * `sphere(20)`, it sets the radius of the sphere. By default, `radius` is 50.
   *
   * The second parameter, `detailX`, is also optional. If a `Number` is passed,
   * as in `sphere(20, 5)`, it sets the number of triangle subdivisions to use
   * along the x-axis. All 3D shapes are made by connecting triangles to form
   * their surfaces. By default, `detailX` is 24.
   *
   * The third parameter, `detailY`, is also optional. If a `Number` is passed,
   * as in `sphere(20, 5, 2)`, it sets the number of triangle subdivisions to
   * use along the y-axis. All 3D shapes are made by connecting triangles to
   * form their surfaces. By default, `detailY` is 16.
   *
   * Note: `sphere()` can only be used in WebGL mode.
   *
   * @method sphere
   * @param  {Number} [radius]   radius of the sphere. Defaults to 50.
   * @param  {Integer} [detailX] number of triangle subdivisions along the x-axis. Defaults to 24.
   * @param  {Integer} [detailY] number of triangle subdivisions along the y-axis. Defaults to 16.
   *
   * @chainable
   * @example
   * <div>
   * <code>
   * // Click and drag the mouse to view the scene from different angles.
   *
   * function setup() {
   *   createCanvas(100, 100, WEBGL);
   *
   *   describe('A white sphere on a gray background.');
   * }
   *
   * function draw() {
   *   background(200);
   *
   *   // Enable orbiting with the mouse.
   *   orbitControl();
   *
   *   // Draw the sphere.
   *   sphere();
   * }
   * </code>
   * </div>
   *
   * <div>
   * <code>
   * // Click and drag the mouse to view the scene from different angles.
   *
   * function setup() {
   *   createCanvas(100, 100, WEBGL);
   *
   *   describe('A white sphere on a gray background.');
   * }
   *
   * function draw() {
   *   background(200);
   *
   *   // Enable orbiting with the mouse.
   *   orbitControl();
   *
   *   // Draw the sphere.
   *   // Set its radius to 30.
   *   sphere(30);
   * }
   * </code>
   * </div>
   *
   * <div>
   * <code>
   * // Click and drag the mouse to view the scene from different angles.
   *
   * function setup() {
   *   createCanvas(100, 100, WEBGL);
   *
   *   describe('A white sphere on a gray background.');
   * }
   *
   * function draw() {
   *   background(200);
   *
   *   // Enable orbiting with the mouse.
   *   orbitControl();
   *
   *   // Draw the sphere.
   *   // Set its radius to 30.
   *   // Set its detailX to 6.
   *   sphere(30, 6);
   * }
   * </code>
   * </div>
   *
   * <div>
   * <code>
   * // Click and drag the mouse to view the scene from different angles.
   *
   * function setup() {
   *   createCanvas(100, 100, WEBGL);
   *
   *   describe('A white sphere on a gray background.');
   * }
   *
   * function draw() {
   *   background(200);
   *
   *   // Enable orbiting with the mouse.
   *   orbitControl();
   *
   *   // Draw the sphere.
   *   // Set its radius to 30.
   *   // Set its detailX to 24.
   *   // Set its detailY to 4.
   *   sphere(30, 24, 4);
   * }
   * </code>
   * </div>
   */
  fn.sphere = function(radius = 50, detailX = 24, detailY = 16) {
    this._assert3d('sphere');
    p5._validateParameters('sphere', arguments);

    this.ellipsoid(radius, radius, radius, detailX, detailY);

    return this;
  };

  /**
   * @private
   * Helper function for creating both cones and cylinders
   * Will only generate well-defined geometry when bottomRadius, height > 0
   * and topRadius >= 0
   * If topRadius == 0, topCap should be false
   */
  const _truncatedCone = function(
    bottomRadius,
    topRadius,
    height,
    detailX,
    detailY,
    bottomCap,
    topCap
  ) {
    bottomRadius = bottomRadius <= 0 ? 1 : bottomRadius;
    topRadius = topRadius < 0 ? 0 : topRadius;
    height = height <= 0 ? bottomRadius : height;
    detailX = detailX < 3 ? 3 : detailX;
    detailY = detailY < 1 ? 1 : detailY;
    bottomCap = bottomCap === undefined ? true : bottomCap;
    topCap = topCap === undefined ? topRadius !== 0 : topCap;
    const start = bottomCap ? -2 : 0;
    const end = detailY + (topCap ? 2 : 0);
    //ensure constant slant for interior vertex normals
    const slant = Math.atan2(bottomRadius - topRadius, height);
    const sinSlant = Math.sin(slant);
    const cosSlant = Math.cos(slant);
    let yy, ii, jj;
    for (yy = start; yy <= end; ++yy) {
      let v = yy / detailY;
      let y = height * v;
      let ringRadius;
      if (yy < 0) {
        //for the bottomCap edge
        y = 0;
        v = 0;
        ringRadius = bottomRadius;
      } else if (yy > detailY) {
        //for the topCap edge
        y = height;
        v = 1;
        ringRadius = topRadius;
      } else {
        //for the middle
        ringRadius = bottomRadius + (topRadius - bottomRadius) * v;
      }
      if (yy === -2 || yy === detailY + 2) {
        //center of bottom or top caps
        ringRadius = 0;
      }

      y -= height / 2; //shift coordiate origin to the center of object
      for (ii = 0; ii < detailX; ++ii) {
        const u = ii / (detailX - 1);
        const ur = 2 * Math.PI * u;
        const sur = Math.sin(ur);
        const cur = Math.cos(ur);

        //VERTICES
        this.vertices.push(new p5.Vector(sur * ringRadius, y, cur * ringRadius));

        //VERTEX NORMALS
        let vertexNormal;
        if (yy < 0) {
          vertexNormal = new p5.Vector(0, -1, 0);
        } else if (yy > detailY && topRadius) {
          vertexNormal = new p5.Vector(0, 1, 0);
        } else {
          vertexNormal = new p5.Vector(sur * cosSlant, sinSlant, cur * cosSlant);
        }
        this.vertexNormals.push(vertexNormal);
        //UVs
        this.uvs.push(u, v);
      }
    }

    let startIndex = 0;
    if (bottomCap) {
      for (jj = 0; jj < detailX; ++jj) {
        const nextjj = (jj + 1) % detailX;
        this.faces.push([
          startIndex + jj,
          startIndex + detailX + nextjj,
          startIndex + detailX + jj
        ]);
      }
      startIndex += detailX * 2;
    }
    for (yy = 0; yy < detailY; ++yy) {
      for (ii = 0; ii < detailX; ++ii) {
        const nextii = (ii + 1) % detailX;
        this.faces.push([
          startIndex + ii,
          startIndex + nextii,
          startIndex + detailX + nextii
        ]);
        this.faces.push([
          startIndex + ii,
          startIndex + detailX + nextii,
          startIndex + detailX + ii
        ]);
      }
      startIndex += detailX;
    }
    if (topCap) {
      startIndex += detailX;
      for (ii = 0; ii < detailX; ++ii) {
        this.faces.push([
          startIndex + ii,
          startIndex + (ii + 1) % detailX,
          startIndex + detailX
        ]);
      }
    }
  };

  /**
   * Draws a cylinder.
   *
   * A cylinder is a 3D shape with triangular faces that connect a flat bottom
   * to a flat top. Cylinders with few faces look like boxes. Cylinders with
   * many faces have smooth surfaces.
   *
   * The first parameter, `radius`, is optional. If a `Number` is passed, as in
   * `cylinder(20)`, it sets the radius of the cylinder’s base. By default,
   * `radius` is 50.
   *
   * The second parameter, `height`, is also optional. If a `Number` is passed,
   * as in `cylinder(20, 30)`, it sets the cylinder’s height. By default,
   * `height` is set to the cylinder’s `radius`.
   *
   * The third parameter, `detailX`, is also optional. If a `Number` is passed,
   * as in `cylinder(20, 30, 5)`, it sets the number of edges used to form the
   * cylinder's top and bottom. Using more edges makes the top and bottom look
   * more like circles. By default, `detailX` is 24.
   *
   * The fourth parameter, `detailY`, is also optional. If a `Number` is passed,
   * as in `cylinder(20, 30, 5, 2)`, it sets the number of triangle subdivisions
   * to use along the y-axis, between cylinder's the top and bottom. All 3D
   * shapes are made by connecting triangles to form their surfaces. By default,
   * `detailY` is 1.
   *
   * The fifth parameter, `bottomCap`, is also optional. If a `false` is passed,
   * as in `cylinder(20, 30, 5, 2, false)` the cylinder’s bottom won’t be drawn.
   * By default, `bottomCap` is `true`.
   *
   * The sixth parameter, `topCap`, is also optional. If a `false` is passed, as
   * in `cylinder(20, 30, 5, 2, false, false)` the cylinder’s top won’t be
   * drawn. By default, `topCap` is `true`.
   *
   * Note: `cylinder()` can only be used in WebGL mode.
   *
   * @method cylinder
   * @param  {Number}  [radius]    radius of the cylinder. Defaults to 50.
   * @param  {Number}  [height]    height of the cylinder. Defaults to the value of `radius`.
   * @param  {Integer} [detailX]   number of edges along the top and bottom. Defaults to 24.
   * @param  {Integer} [detailY]   number of triangle subdivisions along the y-axis. Defaults to 1.
   * @param  {Boolean} [bottomCap] whether to draw the cylinder's bottom. Defaults to `true`.
   * @param  {Boolean} [topCap]    whether to draw the cylinder's top. Defaults to `true`.
   * @chainable
   *
   * @example
   * <div>
   * <code>
   * // Click and drag the mouse to view the scene from different angles.
   *
   * function setup() {
   *   createCanvas(100, 100, WEBGL);
   *
   *   describe('A white cylinder on a gray background.');
   * }
   *
   * function draw() {
   *   background(200);
   *
   *   // Enable orbiting with the mouse.
   *   orbitControl();
   *
   *   // Draw the cylinder.
   *   cylinder();
   * }
   * </code>
   * </div>
   *
   * <div>
   * <code>
   * // Click and drag the mouse to view the scene from different angles.
   *
   * function setup() {
   *   createCanvas(100, 100, WEBGL);
   *
   *   describe('A white cylinder on a gray background.');
   * }
   *
   * function draw() {
   *   background(200);
   *
   *   // Enable orbiting with the mouse.
   *   orbitControl();
   *
   *   // Draw the cylinder.
   *   // Set its radius and height to 30.
   *   cylinder(30);
   * }
   * </code>
   * </div>
   *
   * <div>
   * <code>
   * // Click and drag the mouse to view the scene from different angles.
   *
   * function setup() {
   *   createCanvas(100, 100, WEBGL);
   *
   *   describe('A white cylinder on a gray background.');
   * }
   *
   * function draw() {
   *   background(200);
   *
   *   // Enable orbiting with the mouse.
   *   orbitControl();
   *
   *   // Draw the cylinder.
   *   // Set its radius to 30 and height to 50.
   *   cylinder(30, 50);
   * }
   * </code>
   * </div>
   *
   * <div>
   * <code>
   * // Click and drag the mouse to view the scene from different angles.
   *
   * function setup() {
   *   createCanvas(100, 100, WEBGL);
   *
   *   describe('A white box on a gray background.');
   * }
   *
   * function draw() {
   *   background(200);
   *
   *   // Enable orbiting with the mouse.
   *   orbitControl();
   *
   *   // Draw the cylinder.
   *   // Set its radius to 30 and height to 50.
   *   // Set its detailX to 5.
   *   cylinder(30, 50, 5);
   * }
   * </code>
   * </div>
   *
   * <div>
   * <code>
   * // Click and drag the mouse to view the scene from different angles.
   *
   * function setup() {
   *   createCanvas(100, 100, WEBGL);
   *
   *   describe('A white cylinder on a gray background.');
   * }
   *
   * function draw() {
   *   background(200);
   *
   *   // Enable orbiting with the mouse.
   *   orbitControl();
   *
   *   // Draw the cylinder.
   *   // Set its radius to 30 and height to 50.
   *   // Set its detailX to 24 and detailY to 2.
   *   cylinder(30, 50, 24, 2);
   * }
   * </code>
   * </div>
   *
   * <div>
   * <code>
   * // Click and drag the mouse to view the scene from different angles.
   *
   * function setup() {
   *   createCanvas(100, 100, WEBGL);
   *
   *   describe('A white cylinder on a gray background. Its top is missing.');
   * }
   *
   * function draw() {
   *   background(200);
   *
   *   // Enable orbiting with the mouse.
   *   orbitControl();
   *
   *   // Draw the cylinder.
   *   // Set its radius to 30 and height to 50.
   *   // Set its detailX to 24 and detailY to 1.
   *   // Don't draw its bottom.
   *   cylinder(30, 50, 24, 1, false);
   * }
   * </code>
   * </div>
   *
   * <div>
   * <code>
   * // Click and drag the mouse to view the scene from different angles.
   *
   * function setup() {
   *   createCanvas(100, 100, WEBGL);
   *
   *   describe('A white cylinder on a gray background. Its top and bottom are missing.');
   * }
   *
   * function draw() {
   *   background(200);
   *
   *   // Enable orbiting with the mouse.
   *   orbitControl();
   *
   *   // Draw the cylinder.
   *   // Set its radius to 30 and height to 50.
   *   // Set its detailX to 24 and detailY to 1.
   *   // Don't draw its bottom or top.
   *   cylinder(30, 50, 24, 1, false, false);
   * }
   * </code>
   * </div>
   */
  fn.cylinder = function(
    radius = 50,
    height = radius,
    detailX = 24,
    detailY = 1,
    bottomCap = true,
    topCap = true
  ) {
    this._assert3d('cylinder');
    p5._validateParameters('cylinder', arguments);

    const gId = `cylinder|${detailX}|${detailY}|${bottomCap}|${topCap}`;
    if (!this._renderer.geometryInHash(gId)) {
      const cylinderGeom = new p5.Geometry(detailX, detailY);
      _truncatedCone.call(
        cylinderGeom,
        1,
        1,
        1,
        detailX,
        detailY,
        bottomCap,
        topCap
      );
      // normals are computed in call to _truncatedCone
      if (detailX <= 24 && detailY <= 16) {
        cylinderGeom._makeTriangleEdges()._edgesToVertices();
      } else if (this._renderer.states.doStroke) {
        console.log(
          'Cannot draw stroke on cylinder objects with more' +
          ' than 24 detailX or 16 detailY'
        );
      }
      this._renderer.createBuffers(gId, cylinderGeom);
    }

    this._renderer.drawBuffersScaled(gId, radius, height, radius);

    return this;
  };

  /**
   * Draws a cone.
   *
   * A cone is a 3D shape with triangular faces that connect a flat bottom to a
   * single point. Cones with few faces look like pyramids. Cones with many
   * faces have smooth surfaces.
   *
   * The first parameter, `radius`, is optional. If a `Number` is passed, as in
   * `cone(20)`, it sets the radius of the cone’s base. By default, `radius` is
   * 50.
   *
   * The second parameter, `height`, is also optional. If a `Number` is passed,
   * as in `cone(20, 30)`, it sets the cone’s height. By default, `height` is
   * set to the cone’s `radius`.
   *
   * The third parameter, `detailX`, is also optional. If a `Number` is passed,
   * as in `cone(20, 30, 5)`, it sets the number of edges used to form the
   * cone's base. Using more edges makes the base look more like a circle. By
   * default, `detailX` is 24.
   *
   * The fourth parameter, `detailY`, is also optional. If a `Number` is passed,
   * as in `cone(20, 30, 5, 7)`, it sets the number of triangle subdivisions to
   * use along the y-axis connecting the base to the tip. All 3D shapes are made
   * by connecting triangles to form their surfaces. By default, `detailY` is 1.
   *
   * The fifth parameter, `cap`, is also optional. If a `false` is passed, as
   * in `cone(20, 30, 5, 7, false)` the cone’s base won’t be drawn. By default,
   * `cap` is `true`.
   *
   * Note: `cone()` can only be used in WebGL mode.
   *
   * @method cone
   * @param  {Number}  [radius]  radius of the cone's base. Defaults to 50.
   * @param  {Number}  [height]  height of the cone. Defaults to the value of `radius`.
   * @param  {Integer} [detailX] number of edges used to draw the base. Defaults to 24.
   * @param  {Integer} [detailY] number of triangle subdivisions along the y-axis. Defaults to 1.
   * @param  {Boolean} [cap]     whether to draw the cone's base.  Defaults to `true`.
   * @chainable
   *
   * @example
   * <div>
   * <code>
   * // Click and drag the mouse to view the scene from different angles.
   *
   * function setup() {
   *   createCanvas(100, 100, WEBGL);
   *
   *   describe('A white cone on a gray background.');
   * }
   *
   * function draw() {
   *   background(200);
   *
   *   // Enable orbiting with the mouse.
   *   orbitControl();
   *
   *   // Draw the cone.
   *   cone();
   * }
   * </code>
   * </div>
   *
   * <div>
   * <code>
   * // Click and drag the mouse to view the scene from different angles.
   *
   * function setup() {
   *   createCanvas(100, 100, WEBGL);
   *
   *   describe('A white cone on a gray background.');
   * }
   *
   * function draw() {
   *   background(200);
   *
   *   // Enable orbiting with the mouse.
   *   orbitControl();
   *
   *   // Draw the cone.
   *   // Set its radius and height to 30.
   *   cone(30);
   * }
   * </code>
   * </div>
   *
   * <div>
   * <code>
   * // Click and drag the mouse to view the scene from different angles.
   *
   * function setup() {
   *   createCanvas(100, 100, WEBGL);
   *
   *   describe('A white cone on a gray background.');
   * }
   *
   * function draw() {
   *   background(200);
   *
   *   // Enable orbiting with the mouse.
   *   orbitControl();
   *
   *   // Draw the cone.
   *   // Set its radius to 30 and height to 50.
   *   cone(30, 50);
   * }
   * </code>
   * </div>
   *
   * <div>
   * <code>
   * // Click and drag the mouse to view the scene from different angles.
   *
   * function setup() {
   *   createCanvas(100, 100, WEBGL);
   *
   *   describe('A white cone on a gray background.');
   * }
   *
   * function draw() {
   *   background(200);
   *
   *   // Enable orbiting with the mouse.
   *   orbitControl();
   *
   *   // Draw the cone.
   *   // Set its radius to 30 and height to 50.
   *   // Set its detailX to 5.
   *   cone(30, 50, 5);
   * }
   * </code>
   * </div>
   *
   * <div>
   * <code>
   * // Click and drag the mouse to view the scene from different angles.
   *
   * function setup() {
   *   createCanvas(100, 100, WEBGL);
   *
   *   describe('A white pyramid on a gray background.');
   * }
   *
   * function draw() {
   *   background(200);
   *
   *   // Enable orbiting with the mouse.
   *   orbitControl();
   *
   *   // Draw the cone.
   *   // Set its radius to 30 and height to 50.
   *   // Set its detailX to 5.
   *   cone(30, 50, 5);
   * }
   * </code>
   * </div>
   *
   * <div>
   * <code>
   * // Click and drag the mouse to view the scene from different angles.
   *
   * function setup() {
   *   createCanvas(100, 100, WEBGL);
   *
   *   describe('A white cone on a gray background.');
   * }
   *
   * function draw() {
   *   background(200);
   *
   *   // Enable orbiting with the mouse.
   *   orbitControl();
   *
   *   // Draw the cone.
   *   // Set its radius to 30 and height to 50.
   *   // Set its detailX to 24 and detailY to 2.
   *   cone(30, 50, 24, 2);
   * }
   * </code>
   * </div>
   *
   * <div>
   * <code>
   * // Click and drag the mouse to view the scene from different angles.
   *
   * function setup() {
   *   createCanvas(100, 100, WEBGL);
   *
   *   describe('A white cone on a gray background. Its base is missing.');
   * }
   *
   * function draw() {
   *   background(200);
   *
   *   // Enable orbiting with the mouse.
   *   orbitControl();
   *
   *   // Draw the cone.
   *   // Set its radius to 30 and height to 50.
   *   // Set its detailX to 24 and detailY to 1.
   *   // Don't draw its base.
   *   cone(30, 50, 24, 1, false);
   * }
   * </code>
   * </div>
   */
  fn.cone = function(
    radius = 50,
    height = radius,
    detailX = 24,
    detailY = 1,
    cap = true
  ) {
    this._assert3d('cone');
    p5._validateParameters('cone', arguments);

    const gId = `cone|${detailX}|${detailY}|${cap}`;
    if (!this._renderer.geometryInHash(gId)) {
      const coneGeom = new p5.Geometry(detailX, detailY);
      _truncatedCone.call(coneGeom, 1, 0, 1, detailX, detailY, cap, false);
      if (detailX <= 24 && detailY <= 16) {
        coneGeom._makeTriangleEdges()._edgesToVertices();
      } else if (this._renderer.states.doStroke) {
        console.log(
          'Cannot draw stroke on cone objects with more' +
          ' than 24 detailX or 16 detailY'
        );
      }
      this._renderer.createBuffers(gId, coneGeom);
    }

    this._renderer.drawBuffersScaled(gId, radius, height, radius);

    return this;
  };

  /**
   * Draws an ellipsoid.
   *
   * An ellipsoid is a 3D shape with triangular faces that connect to form a
   * round surface. Ellipsoids with few faces look like crystals. Ellipsoids
   * with many faces have smooth surfaces and look like eggs. `ellipsoid()`
   * defines a shape by its radii. This is different from
   * <a href="#/p5/ellipse">ellipse()</a> which uses diameters
   * (width and height).
   *
   * The first parameter, `radiusX`, is optional. If a `Number` is passed, as in
   * `ellipsoid(20)`, it sets the radius of the ellipsoid along the x-axis. By
   * default, `radiusX` is 50.
   *
   * The second parameter, `radiusY`, is also optional. If a `Number` is passed,
   * as in `ellipsoid(20, 30)`, it sets the ellipsoid’s radius along the y-axis.
   * By default, `radiusY` is set to the ellipsoid’s `radiusX`.
   *
   * The third parameter, `radiusZ`, is also optional. If a `Number` is passed,
   * as in `ellipsoid(20, 30, 40)`, it sets the ellipsoid’s radius along the
   * z-axis. By default, `radiusZ` is set to the ellipsoid’s `radiusY`.
   *
   * The fourth parameter, `detailX`, is also optional. If a `Number` is passed,
   * as in `ellipsoid(20, 30, 40, 5)`, it sets the number of triangle
   * subdivisions to use along the x-axis. All 3D shapes are made by connecting
   * triangles to form their surfaces. By default, `detailX` is 24.
   *
   * The fifth parameter, `detailY`, is also optional. If a `Number` is passed,
   * as in `ellipsoid(20, 30, 40, 5, 7)`, it sets the number of triangle
   * subdivisions to use along the y-axis. All 3D shapes are made by connecting
   * triangles to form their surfaces. By default, `detailY` is 16.
   *
   * Note: `ellipsoid()` can only be used in WebGL mode.
   *
   * @method ellipsoid
   * @param  {Number} [radiusX]  radius of the ellipsoid along the x-axis. Defaults to 50.
   * @param  {Number} [radiusY]  radius of the ellipsoid along the y-axis. Defaults to `radiusX`.
   * @param  {Number} [radiusZ]  radius of the ellipsoid along the z-axis. Defaults to `radiusY`.
   * @param  {Integer} [detailX] number of triangle subdivisions along the x-axis. Defaults to 24.
   * @param  {Integer} [detailY] number of triangle subdivisions along the y-axis. Defaults to 16.
   * @chainable
   *
   * @example
   * <div>
   * <code>
   * // Click and drag the mouse to view the scene from different angles.
   *
   * function setup() {
   *   createCanvas(100, 100, WEBGL);
   *
   *   describe('A white sphere on a gray background.');
   * }
   *
   * function draw() {
   *   background(200);
   *
   *   // Enable orbiting with the mouse.
   *   orbitControl();
   *
   *   // Draw the ellipsoid.
   *   // Set its radiusX to 30.
   *   ellipsoid(30);
   * }
   * </code>
   * </div>
   *
   * <div>
   * <code>
   * // Click and drag the mouse to view the scene from different angles.
   *
   * function setup() {
   *   createCanvas(100, 100, WEBGL);
   *
   *   describe('A white ellipsoid on a gray background.');
   * }
   *
   * function draw() {
   *   background(200);
   *
   *   // Enable orbiting with the mouse.
   *   orbitControl();
   *
   *   // Draw the ellipsoid.
   *   // Set its radiusX to 30.
   *   // Set its radiusY to 40.
   *   ellipsoid(30, 40);
   * }
   * </code>
   * </div>
   *
   * <div>
   * <code>
   * // Click and drag the mouse to view the scene from different angles.
   *
   * function setup() {
   *   createCanvas(100, 100, WEBGL);
   *
   *   describe('A white ellipsoid on a gray background.');
   * }
   *
   * function draw() {
   *   background(200);
   *
   *   // Enable orbiting with the mouse.
   *   orbitControl();
   *
   *   // Draw the ellipsoid.
   *   // Set its radiusX to 30.
   *   // Set its radiusY to 40.
   *   // Set its radiusZ to 50.
   *   ellipsoid(30, 40, 50);
   * }
   * </code>
   * </div>
   *
   * <div>
   * <code>
   * // Click and drag the mouse to view the scene from different angles.
   *
   * function setup() {
   *   createCanvas(100, 100, WEBGL);
   *
   *   describe('A white ellipsoid on a gray background.');
   * }
   *
   * function draw() {
   *   background(200);
   *
   *   // Enable orbiting with the mouse.
   *   orbitControl();
   *
   *   // Draw the ellipsoid.
   *   // Set its radiusX to 30.
   *   // Set its radiusY to 40.
   *   // Set its radiusZ to 50.
   *   // Set its detailX to 4.
   *   ellipsoid(30, 40, 50, 4);
   * }
   * </code>
   * </div>
   *
   * <div>
   * <code>
   * // Click and drag the mouse to view the scene from different angles.
   *
   * function setup() {
   *   createCanvas(100, 100, WEBGL);
   *
   *   describe('A white ellipsoid on a gray background.');
   * }
   *
   * function draw() {
   *   background(200);
   *
   *   // Enable orbiting with the mouse.
   *   orbitControl();
   *
   *   // Draw the ellipsoid.
   *   // Set its radiusX to 30.
   *   // Set its radiusY to 40.
   *   // Set its radiusZ to 50.
   *   // Set its detailX to 4.
   *   // Set its detailY to 3.
   *   ellipsoid(30, 40, 50, 4, 3);
   * }
   * </code>
   * </div>
   */
  fn.ellipsoid = function(
    radiusX = 50,
    radiusY = radiusX,
    radiusZ = radiusX,
    detailX = 24,
    detailY = 16
  ) {
    this._assert3d('ellipsoid');
    p5._validateParameters('ellipsoid', arguments);

    const gId = `ellipsoid|${detailX}|${detailY}`;

    if (!this._renderer.geometryInHash(gId)) {
      const _ellipsoid = function() {
        for (let i = 0; i <= this.detailY; i++) {
          const v = i / this.detailY;
          const phi = Math.PI * v - Math.PI / 2;
          const cosPhi = Math.cos(phi);
          const sinPhi = Math.sin(phi);

          for (let j = 0; j <= this.detailX; j++) {
            const u = j / this.detailX;
            const theta = 2 * Math.PI * u;
            const cosTheta = Math.cos(theta);
            const sinTheta = Math.sin(theta);
            const p = new p5.Vector(cosPhi * sinTheta, sinPhi, cosPhi * cosTheta);
            this.vertices.push(p);
            this.vertexNormals.push(p);
            this.uvs.push(u, v);
          }
        }
      };
      const ellipsoidGeom = new p5.Geometry(detailX, detailY, _ellipsoid);
      ellipsoidGeom.computeFaces();
      if (detailX <= 24 && detailY <= 24) {
        ellipsoidGeom._makeTriangleEdges()._edgesToVertices();
      } else if (this._renderer.states.doStroke) {
        console.log(
          'Cannot draw stroke on ellipsoids with more' +
          ' than 24 detailX or 24 detailY'
        );
      }
      this._renderer.createBuffers(gId, ellipsoidGeom);
    }

    this._renderer.drawBuffersScaled(gId, radiusX, radiusY, radiusZ);

    return this;
  };

  /**
   * Draws a torus.
   *
   * A torus is a 3D shape with triangular faces that connect to form a ring.
   * Toruses with few faces look flattened. Toruses with many faces have smooth
   * surfaces.
   *
   * The first parameter, `radius`, is optional. If a `Number` is passed, as in
   * `torus(30)`, it sets the radius of the ring. By default, `radius` is 50.
   *
   * The second parameter, `tubeRadius`, is also optional. If a `Number` is
   * passed, as in `torus(30, 15)`, it sets the radius of the tube. By default,
   * `tubeRadius` is 10.
   *
   * The third parameter, `detailX`, is also optional. If a `Number` is passed,
   * as in `torus(30, 15, 5)`, it sets the number of edges used to draw the hole
   * of the torus. Using more edges makes the hole look more like a circle. By
   * default, `detailX` is 24.
   *
   * The fourth parameter, `detailY`, is also optional. If a `Number` is passed,
   * as in `torus(30, 15, 5, 7)`, it sets the number of triangle subdivisions to
   * use while filling in the torus’ height. By default, `detailY` is 16.
   *
   * Note: `torus()` can only be used in WebGL mode.
   *
   * @method torus
   * @param  {Number} [radius]      radius of the torus. Defaults to 50.
   * @param  {Number} [tubeRadius]  radius of the tube. Defaults to 10.
   * @param  {Integer} [detailX]    number of edges that form the hole. Defaults to 24.
   * @param  {Integer} [detailY]    number of triangle subdivisions along the y-axis. Defaults to 16.
   * @chainable
   *
   * @example
   * <div>
   * <code>
   * // Click and drag the mouse to view the scene from different angles.
   *
   * function setup() {
   *   createCanvas(100, 100, WEBGL);
   *
   *   describe('A white torus on a gray background.');
   * }
   *
   * function draw() {
   *   background(200);
   *
   *   // Enable orbiting with the mouse.
   *   orbitControl();
   *
   *   // Draw the torus.
   *   torus();
   * }
   * </code>
   * </div>
   *
   * <div>
   * <code>
   * // Click and drag the mouse to view the scene from different angles.
   *
   * function setup() {
   *   createCanvas(100, 100, WEBGL);
   *
   *   describe('A white torus on a gray background.');
   * }
   *
   * function draw() {
   *   background(200);
   *
   *   // Enable orbiting with the mouse.
   *   orbitControl();
   *
   *   // Draw the torus.
   *   // Set its radius to 30.
   *   torus(30);
   * }
   * </code>
   * </div>
   *
   * <div>
   * <code>
   * // Click and drag the mouse to view the scene from different angles.
   *
   * function setup() {
   *   createCanvas(100, 100, WEBGL);
   *
   *   describe('A white torus on a gray background.');
   * }
   *
   * function draw() {
   *   background(200);
   *
   *   // Enable orbiting with the mouse.
   *   orbitControl();
   *
   *   // Draw the torus.
   *   // Set its radius to 30 and tubeRadius to 15.
   *   torus(30, 15);
   * }
   * </code>
   * </div>
   *
   * <div>
   * <code>
   * // Click and drag the mouse to view the scene from different angles.
   *
   * function setup() {
   *   createCanvas(100, 100, WEBGL);
   *
   *   describe('A white torus on a gray background.');
   * }
   *
   * function draw() {
   *   background(200);
   *
   *   // Enable orbiting with the mouse.
   *   orbitControl();
   *
   *   // Draw the torus.
   *   // Set its radius to 30 and tubeRadius to 15.
   *   // Set its detailX to 5.
   *   torus(30, 15, 5);
   * }
   * </code>
   * </div>
   *
   * <div>
   * <code>
   * // Click and drag the mouse to view the scene from different angles.
   *
   * function setup() {
   *   createCanvas(100, 100, WEBGL);
   *
   *   describe('A white torus on a gray background.');
   * }
   *
   * function draw() {
   *   background(200);
   *
   *   // Enable orbiting with the mouse.
   *   orbitControl();
   *
   *   // Draw the torus.
   *   // Set its radius to 30 and tubeRadius to 15.
   *   // Set its detailX to 5.
   *   // Set its detailY to 3.
   *   torus(30, 15, 5, 3);
   * }
   * </code>
   * </div>
   */
  fn.torus = function(radius, tubeRadius, detailX, detailY) {
    this._assert3d('torus');
    p5._validateParameters('torus', arguments);
    if (typeof radius === 'undefined') {
      radius = 50;
    } else if (!radius) {
      return; // nothing to draw
    }

    if (typeof tubeRadius === 'undefined') {
      tubeRadius = 10;
    } else if (!tubeRadius) {
      return; // nothing to draw
    }

    if (typeof detailX === 'undefined') {
      detailX = 24;
    }
    if (typeof detailY === 'undefined') {
      detailY = 16;
    }

    const tubeRatio = (tubeRadius / radius).toPrecision(4);
    const gId = `torus|${tubeRatio}|${detailX}|${detailY}`;

    if (!this._renderer.geometryInHash(gId)) {
      const _torus = function() {
        for (let i = 0; i <= this.detailY; i++) {
          const v = i / this.detailY;
          const phi = 2 * Math.PI * v;
          const cosPhi = Math.cos(phi);
          const sinPhi = Math.sin(phi);
          const r = 1 + tubeRatio * cosPhi;

          for (let j = 0; j <= this.detailX; j++) {
            const u = j / this.detailX;
            const theta = 2 * Math.PI * u;
            const cosTheta = Math.cos(theta);
            const sinTheta = Math.sin(theta);

            const p = new p5.Vector(
              r * cosTheta,
              r * sinTheta,
              tubeRatio * sinPhi
            );

            const n = new p5.Vector(cosPhi * cosTheta, cosPhi * sinTheta, sinPhi);

            this.vertices.push(p);
            this.vertexNormals.push(n);
            this.uvs.push(u, v);
          }
        }
      };
      const torusGeom = new p5.Geometry(detailX, detailY, _torus);
      torusGeom.computeFaces();
      if (detailX <= 24 && detailY <= 16) {
        torusGeom._makeTriangleEdges()._edgesToVertices();
      } else if (this._renderer.states.doStroke) {
        console.log(
          'Cannot draw strokes on torus object with more' +
          ' than 24 detailX or 16 detailY'
        );
      }
      this._renderer.createBuffers(gId, torusGeom);
    }
    this._renderer.drawBuffersScaled(gId, radius, radius, radius);

    return this;
  };

  ///////////////////////
  /// 2D primitives
  /////////////////////////
  //
  // Note: Documentation is not generated on the p5.js website for functions on
  // the p5.RendererGL prototype.

  /**
   * Draws a point, a coordinate in space at the dimension of one pixel,
   * given x, y and z coordinates. The color of the point is determined
   * by the current stroke, while the point size is determined by current
   * stroke weight.
   * @private
   * @param {Number} x x-coordinate of point
   * @param {Number} y y-coordinate of point
   * @param {Number} z z-coordinate of point
   * @chainable
   * @example
   * <div>
   * <code>
   * function setup() {
   *   createCanvas(100, 100, WEBGL);
   * }
   *
   * function draw() {
   *   background(50);
   *   stroke(255);
   *   strokeWeight(4);
   *   point(25, 0);
   *   strokeWeight(3);
   *   point(-25, 0);
   *   strokeWeight(2);
   *   point(0, 25);
   *   strokeWeight(1);
   *   point(0, -25);
   * }
   * </code>
   * </div>
   */
  p5.RendererGL.prototype.point = function(x, y, z = 0) {

    const _vertex = [];
    _vertex.push(new p5.Vector(x, y, z));
    this._drawPoints(_vertex, this.immediateMode.buffers.point);

    return this;
  };

  p5.RendererGL.prototype.triangle = function(args) {
    const x1 = args[0],
      y1 = args[1];
    const x2 = args[2],
      y2 = args[3];
    const x3 = args[4],
      y3 = args[5];

    const gId = 'tri';
    if (!this.geometryInHash(gId)) {
      const _triangle = function() {
        const vertices = [];
        vertices.push(new p5.Vector(0, 0, 0));
        vertices.push(new p5.Vector(1, 0, 0));
        vertices.push(new p5.Vector(0, 1, 0));
        this.edges = [[0, 1], [1, 2], [2, 0]];
        this.vertices = vertices;
        this.faces = [[0, 1, 2]];
        this.uvs = [0, 0, 1, 0, 1, 1];
      };
      const triGeom = new p5.Geometry(1, 1, _triangle);
      triGeom._edgesToVertices();
      triGeom.computeNormals();
      this.createBuffers(gId, triGeom);
    }

    // only one triangle is cached, one point is at the origin, and the
    // two adjacent sides are tne unit vectors along the X & Y axes.
    //
    // this matrix multiplication transforms those two unit vectors
    // onto the required vector prior to rendering, and moves the
    // origin appropriately.
    const uModelMatrix = this.states.uModelMatrix.copy();
    try {
      // triangle orientation.
      const orientation = Math.sign(x1*y2-x2*y1 + x2*y3-x3*y2 + x3*y1-x1*y3);
      const mult = new p5.Matrix([
        x2 - x1, y2 - y1, 0, 0, // the resulting unit X-axis
        x3 - x1, y3 - y1, 0, 0, // the resulting unit Y-axis
        0, 0, orientation, 0,   // the resulting unit Z-axis (Reflect the specified order of vertices)
        x1, y1, 0, 1            // the resulting origin
      ]).mult(this.states.uModelMatrix);

      this.states.uModelMatrix = mult;

      this.drawBuffers(gId);
    } finally {
      this.states.uModelMatrix = uModelMatrix;
    }

    return this;
  };

  p5.RendererGL.prototype.ellipse = function(args) {
    this.arc(
      args[0],
      args[1],
      args[2],
      args[3],
      0,
      constants.TWO_PI,
      constants.OPEN,
      args[4]
    );
  };

  p5.RendererGL.prototype.arc = function(...args) {
    const x = args[0];
    const y = args[1];
    const width = args[2];
    const height = args[3];
    const start = args[4];
    const stop = args[5];
    const mode = args[6];
    const detail = args[7] || 25;

    let shape;
    let gId;

    // check if it is an ellipse or an arc
    if (Math.abs(stop - start) >= constants.TWO_PI) {
      shape = 'ellipse';
      gId = `${shape}|${detail}|`;
    } else {
      shape = 'arc';
      gId = `${shape}|${start}|${stop}|${mode}|${detail}|`;
    }

    if (!this.geometryInHash(gId)) {
      const _arc = function() {

        // if the start and stop angles are not the same, push vertices to the array
        if (start.toFixed(10) !== stop.toFixed(10)) {
          // if the mode specified is PIE or null, push the mid point of the arc in vertices
          if (mode === constants.PIE || typeof mode === 'undefined') {
            this.vertices.push(new p5.Vector(0.5, 0.5, 0));
            this.uvs.push([0.5, 0.5]);
          }

          // vertices for the perimeter of the circle
          for (let i = 0; i <= detail; i++) {
            const u = i / detail;
            const theta = (stop - start) * u + start;

            const _x = 0.5 + Math.cos(theta) / 2;
            const _y = 0.5 + Math.sin(theta) / 2;

            this.vertices.push(new p5.Vector(_x, _y, 0));
            this.uvs.push([_x, _y]);

            if (i < detail - 1) {
              this.faces.push([0, i + 1, i + 2]);
              this.edges.push([i + 1, i + 2]);
            }
          }

          // check the mode specified in order to push vertices and faces, different for each mode
          switch (mode) {
            case constants.PIE:
              this.faces.push([
                0,
                this.vertices.length - 2,
                this.vertices.length - 1
              ]);
              this.edges.push([0, 1]);
              this.edges.push([
                this.vertices.length - 2,
                this.vertices.length - 1
              ]);
              this.edges.push([0, this.vertices.length - 1]);
              break;

            case constants.CHORD:
              this.edges.push([0, 1]);
              this.edges.push([0, this.vertices.length - 1]);
              break;

            case constants.OPEN:
              this.edges.push([0, 1]);
              break;

            default:
              this.faces.push([
                0,
                this.vertices.length - 2,
                this.vertices.length - 1
              ]);
              this.edges.push([
                this.vertices.length - 2,
                this.vertices.length - 1
              ]);
          }
        }
      };

      const arcGeom = new p5.Geometry(detail, 1, _arc);
      arcGeom.computeNormals();

      if (detail <= 50) {
        arcGeom._edgesToVertices(arcGeom);
      } else if (this.states.doStroke) {
        console.log(
          `Cannot apply a stroke to an ${shape} with more than 50 detail`
        );
      }

      this.createBuffers(gId, arcGeom);
    }

    const uModelMatrix = this.states.uModelMatrix.copy();

    try {
      this.states.uModelMatrix.translate([x, y, 0]);
      this.states.uModelMatrix.scale(width, height, 1);

      this.drawBuffers(gId);
    } finally {
      this.states.uModelMatrix = uModelMatrix;
    }

    return this;
  };

  p5.RendererGL.prototype.rect = function(args) {
    const x = args[0];
    const y = args[1];
    const width = args[2];
    const height = args[3];

    if (typeof args[4] === 'undefined') {
      // Use the retained mode for drawing rectangle,
      // if args for rounding rectangle is not provided by user.
      const perPixelLighting = this._pInst._glAttributes.perPixelLighting;
      const detailX = args[4] || (perPixelLighting ? 1 : 24);
      const detailY = args[5] || (perPixelLighting ? 1 : 16);
      const gId = `rect|${detailX}|${detailY}`;
      if (!this.geometryInHash(gId)) {
        const _rect = function() {
          for (let i = 0; i <= this.detailY; i++) {
            const v = i / this.detailY;
            for (let j = 0; j <= this.detailX; j++) {
              const u = j / this.detailX;
              const p = new p5.Vector(u, v, 0);
              this.vertices.push(p);
              this.uvs.push(u, v);
            }
          }
          // using stroke indices to avoid stroke over face(s) of rectangle
          if (detailX > 0 && detailY > 0) {
            this.edges = [
              [0, detailX],
              [detailX, (detailX + 1) * (detailY + 1) - 1],
              [(detailX + 1) * (detailY + 1) - 1, (detailX + 1) * detailY],
              [(detailX + 1) * detailY, 0]
            ];
          }
        };
        const rectGeom = new p5.Geometry(detailX, detailY, _rect);
        rectGeom
          .computeFaces()
          .computeNormals()
          ._edgesToVertices();
        this.createBuffers(gId, rectGeom);
      }

      // only a single rectangle (of a given detail) is cached: a square with
      // opposite corners at (0,0) & (1,1).
      //
      // before rendering, this square is scaled & moved to the required location.
      const uModelMatrix = this.states.uModelMatrix.copy();
      try {
        this.states.uModelMatrix.translate([x, y, 0]);
        this.states.uModelMatrix.scale(width, height, 1);

        this.drawBuffers(gId);
      } finally {
        this.states.uModelMatrix = uModelMatrix;
      }
    } else {
      // Use Immediate mode to round the rectangle corner,
      // if args for rounding corners is provided by user
      let tl = args[4];
      let tr = typeof args[5] === 'undefined' ? tl : args[5];
      let br = typeof args[6] === 'undefined' ? tr : args[6];
      let bl = typeof args[7] === 'undefined' ? br : args[7];

      let a = x;
      let b = y;
      let c = width;
      let d = height;

      c += a;
      d += b;

      if (a > c) {
        const temp = a;
        a = c;
        c = temp;
      }

      if (b > d) {
        const temp = b;
        b = d;
        d = temp;
      }

      const maxRounding = Math.min((c - a) / 2, (d - b) / 2);
      if (tl > maxRounding) tl = maxRounding;
      if (tr > maxRounding) tr = maxRounding;
      if (br > maxRounding) br = maxRounding;
      if (bl > maxRounding) bl = maxRounding;

      let x1 = a;
      let y1 = b;
      let x2 = c;
      let y2 = d;

      this.beginShape();
      if (tr !== 0) {
        this.vertex(x2 - tr, y1);
        this.quadraticVertex(x2, y1, x2, y1 + tr);
      } else {
        this.vertex(x2, y1);
      }
      if (br !== 0) {
        this.vertex(x2, y2 - br);
        this.quadraticVertex(x2, y2, x2 - br, y2);
      } else {
        this.vertex(x2, y2);
      }
      if (bl !== 0) {
        this.vertex(x1 + bl, y2);
        this.quadraticVertex(x1, y2, x1, y2 - bl);
      } else {
        this.vertex(x1, y2);
      }
      if (tl !== 0) {
        this.vertex(x1, y1 + tl);
        this.quadraticVertex(x1, y1, x1 + tl, y1);
      } else {
        this.vertex(x1, y1);
      }

      this.immediateMode.geometry.uvs.length = 0;
      for (const vert of this.immediateMode.geometry.vertices) {
        const u = (vert.x - x1) / width;
        const v = (vert.y - y1) / height;
        this.immediateMode.geometry.uvs.push(u, v);
      }

      this.endShape(constants.CLOSE);
    }
    return this;
  };

  /* eslint-disable max-len */
  p5.RendererGL.prototype.quad = function(x1, y1, z1, x2, y2, z2, x3, y3, z3, x4, y4, z4, detailX=2, detailY=2) {
    /* eslint-enable max-len */

    const gId =
      `quad|${x1}|${y1}|${z1}|${x2}|${y2}|${z2}|${x3}|${y3}|${z3}|${x4}|${y4}|${z4}|${detailX}|${detailY}`;

    if (!this.geometryInHash(gId)) {
      const quadGeom = new p5.Geometry(detailX, detailY, function() {
        //algorithm adapted from c++ to js
        //https://stackoverflow.com/questions/16989181/whats-the-correct-way-to-draw-a-distorted-plane-in-opengl/16993202#16993202
        let xRes = 1.0 / (this.detailX - 1);
        let yRes = 1.0 / (this.detailY - 1);
        for (let y = 0; y < this.detailY; y++) {
          for (let x = 0; x < this.detailX; x++) {
            let pctx = x * xRes;
            let pcty = y * yRes;

            let linePt0x = (1 - pcty) * x1 + pcty * x4;
            let linePt0y = (1 - pcty) * y1 + pcty * y4;
            let linePt0z = (1 - pcty) * z1 + pcty * z4;
            let linePt1x = (1 - pcty) * x2 + pcty * x3;
            let linePt1y = (1 - pcty) * y2 + pcty * y3;
            let linePt1z = (1 - pcty) * z2 + pcty * z3;

            let ptx = (1 - pctx) * linePt0x + pctx * linePt1x;
            let pty = (1 - pctx) * linePt0y + pctx * linePt1y;
            let ptz = (1 - pctx) * linePt0z + pctx * linePt1z;

            this.vertices.push(new p5.Vector(ptx, pty, ptz));
            this.uvs.push([pctx, pcty]);
          }
        }
      });

      quadGeom.faces = [];
      for(let y = 0; y < detailY-1; y++){
        for(let x = 0; x < detailX-1; x++){
          let pt0 = x + y * detailX;
          let pt1 = (x + 1) + y * detailX;
          let pt2 = (x + 1) + (y + 1) * detailX;
          let pt3 = x + (y + 1) * detailX;
          quadGeom.faces.push([pt0, pt1, pt2]);
          quadGeom.faces.push([pt0, pt2, pt3]);
        }
      }
      quadGeom.computeNormals();
      quadGeom.edges.length = 0;
      const vertexOrder = [0, 2, 3, 1];
      for (let i = 0; i < vertexOrder.length; i++) {
        const startVertex = vertexOrder[i];
        const endVertex = vertexOrder[(i + 1) % vertexOrder.length];
        quadGeom.edges.push([startVertex, endVertex]);
      }
      quadGeom._edgesToVertices();
      this.createBuffers(gId, quadGeom);
    }
    this.drawBuffers(gId);
    return this;
  };

  //this implementation of bezier curve
  //is based on Bernstein polynomial
  // pretier-ignore
  p5.RendererGL.prototype.bezier = function(
    x1,
    y1,
    z1, // x2
    x2, // y2
    y2, // x3
    z2, // y3
    x3, // x4
    y3, // y4
    z3,
    x4,
    y4,
    z4
  ) {
    if (arguments.length === 8) {
      y4 = y3;
      x4 = x3;
      y3 = z2;
      x3 = y2;
      y2 = x2;
      x2 = z1;
      z1 = z2 = z3 = z4 = 0;
    }
    const bezierDetail = this._pInst._bezierDetail || 20; //value of Bezier detail
    this.beginShape();
    for (let i = 0; i <= bezierDetail; i++) {
      const c1 = Math.pow(1 - i / bezierDetail, 3);
      const c2 = 3 * (i / bezierDetail) * Math.pow(1 - i / bezierDetail, 2);
      const c3 = 3 * Math.pow(i / bezierDetail, 2) * (1 - i / bezierDetail);
      const c4 = Math.pow(i / bezierDetail, 3);
      this.vertex(
        x1 * c1 + x2 * c2 + x3 * c3 + x4 * c4,
        y1 * c1 + y2 * c2 + y3 * c3 + y4 * c4,
        z1 * c1 + z2 * c2 + z3 * c3 + z4 * c4
      );
    }
    this.endShape();
    return this;
  };

  // pretier-ignore
  p5.RendererGL.prototype.curve = function(
    x1,
    y1,
    z1, // x2
    x2, // y2
    y2, // x3
    z2, // y3
    x3, // x4
    y3, // y4
    z3,
    x4,
    y4,
    z4
  ) {
    if (arguments.length === 8) {
      x4 = x3;
      y4 = y3;
      x3 = y2;
      y3 = x2;
      x2 = z1;
      y2 = x2;
      z1 = z2 = z3 = z4 = 0;
    }
    const curveDetail = this._pInst._curveDetail;
    this.beginShape();
    for (let i = 0; i <= curveDetail; i++) {
      const c1 = Math.pow(i / curveDetail, 3) * 0.5;
      const c2 = Math.pow(i / curveDetail, 2) * 0.5;
      const c3 = i / curveDetail * 0.5;
      const c4 = 0.5;
      const vx =
        c1 * (-x1 + 3 * x2 - 3 * x3 + x4) +
        c2 * (2 * x1 - 5 * x2 + 4 * x3 - x4) +
        c3 * (-x1 + x3) +
        c4 * (2 * x2);
      const vy =
        c1 * (-y1 + 3 * y2 - 3 * y3 + y4) +
        c2 * (2 * y1 - 5 * y2 + 4 * y3 - y4) +
        c3 * (-y1 + y3) +
        c4 * (2 * y2);
      const vz =
        c1 * (-z1 + 3 * z2 - 3 * z3 + z4) +
        c2 * (2 * z1 - 5 * z2 + 4 * z3 - z4) +
        c3 * (-z1 + z3) +
        c4 * (2 * z2);
      this.vertex(vx, vy, vz);
    }
    this.endShape();
    return this;
  };

  /**
   * Draw a line given two points
   * @private
   * @param {Number} x0 x-coordinate of first vertex
   * @param {Number} y0 y-coordinate of first vertex
   * @param {Number} z0 z-coordinate of first vertex
   * @param {Number} x1 x-coordinate of second vertex
   * @param {Number} y1 y-coordinate of second vertex
   * @param {Number} z1 z-coordinate of second vertex
   * @chainable
   * @example
   * <div>
   * <code>
   * //draw a line
   * function setup() {
   *   createCanvas(100, 100, WEBGL);
   * }
   *
   * function draw() {
   *   background(200);
   *   rotateX(frameCount * 0.01);
   *   rotateY(frameCount * 0.01);
   *   // Use fill instead of stroke to change the color of shape.
   *   fill(255, 0, 0);
   *   line(10, 10, 0, 60, 60, 20);
   * }
   * </code>
   * </div>
   */
  p5.RendererGL.prototype.line = function(...args) {
    if (args.length === 6) {
      this.beginShape(constants.LINES);
      this.vertex(args[0], args[1], args[2]);
      this.vertex(args[3], args[4], args[5]);
      this.endShape();
    } else if (args.length === 4) {
      this.beginShape(constants.LINES);
      this.vertex(args[0], args[1], 0);
      this.vertex(args[2], args[3], 0);
      this.endShape();
    }
    return this;
  };

  p5.RendererGL.prototype.bezierVertex = function(...args) {
    if (this.immediateMode._bezierVertex.length === 0) {
      throw Error('vertex() must be used once before calling bezierVertex()');
    } else {
      let w_x = [];
      let w_y = [];
      let w_z = [];
      let t, _x, _y, _z, i, k, m;
      // variable i for bezierPoints, k for components, and m for anchor points.
      const argLength = args.length;

      t = 0;

      if (
        this._lookUpTableBezier.length === 0 ||
        this._lutBezierDetail !== this._pInst._curveDetail
      ) {
        this._lookUpTableBezier = [];
        this._lutBezierDetail = this._pInst._curveDetail;
        const step = 1 / this._lutBezierDetail;
        let start = 0;
        let end = 1;
        let j = 0;
        while (start < 1) {
          t = parseFloat(start.toFixed(6));
          this._lookUpTableBezier[j] = this._bezierCoefficients(t);
          if (end.toFixed(6) === step.toFixed(6)) {
            t = parseFloat(end.toFixed(6)) + parseFloat(start.toFixed(6));
            ++j;
            this._lookUpTableBezier[j] = this._bezierCoefficients(t);
            break;
          }
          start += step;
          end -= step;
          ++j;
        }
      }

      const LUTLength = this._lookUpTableBezier.length;
      const immediateGeometry = this.immediateMode.geometry;

      // fillColors[0]: start point color
      // fillColors[1],[2]: control point color
      // fillColors[3]: end point color
      const fillColors = [];
      for (m = 0; m < 4; m++) fillColors.push([]);
      fillColors[0] = immediateGeometry.vertexColors.slice(-4);
      fillColors[3] = this.states.curFillColor.slice();

      // Do the same for strokeColor.
      const strokeColors = [];
      for (m = 0; m < 4; m++) strokeColors.push([]);
      strokeColors[0] = immediateGeometry.vertexStrokeColors.slice(-4);
      strokeColors[3] = this.states.curStrokeColor.slice();

      // Do the same for custom vertex properties
      const userVertexProperties = {};
      for (const propName in immediateGeometry.userVertexProperties){
        const prop = immediateGeometry.userVertexProperties[propName];
        const size = prop.getDataSize();
        userVertexProperties[propName] = [];
        for (m = 0; m < 4; m++) userVertexProperties[propName].push([]);
        userVertexProperties[propName][0] = prop.getSrcArray().slice(-size);
        userVertexProperties[propName][3] = prop.getCurrentData();
      }

      if (argLength === 6) {
        this.isBezier = true;

        w_x = [this.immediateMode._bezierVertex[0], args[0], args[2], args[4]];
        w_y = [this.immediateMode._bezierVertex[1], args[1], args[3], args[5]];
        // The ratio of the distance between the start point, the two control-
        // points, and the end point determines the intermediate color.
        let d0 = Math.hypot(w_x[0]-w_x[1], w_y[0]-w_y[1]);
        let d1 = Math.hypot(w_x[1]-w_x[2], w_y[1]-w_y[2]);
        let d2 = Math.hypot(w_x[2]-w_x[3], w_y[2]-w_y[3]);
        const totalLength = d0 + d1 + d2;
        d0 /= totalLength;
        d2 /= totalLength;
        for (k = 0; k < 4; k++) {
          fillColors[1].push(
            fillColors[0][k] * (1-d0) + fillColors[3][k] * d0
          );
          fillColors[2].push(
            fillColors[0][k] * d2 + fillColors[3][k] * (1-d2)
          );
          strokeColors[1].push(
            strokeColors[0][k] * (1-d0) + strokeColors[3][k] * d0
          );
          strokeColors[2].push(
            strokeColors[0][k] * d2 + strokeColors[3][k] * (1-d2)
          );
        }
        for (const propName in immediateGeometry.userVertexProperties){
          const size = immediateGeometry.userVertexProperties[propName].getDataSize();
          for (k = 0; k < size; k++){
            userVertexProperties[propName][1].push(
              userVertexProperties[propName][0][k] * (1-d0) + userVertexProperties[propName][3][k] * d0
            );
            userVertexProperties[propName][2].push(
              userVertexProperties[propName][0][k] * (1-d2) + userVertexProperties[propName][3][k] * d2
            );
          }
        }

        for (let i = 0; i < LUTLength; i++) {
          // Interpolate colors using control points
          this.states.curFillColor = [0, 0, 0, 0];
          this.states.curStrokeColor = [0, 0, 0, 0];
          _x = _y = 0;
          for (let m = 0; m < 4; m++) {
            for (let k = 0; k < 4; k++) {
              this.states.curFillColor[k] +=
                this._lookUpTableBezier[i][m] * fillColors[m][k];
              this.states.curStrokeColor[k] +=
                this._lookUpTableBezier[i][m] * strokeColors[m][k];
            }
            _x += w_x[m] * this._lookUpTableBezier[i][m];
            _y += w_y[m] * this._lookUpTableBezier[i][m];
          }
          for (const propName in immediateGeometry.userVertexProperties){
            const prop = immediateGeometry.userVertexProperties[propName];
            const size = prop.getDataSize();
            let newValues = Array(size).fill(0);
            for (let m = 0; m < 4; m++){
              for (let k = 0; k < size; k++){
                newValues[k] += this._lookUpTableBezier[i][m] * userVertexProperties[propName][m][k];
              }
            }
            prop.setCurrentData(newValues);
          }
          this.vertex(_x, _y);
        }
        // so that we leave currentColor with the last value the user set it to
        this.states.curFillColor = fillColors[3];
        this.states.curStrokeColor = strokeColors[3];
        for (const propName in immediateGeometry.userVertexProperties) {
          const prop = immediateGeometry.userVertexProperties[propName];
          prop.setCurrentData(userVertexProperties[propName][2]);
        }
        this.immediateMode._bezierVertex[0] = args[4];
        this.immediateMode._bezierVertex[1] = args[5];
      } else if (argLength === 9) {
        this.isBezier = true;

        w_x = [this.immediateMode._bezierVertex[0], args[0], args[3], args[6]];
        w_y = [this.immediateMode._bezierVertex[1], args[1], args[4], args[7]];
        w_z = [this.immediateMode._bezierVertex[2], args[2], args[5], args[8]];
        // The ratio of the distance between the start point, the two control-
        // points, and the end point determines the intermediate color.
        let d0 = Math.hypot(w_x[0]-w_x[1], w_y[0]-w_y[1], w_z[0]-w_z[1]);
        let d1 = Math.hypot(w_x[1]-w_x[2], w_y[1]-w_y[2], w_z[1]-w_z[2]);
        let d2 = Math.hypot(w_x[2]-w_x[3], w_y[2]-w_y[3], w_z[2]-w_z[3]);
        const totalLength = d0 + d1 + d2;
        d0 /= totalLength;
        d2 /= totalLength;
        for (let k = 0; k < 4; k++) {
          fillColors[1].push(
            fillColors[0][k] * (1-d0) + fillColors[3][k] * d0
          );
          fillColors[2].push(
            fillColors[0][k] * d2 + fillColors[3][k] * (1-d2)
          );
          strokeColors[1].push(
            strokeColors[0][k] * (1-d0) + strokeColors[3][k] * d0
          );
          strokeColors[2].push(
            strokeColors[0][k] * d2 + strokeColors[3][k] * (1-d2)
          );
        }
        for (const propName in immediateGeometry.userVertexProperties){
          const size = immediateGeometry.userVertexProperties[propName].getDataSize();
          for (k = 0; k < size; k++){
            userVertexProperties[propName][1].push(
              userVertexProperties[propName][0][k] * (1-d0) + userVertexProperties[propName][3][k] * d0
            );
            userVertexProperties[propName][2].push(
              userVertexProperties[propName][0][k] * (1-d2) + userVertexProperties[propName][3][k] * d2
            );
          }
        }
        for (let i = 0; i < LUTLength; i++) {
          // Interpolate colors using control points
          this.states.curFillColor = [0, 0, 0, 0];
          this.states.curStrokeColor = [0, 0, 0, 0];
          _x = _y = _z = 0;
          for (m = 0; m < 4; m++) {
            for (k = 0; k < 4; k++) {
              this.states.curFillColor[k] +=
                this._lookUpTableBezier[i][m] * fillColors[m][k];
              this.states.curStrokeColor[k] +=
                this._lookUpTableBezier[i][m] * strokeColors[m][k];
            }
            _x += w_x[m] * this._lookUpTableBezier[i][m];
            _y += w_y[m] * this._lookUpTableBezier[i][m];
            _z += w_z[m] * this._lookUpTableBezier[i][m];
          }
          for (const propName in immediateGeometry.userVertexProperties){
            const prop = immediateGeometry.userVertexProperties[propName];
            const size = prop.getDataSize();
            let newValues = Array(size).fill(0);
            for (let m = 0; m < 4; m++){
              for (let k = 0; k < size; k++){
                newValues[k] += this._lookUpTableBezier[i][m] * userVertexProperties[propName][m][k];
              }
            }
            prop.setCurrentData(newValues);
          }
          this.vertex(_x, _y, _z);
        }
        // so that we leave currentColor with the last value the user set it to
        this.states.curFillColor = fillColors[3];
        this.states.curStrokeColor = strokeColors[3];
        for (const propName in immediateGeometry.userVertexProperties) {
          const prop = immediateGeometry.userVertexProperties[propName];
          prop.setCurrentData(userVertexProperties[propName][2]);
        }
        this.immediateMode._bezierVertex[0] = args[6];
        this.immediateMode._bezierVertex[1] = args[7];
        this.immediateMode._bezierVertex[2] = args[8];
      }
    }
  };

  p5.RendererGL.prototype.quadraticVertex = function(...args) {
    if (this.immediateMode._quadraticVertex.length === 0) {
      throw Error('vertex() must be used once before calling quadraticVertex()');
    } else {
      let w_x = [];
      let w_y = [];
      let w_z = [];
      let t, _x, _y, _z, i, k, m;
      // variable i for bezierPoints, k for components, and m for anchor points.
      const argLength = args.length;

      t = 0;

      if (
        this._lookUpTableQuadratic.length === 0 ||
        this._lutQuadraticDetail !== this._pInst._curveDetail
      ) {
        this._lookUpTableQuadratic = [];
        this._lutQuadraticDetail = this._pInst._curveDetail;
        const step = 1 / this._lutQuadraticDetail;
        let start = 0;
        let end = 1;
        let j = 0;
        while (start < 1) {
          t = parseFloat(start.toFixed(6));
          this._lookUpTableQuadratic[j] = this._quadraticCoefficients(t);
          if (end.toFixed(6) === step.toFixed(6)) {
            t = parseFloat(end.toFixed(6)) + parseFloat(start.toFixed(6));
            ++j;
            this._lookUpTableQuadratic[j] = this._quadraticCoefficients(t);
            break;
          }
          start += step;
          end -= step;
          ++j;
        }
      }

      const LUTLength = this._lookUpTableQuadratic.length;
      const immediateGeometry = this.immediateMode.geometry;

      // fillColors[0]: start point color
      // fillColors[1]: control point color
      // fillColors[2]: end point color
      const fillColors = [];
      for (m = 0; m < 3; m++) fillColors.push([]);
      fillColors[0] = immediateGeometry.vertexColors.slice(-4);
      fillColors[2] = this.states.curFillColor.slice();

      // Do the same for strokeColor.
      const strokeColors = [];
      for (m = 0; m < 3; m++) strokeColors.push([]);
      strokeColors[0] = immediateGeometry.vertexStrokeColors.slice(-4);
      strokeColors[2] = this.states.curStrokeColor.slice();

      // Do the same for user defined vertex properties
      const userVertexProperties = {};
      for (const propName in immediateGeometry.userVertexProperties){
        const prop = immediateGeometry.userVertexProperties[propName];
        const size = prop.getDataSize();
        userVertexProperties[propName] = [];
        for (m = 0; m < 3; m++) userVertexProperties[propName].push([]);
        userVertexProperties[propName][0] = prop.getSrcArray().slice(-size);
        userVertexProperties[propName][2] = prop.getCurrentData();
      }

      if (argLength === 4) {
        this.isQuadratic = true;

        w_x = [this.immediateMode._quadraticVertex[0], args[0], args[2]];
        w_y = [this.immediateMode._quadraticVertex[1], args[1], args[3]];

        // The ratio of the distance between the start point, the control-
        // point, and the end point determines the intermediate color.
        let d0 = Math.hypot(w_x[0]-w_x[1], w_y[0]-w_y[1]);
        let d1 = Math.hypot(w_x[1]-w_x[2], w_y[1]-w_y[2]);
        const totalLength = d0 + d1;
        d0 /= totalLength;
        for (let k = 0; k < 4; k++) {
          fillColors[1].push(
            fillColors[0][k] * (1-d0) + fillColors[2][k] * d0
          );
          strokeColors[1].push(
            strokeColors[0][k] * (1-d0) + strokeColors[2][k] * d0
          );
        }
        for (const propName in immediateGeometry.userVertexProperties){
          const prop = immediateGeometry.userVertexProperties[propName];
          const size = prop.getDataSize();
          for (let k = 0; k < size; k++){
            userVertexProperties[propName][1].push(
              userVertexProperties[propName][0][k] * (1-d0) + userVertexProperties[propName][2][k] * d0
            );
          }
        }

        for (let i = 0; i < LUTLength; i++) {
          // Interpolate colors using control points
          this.states.curFillColor = [0, 0, 0, 0];
          this.states.curStrokeColor = [0, 0, 0, 0];
          _x = _y = 0;
          for (let m = 0; m < 3; m++) {
            for (let k = 0; k < 4; k++) {
              this.states.curFillColor[k] +=
                this._lookUpTableQuadratic[i][m] * fillColors[m][k];
              this.states.curStrokeColor[k] +=
                this._lookUpTableQuadratic[i][m] * strokeColors[m][k];
            }
            _x += w_x[m] * this._lookUpTableQuadratic[i][m];
            _y += w_y[m] * this._lookUpTableQuadratic[i][m];
          }

          for (const propName in immediateGeometry.userVertexProperties) {
            const prop = immediateGeometry.userVertexProperties[propName];
            const size = prop.getDataSize();
            let newValues = Array(size).fill(0);
            for (let m = 0; m < 3; m++){
              for (let k = 0; k < size; k++){
                newValues[k] += this._lookUpTableQuadratic[i][m] * userVertexProperties[propName][m][k];
              }
            }
            prop.setCurrentData(newValues);
          }
          this.vertex(_x, _y);
        }

        // so that we leave currentColor with the last value the user set it to
        this.states.curFillColor = fillColors[2];
        this.states.curStrokeColor = strokeColors[2];
        for (const propName in immediateGeometry.userVertexProperties) {
          const prop = immediateGeometry.userVertexProperties[propName];
          prop.setCurrentData(userVertexProperties[propName][2]);
        }
        this.immediateMode._quadraticVertex[0] = args[2];
        this.immediateMode._quadraticVertex[1] = args[3];
      } else if (argLength === 6) {
        this.isQuadratic = true;

        w_x = [this.immediateMode._quadraticVertex[0], args[0], args[3]];
        w_y = [this.immediateMode._quadraticVertex[1], args[1], args[4]];
        w_z = [this.immediateMode._quadraticVertex[2], args[2], args[5]];

        // The ratio of the distance between the start point, the control-
        // point, and the end point determines the intermediate color.
        let d0 = Math.hypot(w_x[0]-w_x[1], w_y[0]-w_y[1], w_z[0]-w_z[1]);
        let d1 = Math.hypot(w_x[1]-w_x[2], w_y[1]-w_y[2], w_z[1]-w_z[2]);
        const totalLength = d0 + d1;
        d0 /= totalLength;
        for (k = 0; k < 4; k++) {
          fillColors[1].push(
            fillColors[0][k] * (1-d0) + fillColors[2][k] * d0
          );
          strokeColors[1].push(
            strokeColors[0][k] * (1-d0) + strokeColors[2][k] * d0
          );
        }

        for (const propName in immediateGeometry.userVertexProperties){
          const prop = immediateGeometry.userVertexProperties[propName];
          const size = prop.getDataSize();
          for (let k = 0; k < size; k++){
            userVertexProperties[propName][1].push(
              userVertexProperties[propName][0][k] * (1-d0) + userVertexProperties[propName][2][k] * d0
            );
          }
        }

        for (i = 0; i < LUTLength; i++) {
          // Interpolate colors using control points
          this.states.curFillColor = [0, 0, 0, 0];
          this.states.curStrokeColor = [0, 0, 0, 0];
          _x = _y = _z = 0;
          for (m = 0; m < 3; m++) {
            for (k = 0; k < 4; k++) {
              this.states.curFillColor[k] +=
                this._lookUpTableQuadratic[i][m] * fillColors[m][k];
              this.states.curStrokeColor[k] +=
                this._lookUpTableQuadratic[i][m] * strokeColors[m][k];
            }
            _x += w_x[m] * this._lookUpTableQuadratic[i][m];
            _y += w_y[m] * this._lookUpTableQuadratic[i][m];
            _z += w_z[m] * this._lookUpTableQuadratic[i][m];
          }
          for (const propName in immediateGeometry.userVertexProperties) {
            const prop = immediateGeometry.userVertexProperties[propName];
            const size = prop.getDataSize();
            let newValues = Array(size).fill(0);
            for (let m = 0; m < 3; m++){
              for (let k = 0; k < size; k++){
                newValues[k] += this._lookUpTableQuadratic[i][m] * userVertexProperties[propName][m][k];
              }
            }
            prop.setCurrentData(newValues);
          }
          this.vertex(_x, _y, _z);
        }

        // so that we leave currentColor with the last value the user set it to
        this.states.curFillColor = fillColors[2];
        this.states.curStrokeColor = strokeColors[2];
        for (const propName in immediateGeometry.userVertexProperties) {
          const prop = immediateGeometry.userVertexProperties[propName];
          prop.setCurrentData(userVertexProperties[propName][2]);
        }
        this.immediateMode._quadraticVertex[0] = args[3];
        this.immediateMode._quadraticVertex[1] = args[4];
        this.immediateMode._quadraticVertex[2] = args[5];
      }
    }
  };

  p5.RendererGL.prototype.curveVertex = function(...args) {
    let w_x = [];
    let w_y = [];
    let w_z = [];
    let t, _x, _y, _z, i;
    t = 0;
    const argLength = args.length;

    if (
      this._lookUpTableBezier.length === 0 ||
      this._lutBezierDetail !== this._pInst._curveDetail
    ) {
      this._lookUpTableBezier = [];
      this._lutBezierDetail = this._pInst._curveDetail;
      const step = 1 / this._lutBezierDetail;
      let start = 0;
      let end = 1;
      let j = 0;
      while (start < 1) {
        t = parseFloat(start.toFixed(6));
        this._lookUpTableBezier[j] = this._bezierCoefficients(t);
        if (end.toFixed(6) === step.toFixed(6)) {
          t = parseFloat(end.toFixed(6)) + parseFloat(start.toFixed(6));
          ++j;
          this._lookUpTableBezier[j] = this._bezierCoefficients(t);
          break;
        }
        start += step;
        end -= step;
        ++j;
      }
    }

    const LUTLength = this._lookUpTableBezier.length;

    if (argLength === 2) {
      this.immediateMode._curveVertex.push(args[0]);
      this.immediateMode._curveVertex.push(args[1]);
      if (this.immediateMode._curveVertex.length === 8) {
        this.isCurve = true;
        w_x = this._bezierToCatmull([
          this.immediateMode._curveVertex[0],
          this.immediateMode._curveVertex[2],
          this.immediateMode._curveVertex[4],
          this.immediateMode._curveVertex[6]
        ]);
        w_y = this._bezierToCatmull([
          this.immediateMode._curveVertex[1],
          this.immediateMode._curveVertex[3],
          this.immediateMode._curveVertex[5],
          this.immediateMode._curveVertex[7]
        ]);
        for (i = 0; i < LUTLength; i++) {
          _x =
            w_x[0] * this._lookUpTableBezier[i][0] +
            w_x[1] * this._lookUpTableBezier[i][1] +
            w_x[2] * this._lookUpTableBezier[i][2] +
            w_x[3] * this._lookUpTableBezier[i][3];
          _y =
            w_y[0] * this._lookUpTableBezier[i][0] +
            w_y[1] * this._lookUpTableBezier[i][1] +
            w_y[2] * this._lookUpTableBezier[i][2] +
            w_y[3] * this._lookUpTableBezier[i][3];
          this.vertex(_x, _y);
        }
        for (i = 0; i < argLength; i++) {
          this.immediateMode._curveVertex.shift();
        }
      }
    } else if (argLength === 3) {
      this.immediateMode._curveVertex.push(args[0]);
      this.immediateMode._curveVertex.push(args[1]);
      this.immediateMode._curveVertex.push(args[2]);
      if (this.immediateMode._curveVertex.length === 12) {
        this.isCurve = true;
        w_x = this._bezierToCatmull([
          this.immediateMode._curveVertex[0],
          this.immediateMode._curveVertex[3],
          this.immediateMode._curveVertex[6],
          this.immediateMode._curveVertex[9]
        ]);
        w_y = this._bezierToCatmull([
          this.immediateMode._curveVertex[1],
          this.immediateMode._curveVertex[4],
          this.immediateMode._curveVertex[7],
          this.immediateMode._curveVertex[10]
        ]);
        w_z = this._bezierToCatmull([
          this.immediateMode._curveVertex[2],
          this.immediateMode._curveVertex[5],
          this.immediateMode._curveVertex[8],
          this.immediateMode._curveVertex[11]
        ]);
        for (i = 0; i < LUTLength; i++) {
          _x =
            w_x[0] * this._lookUpTableBezier[i][0] +
            w_x[1] * this._lookUpTableBezier[i][1] +
            w_x[2] * this._lookUpTableBezier[i][2] +
            w_x[3] * this._lookUpTableBezier[i][3];
          _y =
            w_y[0] * this._lookUpTableBezier[i][0] +
            w_y[1] * this._lookUpTableBezier[i][1] +
            w_y[2] * this._lookUpTableBezier[i][2] +
            w_y[3] * this._lookUpTableBezier[i][3];
          _z =
            w_z[0] * this._lookUpTableBezier[i][0] +
            w_z[1] * this._lookUpTableBezier[i][1] +
            w_z[2] * this._lookUpTableBezier[i][2] +
            w_z[3] * this._lookUpTableBezier[i][3];
          this.vertex(_x, _y, _z);
        }
        for (i = 0; i < argLength; i++) {
          this.immediateMode._curveVertex.shift();
        }
      }
    }
  };

  p5.RendererGL.prototype.image = function(
    img,
    sx,
    sy,
    sWidth,
    sHeight,
    dx,
    dy,
    dWidth,
    dHeight
  ) {
    if (this._isErasing) {
      this.blendMode(this._cachedBlendMode);
    }

    this._pInst.push();

    this._pInst.noLights();
    this._pInst.noStroke();

    this._pInst.texture(img);
    this._pInst.textureMode(constants.NORMAL);

    let u0 = 0;
    if (sx <= img.width) {
      u0 = sx / img.width;
    }

    let u1 = 1;
    if (sx + sWidth <= img.width) {
      u1 = (sx + sWidth) / img.width;
    }

    let v0 = 0;
    if (sy <= img.height) {
      v0 = sy / img.height;
    }

    let v1 = 1;
    if (sy + sHeight <= img.height) {
      v1 = (sy + sHeight) / img.height;
    }

    this.beginShape();
    this.vertex(dx, dy, 0, u0, v0);
    this.vertex(dx + dWidth, dy, 0, u1, v0);
    this.vertex(dx + dWidth, dy + dHeight, 0, u1, v1);
    this.vertex(dx, dy + dHeight, 0, u0, v1);
    this.endShape(constants.CLOSE);

    this._pInst.pop();

    if (this._isErasing) {
      this.blendMode(constants.REMOVE);
    }
<<<<<<< HEAD
  }
};

p5.RendererGL.prototype.image = function(
  img,
  sx,
  sy,
  sWidth,
  sHeight,
  dx,
  dy,
  dWidth,
  dHeight
) {
  if (this._isErasing) {
    this.blendMode(this._cachedBlendMode);
  }

  this._pInst.push();

  this.noLights();
  this._pInst.noStroke();

  this.texture(img);
  this._pInst.textureMode(constants.NORMAL);

  let u0 = 0;
  if (sx <= img.width) {
    u0 = sx / img.width;
  }

  let u1 = 1;
  if (sx + sWidth <= img.width) {
    u1 = (sx + sWidth) / img.width;
  }

  let v0 = 0;
  if (sy <= img.height) {
    v0 = sy / img.height;
  }

  let v1 = 1;
  if (sy + sHeight <= img.height) {
    v1 = (sy + sHeight) / img.height;
  }

  this.beginShape();
  this.vertex(dx, dy, 0, u0, v0);
  this.vertex(dx + dWidth, dy, 0, u1, v0);
  this.vertex(dx + dWidth, dy + dHeight, 0, u1, v1);
  this.vertex(dx, dy + dHeight, 0, u0, v1);
  this.endShape(constants.CLOSE);

  this._pInst.pop();

  if (this._isErasing) {
    this.blendMode(constants.REMOVE);
  }
};

export default p5;
=======
  };
}

export default primitives3D;

if(typeof p5 !== 'undefined'){
  primitives3D(p5, p5.prototype);
}
>>>>>>> 5eaedaaf
<|MERGE_RESOLUTION|>--- conflicted
+++ resolved
@@ -3571,69 +3571,6 @@
     if (this._isErasing) {
       this.blendMode(constants.REMOVE);
     }
-<<<<<<< HEAD
-  }
-};
-
-p5.RendererGL.prototype.image = function(
-  img,
-  sx,
-  sy,
-  sWidth,
-  sHeight,
-  dx,
-  dy,
-  dWidth,
-  dHeight
-) {
-  if (this._isErasing) {
-    this.blendMode(this._cachedBlendMode);
-  }
-
-  this._pInst.push();
-
-  this.noLights();
-  this._pInst.noStroke();
-
-  this.texture(img);
-  this._pInst.textureMode(constants.NORMAL);
-
-  let u0 = 0;
-  if (sx <= img.width) {
-    u0 = sx / img.width;
-  }
-
-  let u1 = 1;
-  if (sx + sWidth <= img.width) {
-    u1 = (sx + sWidth) / img.width;
-  }
-
-  let v0 = 0;
-  if (sy <= img.height) {
-    v0 = sy / img.height;
-  }
-
-  let v1 = 1;
-  if (sy + sHeight <= img.height) {
-    v1 = (sy + sHeight) / img.height;
-  }
-
-  this.beginShape();
-  this.vertex(dx, dy, 0, u0, v0);
-  this.vertex(dx + dWidth, dy, 0, u1, v0);
-  this.vertex(dx + dWidth, dy + dHeight, 0, u1, v1);
-  this.vertex(dx, dy + dHeight, 0, u0, v1);
-  this.endShape(constants.CLOSE);
-
-  this._pInst.pop();
-
-  if (this._isErasing) {
-    this.blendMode(constants.REMOVE);
-  }
-};
-
-export default p5;
-=======
   };
 }
 
@@ -3641,5 +3578,4 @@
 
 if(typeof p5 !== 'undefined'){
   primitives3D(p5, p5.prototype);
-}
->>>>>>> 5eaedaaf
+}