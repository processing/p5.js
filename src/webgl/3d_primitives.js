/**
 * @module Shape
 * @submodule 3D Primitives
 * @for p5
 * @requires core
 * @requires p5.Geometry
 */

import * as constants from '../core/constants';
import { RendererGL } from './p5.RendererGL';
import { Vector } from '../math/p5.Vector';
import { Geometry } from './p5.Geometry';
import { Matrix } from '../math/p5.Matrix';

function primitives3D(p5, fn){
/**
 * Sets the stroke rendering mode to balance performance and visual features when drawing lines.
 *
 * `strokeMode()` offers two modes:
 *
 * - `SIMPLE`: Optimizes for speed by disabling caps, joins, and stroke color features.
 *   Use this mode for faster line rendering when these visual details are unnecessary.
 * - `FULL`: Enables caps, joins, and stroke color for lines.
 *   This mode provides enhanced visuals but may reduce performance due to additional processing.
 *
 * Choose the mode that best suits your application's needs to either improve rendering speed or enhance visual quality.
 *
 * @method strokeMode
 * @param {string} mode - The stroke mode to set. Possible values are:
 *   - `'SIMPLE'`: Fast rendering without caps, joins, or stroke color.
 *   - `'FULL'`: Detailed rendering with caps, joins, and stroke color.
 *
 * @example
 * <div>
 * <code>
 * function setup() {
 *   createCanvas(300, 300, WEBGL);
<<<<<<< HEAD
 * 
=======
 *
>>>>>>> 685ca3c8
 *   describe('A sphere with red stroke and a red, wavy line on a gray background.');
 * }
 *
 * function draw() {
 *   background(128);
 *   strokeMode(FULL); // Enables detailed rendering with caps, joins, and stroke color.
 *   push();
 *   strokeWeight(1);
 *   translate(0, -50, 0);
 *   sphere(50);
 *   pop();
<<<<<<< HEAD
 * 
=======
 *
>>>>>>> 685ca3c8
 *   noFill();
 *   strokeWeight(15);
 *   beginShape();
 *   vertex(-150, 100);
 *   stroke('red');
 *   bezierVertex(-50, -100, 30, 300, 130, 50);
 *   endShape();
 * }
 * </code>
 * </div>
 *
 * <div>
 * <code>
 * function setup() {
 *   createCanvas(300, 300, WEBGL);
<<<<<<< HEAD
 * 
=======
 *
>>>>>>> 685ca3c8
 *   describe('A sphere with red stroke and a  wavy line without full curve decorations without caps and color on a gray background.');
 * }
 *
 * function draw() {
 *   background(128);
 *   strokeMode(SIMPLE); // Enables simple rendering without caps, joins, and stroke color.
 *   push();
 *   strokeWeight(1);
 *   translate(0, -50, 0);
 *   sphere(50);
 *   pop();
<<<<<<< HEAD
 * 
=======
 *
>>>>>>> 685ca3c8
 *   noFill();
 *   strokeWeight(15);
 *   beginShape();
 *   vertex(-150, 100);
 *   stroke('red');
 *   bezierVertex(-50, -100, 30, 300, 130, 50);
 *   endShape();
 * }
 * </code>
 * </div>
 */

  fn.strokeMode = function (mode) {
    if (mode === undefined) {
      return this._renderer._simpleLines ? constants.SIMPLE : constants.FULL;
    } else if (mode === constants.SIMPLE) {
      this._renderer._simpleLines = true;
    } else if (mode === constants.FULL) {
      this._renderer._simpleLines = false;
    } else {
      throw Error('no such parameter');
    }
  }
  /**
   * Creates a custom <a href="#/p5.Geometry">p5.Geometry</a> object from
   * simpler 3D shapes.
   *
   * `buildGeometry()` helps with creating complex 3D shapes from simpler ones
   * such as <a href="#/p5/sphere">sphere()</a>. It can help to make sketches
   * more performant. For example, if a complex 3D shape doesn’t change while a
   * sketch runs, then it can be created with `buildGeometry()`. Creating a
   * <a href="#/p5.Geometry">p5.Geometry</a> object once and then drawing it
   * will run faster than repeatedly drawing the individual pieces.
   *
   * The parameter, `callback`, is a function with the drawing instructions for
   * the new <a href="#/p5.Geometry">p5.Geometry</a> object. It will be called
   * once to create the new 3D shape.
   *
   * See <a href="#/p5/beginGeometry">beginGeometry()</a> and
   * <a href="#/p5/endGeometry">endGeometry()</a> for another way to build 3D
   * shapes.
   *
   * Note: `buildGeometry()` can only be used in WebGL mode.
   *
   * @method buildGeometry
   * @param {Function} callback function that draws the shape.
   * @returns {p5.Geometry} new 3D shape.
   *
   * @example
   * <div>
   * <code>
   * // Click and drag the mouse to view the scene from different angles.
   *
   * let shape;
   *
   * function setup() {
   *   createCanvas(100, 100, WEBGL);
   *
   *   // Create the p5.Geometry object.
   *   shape = buildGeometry(createShape);
   *
   *   describe('A white cone drawn on a gray background.');
   * }
   *
   * function draw() {
   *   background(50);
   *
   *   // Enable orbiting with the mouse.
   *   orbitControl();
   *
   *   // Turn on the lights.
   *   lights();
   *
   *   // Style the p5.Geometry object.
   *   noStroke();
   *
   *   // Draw the p5.Geometry object.
   *   model(shape);
   * }
   *
   * // Create p5.Geometry object from a single cone.
   * function createShape() {
   *   cone();
   * }
   * </code>
   * </div>
   *
   * <div>
   * <code>
   * // Click and drag the mouse to view the scene from different angles.
   *
   * let shape;
   *
   * function setup() {
   *   createCanvas(100, 100, WEBGL);
   *
   *   // Create the arrow.
   *   shape = buildGeometry(createArrow);
   *
   *   describe('A white arrow drawn on a gray background.');
   * }
   *
   * function draw() {
   *   background(50);
   *
   *   // Enable orbiting with the mouse.
   *   orbitControl();
   *
   *   // Turn on the lights.
   *   lights();
   *
   *   // Style the arrow.
   *   noStroke();
   *
   *   // Draw the arrow.
   *   model(shape);
   * }
   *
   * function createArrow() {
   *   // Add shapes to the p5.Geometry object.
   *   push();
   *   rotateX(PI);
   *   cone(10);
   *   translate(0, -10, 0);
   *   cylinder(3, 20);
   *   pop();
   * }
   * </code>
   * </div>
   *
   * <div>
   * <code>
   * // Click and drag the mouse to view the scene from different angles.
   *
   * let shape;
   *
   * function setup() {
   *   createCanvas(100, 100, WEBGL);
   *
   *   // Create the p5.Geometry object.
   *   shape = buildGeometry(createArrow);
   *
   *   describe('Two white arrows drawn on a gray background. The arrow on the right rotates slowly.');
   * }
   *
   * function draw() {
   *   background(50);
   *
   *   // Enable orbiting with the mouse.
   *   orbitControl();
   *
   *   // Turn on the lights.
   *   lights();
   *
   *   // Style the arrows.
   *   noStroke();
   *
   *   // Draw the p5.Geometry object.
   *   model(shape);
   *
   *   // Translate and rotate the coordinate system.
   *   translate(30, 0, 0);
   *   rotateZ(frameCount * 0.01);
   *
   *   // Draw the p5.Geometry object again.
   *   model(shape);
   * }
   *
   * function createArrow() {
   *   // Add shapes to the p5.Geometry object.
   *   push();
   *   rotateX(PI);
   *   cone(10);
   *   translate(0, -10, 0);
   *   cylinder(3, 20);
   *   pop();
   * }
   * </code>
   * </div>
   *
   * <div>
   * <code>
   * // Click and drag the mouse to view the scene from different angles.
   *
   * let button;
   * let particles;
   *
   * function setup() {
   *   createCanvas(100, 100, WEBGL);
   *
   *   // Create a button to reset the particle system.
   *   button = createButton('Reset');
   *
   *   // Call resetModel() when the user presses the button.
   *   button.mousePressed(resetModel);
   *
   *   // Add the original set of particles.
   *   resetModel();
   *
   *   describe('A set of white spheres on a gray background. The spheres are positioned randomly. Their positions reset when the user presses the Reset button.');
   * }
   *
   * function draw() {
   *   background(50);
   *
   *   // Enable orbiting with the mouse.
   *   orbitControl();
   *
   *   // Turn on the lights.
   *   lights();
   *
   *   // Style the particles.
   *   noStroke();
   *
   *   // Draw the particles.
   *   model(particles);
   * }
   *
   * function resetModel() {
   *   // If the p5.Geometry object has already been created,
   *   // free those resources.
   *   if (particles) {
   *     freeGeometry(particles);
   *   }
   *
   *   // Create a new p5.Geometry object with random spheres.
   *   particles = buildGeometry(createParticles);
   * }
   *
   * function createParticles() {
   *   for (let i = 0; i < 60; i += 1) {
   *     // Calculate random coordinates.
   *     let x = randomGaussian(0, 20);
   *     let y = randomGaussian(0, 20);
   *     let z = randomGaussian(0, 20);
   *
   *     push();
   *     // Translate to the particle's coordinates.
   *     translate(x, y, z);
   *     // Draw the particle.
   *     sphere(5);
   *     pop();
   *   }
   * }
   * </code>
   * </div>
   */
  fn.buildGeometry = function(callback) {
    return this._renderer.buildGeometry(callback);
  };

  /**
   * Clears a <a href="#/p5.Geometry">p5.Geometry</a> object from the graphics
   * processing unit (GPU) memory.
   *
   * <a href="#/p5.Geometry">p5.Geometry</a> objects can contain lots of data
   * about their vertices, surface normals, colors, and so on. Complex 3D shapes
   * can use lots of memory which is a limited resource in many GPUs. Calling
   * `freeGeometry()` can improve performance by freeing a
   * <a href="#/p5.Geometry">p5.Geometry</a> object’s resources from GPU memory.
   * `freeGeometry()` works with <a href="#/p5.Geometry">p5.Geometry</a> objects
   * created with <a href="#/p5/beginGeometry">beginGeometry()</a> and
   * <a href="#/p5/endGeometry">endGeometry()</a>,
   * <a href="#/p5/buildGeometry">buildGeometry()</a>, and
   * <a href="#/p5/loadModel">loadModel()</a>.
   *
   * The parameter, `geometry`, is the <a href="#/p5.Geometry">p5.Geometry</a>
   * object to be freed.
   *
   * Note: A <a href="#/p5.Geometry">p5.Geometry</a> object can still be drawn
   * after its resources are cleared from GPU memory. It may take longer to draw
   * the first time it’s redrawn.
   *
   * Note: `freeGeometry()` can only be used in WebGL mode.
   *
   * @method freeGeometry
   * @param {p5.Geometry} geometry 3D shape whose resources should be freed.
   *
   * @example
   * <div>
   * <code>
   * function setup() {
   *   createCanvas(100, 100, WEBGL);
   *
   *   background(200);
   *
   *   // Create a p5.Geometry object.
   *   beginGeometry();
   *   cone();
   *   let shape = endGeometry();
   *
   *   // Draw the shape.
   *   model(shape);
   *
   *   // Free the shape's resources.
   *   freeGeometry(shape);
   * }
   * </code>
   * </div>
   *
   * <div>
   * <code>
   * // Click and drag the mouse to view the scene from different angles.
   *
   * let button;
   * let particles;
   *
   * function setup() {
   *   createCanvas(100, 100, WEBGL);
   *
   *   // Create a button to reset the particle system.
   *   button = createButton('Reset');
   *
   *   // Call resetModel() when the user presses the button.
   *   button.mousePressed(resetModel);
   *
   *   // Add the original set of particles.
   *   resetModel();
   * }
   *
   * function draw() {
   *   background(50);
   *
   *   // Enable orbiting with the mouse.
   *   orbitControl();
   *
   *   // Turn on the lights.
   *   lights();
   *
   *   // Style the particles.
   *   noStroke();
   *
   *   // Draw the particles.
   *   model(particles);
   * }
   *
   * function resetModel() {
   *   // If the p5.Geometry object has already been created,
   *   // free those resources.
   *   if (particles) {
   *     freeGeometry(particles);
   *   }
   *
   *   // Create a new p5.Geometry object with random spheres.
   *   particles = buildGeometry(createParticles);
   * }
   *
   * function createParticles() {
   *   for (let i = 0; i < 60; i += 1) {
   *     // Calculate random coordinates.
   *     let x = randomGaussian(0, 20);
   *     let y = randomGaussian(0, 20);
   *     let z = randomGaussian(0, 20);
   *
   *     push();
   *     // Translate to the particle's coordinates.
   *     translate(x, y, z);
   *     // Draw the particle.
   *     sphere(5);
   *     pop();
   *   }
   * }
   * </code>
   * </div>
   */
  fn.freeGeometry = function(geometry) {
    this._renderer.geometryBufferCache.freeBuffers(geometry.gid);
  };

  /**
   * Draws a plane.
   *
   * A plane is a four-sided, flat shape with every angle measuring 90˚. It’s
   * similar to a rectangle and offers advanced drawing features in WebGL mode.
   *
   * The first parameter, `width`, is optional. If a `Number` is passed, as in
   * `plane(20)`, it sets the plane’s width and height. By default, `width` is
   * 50.
   *
   * The second parameter, `height`, is also optional. If a `Number` is passed,
   * as in `plane(20, 30)`, it sets the plane’s height. By default, `height` is
   * set to the plane’s `width`.
   *
   * The third parameter, `detailX`, is also optional. If a `Number` is passed,
   * as in `plane(20, 30, 5)` it sets the number of triangle subdivisions to use
   * along the x-axis. All 3D shapes are made by connecting triangles to form
   * their surfaces. By default, `detailX` is 1.
   *
   * The fourth parameter, `detailY`, is also optional. If a `Number` is passed,
   * as in `plane(20, 30, 5, 7)` it sets the number of triangle subdivisions to
   * use along the y-axis. All 3D shapes are made by connecting triangles to
   * form their surfaces. By default, `detailY` is 1.
   *
   * Note: `plane()` can only be used in WebGL mode.
   *
   * @method plane
   * @param  {Number} [width]    width of the plane.
   * @param  {Number} [height]   height of the plane.
   * @param  {Integer} [detailX] number of triangle subdivisions along the x-axis.
   * @param {Integer} [detailY]  number of triangle subdivisions along the y-axis.
   * @chainable
   *
   * @example
   * <div>
   * <code>
   * // Click and drag the mouse to view the scene from different angles.
   *
   * function setup() {
   *   createCanvas(100, 100, WEBGL);
   *
   *   describe('A white plane on a gray background.');
   * }
   *
   * function draw() {
   *   background(200);
   *
   *   // Enable orbiting with the mouse.
   *   orbitControl();
   *
   *   // Draw the plane.
   *   plane();
   * }
   * </code>
   * </div>
   *
   * <div>
   * <code>
   * // Click and drag the mouse to view the scene from different angles.
   *
   * function setup() {
   *   createCanvas(100, 100, WEBGL);
   *
   *   describe('A white plane on a gray background.');
   * }
   *
   * function draw() {
   *   background(200);
   *
   *   // Enable orbiting with the mouse.
   *   orbitControl();
   *
   *   // Draw the plane.
   *   // Set its width and height to 30.
   *   plane(30);
   * }
   * </code>
   * </div>
   *
   * <div>
   * <code>
   * // Click and drag the mouse to view the scene from different angles.
   *
   * function setup() {
   *   createCanvas(100, 100, WEBGL);
   *
   *   describe('A white plane on a gray background.');
   * }
   *
   * function draw() {
   *   background(200);
   *
   *   // Enable orbiting with the mouse.
   *   orbitControl();
   *
   *   // Draw the plane.
   *   // Set its width to 30 and height to 50.
   *   plane(30, 50);
   * }
   * </code>
   * </div>
   */
  fn.plane = function(
    width = 50,
    height = width,
    detailX = 1,
    detailY = 1
  ) {
    this._assert3d('plane');
    p5._validateParameters('plane', arguments);

    this._renderer.plane(width, height, detailX, detailY);
    return this;
  };

  /**
   * Draws a box (rectangular prism).
   *
   * A box is a 3D shape with six faces. Each face makes a 90˚ with four
   * neighboring faces.
   *
   * The first parameter, `width`, is optional. If a `Number` is passed, as in
   * `box(20)`, it sets the box’s width and height. By default, `width` is 50.
   *
   * The second parameter, `height`, is also optional. If a `Number` is passed,
   * as in `box(20, 30)`, it sets the box’s height. By default, `height` is set
   * to the box’s `width`.
   *
   * The third parameter, `depth`, is also optional. If a `Number` is passed, as
   * in `box(20, 30, 40)`, it sets the box’s depth. By default, `depth` is set
   * to the box’s `height`.
   *
   * The fourth parameter, `detailX`, is also optional. If a `Number` is passed,
   * as in `box(20, 30, 40, 5)`, it sets the number of triangle subdivisions to
   * use along the x-axis. All 3D shapes are made by connecting triangles to
   * form their surfaces. By default, `detailX` is 1.
   *
   * The fifth parameter, `detailY`, is also optional. If a number is passed, as
   * in `box(20, 30, 40, 5, 7)`, it sets the number of triangle subdivisions to
   * use along the y-axis. All 3D shapes are made by connecting triangles to
   * form their surfaces. By default, `detailY` is 1.
   *
   * Note: `box()` can only be used in WebGL mode.
   *
   * @method  box
   * @param  {Number} [width]     width of the box.
   * @param  {Number} [height]    height of the box.
   * @param  {Number} [depth]     depth of the box.
   * @param {Integer} [detailX]   number of triangle subdivisions along the x-axis.
   * @param {Integer} [detailY]   number of triangle subdivisions along the y-axis.
   * @chainable
   *
   * @example
   * <div>
   * <code>
   * // Click and drag the mouse to view the scene from different angles.
   *
   * function setup() {
   *   createCanvas(100, 100, WEBGL);
   *
   *   describe('A white box on a gray background.');
   * }
   *
   * function draw() {
   *   background(200);
   *
   *   // Enable orbiting with the mouse.
   *   orbitControl();
   *
   *   // Draw the box.
   *   box();
   * }
   * </code>
   * </div>
   *
   * <div>
   * <code>
   * // Click and drag the mouse to view the scene from different angles.
   *
   * function setup() {
   *   createCanvas(100, 100, WEBGL);
   *
   *   describe('A white box on a gray background.');
   * }
   *
   * function draw() {
   *   background(200);
   *
   *   // Enable orbiting with the mouse.
   *   orbitControl();
   *
   *   // Draw the box.
   *   // Set its width and height to 30.
   *   box(30);
   * }
   * </code>
   * </div>
   *
   * <div>
   * <code>
   * // Click and drag the mouse to view the scene from different angles.
   *
   * function setup() {
   *   createCanvas(100, 100, WEBGL);
   *
   *   describe('A white box on a gray background.');
   * }
   *
   * function draw() {
   *   background(200);
   *
   *   // Enable orbiting with the mouse.
   *   orbitControl();
   *
   *   // Draw the box.
   *   // Set its width to 30 and height to 50.
   *   box(30, 50);
   * }
   * </code>
   * </div>
   *
   * <div>
   * <code>
   * // Click and drag the mouse to view the scene from different angles.
   *
   * function setup() {
   *   createCanvas(100, 100, WEBGL);
   *
   *   describe('A white box on a gray background.');
   * }
   *
   * function draw() {
   *   background(200);
   *
   *   // Enable orbiting with the mouse.
   *   orbitControl();
   *
   *   // Draw the box.
   *   // Set its width to 30, height to 50, and depth to 10.
   *   box(30, 50, 10);
   * }
   * </code>
   * </div>
   */
  fn.box = function(width, height, depth, detailX, detailY) {
    this._assert3d('box');
    p5._validateParameters('box', arguments);

    this._renderer.box(width, height, depth, detailX, detailY);

    return this;
  };

  /**
   * Draws a sphere.
   *
   * A sphere is a 3D shape with triangular faces that connect to form a round
   * surface. Spheres with few faces look like crystals. Spheres with many faces
   * have smooth surfaces and look like balls.
   *
   * The first parameter, `radius`, is optional. If a `Number` is passed, as in
   * `sphere(20)`, it sets the radius of the sphere. By default, `radius` is 50.
   *
   * The second parameter, `detailX`, is also optional. If a `Number` is passed,
   * as in `sphere(20, 5)`, it sets the number of triangle subdivisions to use
   * along the x-axis. All 3D shapes are made by connecting triangles to form
   * their surfaces. By default, `detailX` is 24.
   *
   * The third parameter, `detailY`, is also optional. If a `Number` is passed,
   * as in `sphere(20, 5, 2)`, it sets the number of triangle subdivisions to
   * use along the y-axis. All 3D shapes are made by connecting triangles to
   * form their surfaces. By default, `detailY` is 16.
   *
   * Note: `sphere()` can only be used in WebGL mode.
   *
   * @method sphere
   * @param  {Number} [radius]   radius of the sphere. Defaults to 50.
   * @param  {Integer} [detailX] number of triangle subdivisions along the x-axis. Defaults to 24.
   * @param  {Integer} [detailY] number of triangle subdivisions along the y-axis. Defaults to 16.
   *
   * @chainable
   * @example
   * <div>
   * <code>
   * // Click and drag the mouse to view the scene from different angles.
   *
   * function setup() {
   *   createCanvas(100, 100, WEBGL);
   *
   *   describe('A white sphere on a gray background.');
   * }
   *
   * function draw() {
   *   background(200);
   *
   *   // Enable orbiting with the mouse.
   *   orbitControl();
   *
   *   // Draw the sphere.
   *   sphere();
   * }
   * </code>
   * </div>
   *
   * <div>
   * <code>
   * // Click and drag the mouse to view the scene from different angles.
   *
   * function setup() {
   *   createCanvas(100, 100, WEBGL);
   *
   *   describe('A white sphere on a gray background.');
   * }
   *
   * function draw() {
   *   background(200);
   *
   *   // Enable orbiting with the mouse.
   *   orbitControl();
   *
   *   // Draw the sphere.
   *   // Set its radius to 30.
   *   sphere(30);
   * }
   * </code>
   * </div>
   *
   * <div>
   * <code>
   * // Click and drag the mouse to view the scene from different angles.
   *
   * function setup() {
   *   createCanvas(100, 100, WEBGL);
   *
   *   describe('A white sphere on a gray background.');
   * }
   *
   * function draw() {
   *   background(200);
   *
   *   // Enable orbiting with the mouse.
   *   orbitControl();
   *
   *   // Draw the sphere.
   *   // Set its radius to 30.
   *   // Set its detailX to 6.
   *   sphere(30, 6);
   * }
   * </code>
   * </div>
   *
   * <div>
   * <code>
   * // Click and drag the mouse to view the scene from different angles.
   *
   * function setup() {
   *   createCanvas(100, 100, WEBGL);
   *
   *   describe('A white sphere on a gray background.');
   * }
   *
   * function draw() {
   *   background(200);
   *
   *   // Enable orbiting with the mouse.
   *   orbitControl();
   *
   *   // Draw the sphere.
   *   // Set its radius to 30.
   *   // Set its detailX to 24.
   *   // Set its detailY to 4.
   *   sphere(30, 24, 4);
   * }
   * </code>
   * </div>
   */
  fn.sphere = function(radius = 50, detailX = 24, detailY = 16) {
    this._assert3d('sphere');
    p5._validateParameters('sphere', arguments);

    this._renderer.sphere(radius, detailX, detailY);

    return this;
  };

  /**
   * Draws a cylinder.
   *
   * A cylinder is a 3D shape with triangular faces that connect a flat bottom
   * to a flat top. Cylinders with few faces look like boxes. Cylinders with
   * many faces have smooth surfaces.
   *
   * The first parameter, `radius`, is optional. If a `Number` is passed, as in
   * `cylinder(20)`, it sets the radius of the cylinder’s base. By default,
   * `radius` is 50.
   *
   * The second parameter, `height`, is also optional. If a `Number` is passed,
   * as in `cylinder(20, 30)`, it sets the cylinder’s height. By default,
   * `height` is set to the cylinder’s `radius`.
   *
   * The third parameter, `detailX`, is also optional. If a `Number` is passed,
   * as in `cylinder(20, 30, 5)`, it sets the number of edges used to form the
   * cylinder's top and bottom. Using more edges makes the top and bottom look
   * more like circles. By default, `detailX` is 24.
   *
   * The fourth parameter, `detailY`, is also optional. If a `Number` is passed,
   * as in `cylinder(20, 30, 5, 2)`, it sets the number of triangle subdivisions
   * to use along the y-axis, between cylinder's the top and bottom. All 3D
   * shapes are made by connecting triangles to form their surfaces. By default,
   * `detailY` is 1.
   *
   * The fifth parameter, `bottomCap`, is also optional. If a `false` is passed,
   * as in `cylinder(20, 30, 5, 2, false)` the cylinder’s bottom won’t be drawn.
   * By default, `bottomCap` is `true`.
   *
   * The sixth parameter, `topCap`, is also optional. If a `false` is passed, as
   * in `cylinder(20, 30, 5, 2, false, false)` the cylinder’s top won’t be
   * drawn. By default, `topCap` is `true`.
   *
   * Note: `cylinder()` can only be used in WebGL mode.
   *
   * @method cylinder
   * @param  {Number}  [radius]    radius of the cylinder. Defaults to 50.
   * @param  {Number}  [height]    height of the cylinder. Defaults to the value of `radius`.
   * @param  {Integer} [detailX]   number of edges along the top and bottom. Defaults to 24.
   * @param  {Integer} [detailY]   number of triangle subdivisions along the y-axis. Defaults to 1.
   * @param  {Boolean} [bottomCap] whether to draw the cylinder's bottom. Defaults to `true`.
   * @param  {Boolean} [topCap]    whether to draw the cylinder's top. Defaults to `true`.
   * @chainable
   *
   * @example
   * <div>
   * <code>
   * // Click and drag the mouse to view the scene from different angles.
   *
   * function setup() {
   *   createCanvas(100, 100, WEBGL);
   *
   *   describe('A white cylinder on a gray background.');
   * }
   *
   * function draw() {
   *   background(200);
   *
   *   // Enable orbiting with the mouse.
   *   orbitControl();
   *
   *   // Draw the cylinder.
   *   cylinder();
   * }
   * </code>
   * </div>
   *
   * <div>
   * <code>
   * // Click and drag the mouse to view the scene from different angles.
   *
   * function setup() {
   *   createCanvas(100, 100, WEBGL);
   *
   *   describe('A white cylinder on a gray background.');
   * }
   *
   * function draw() {
   *   background(200);
   *
   *   // Enable orbiting with the mouse.
   *   orbitControl();
   *
   *   // Draw the cylinder.
   *   // Set its radius and height to 30.
   *   cylinder(30);
   * }
   * </code>
   * </div>
   *
   * <div>
   * <code>
   * // Click and drag the mouse to view the scene from different angles.
   *
   * function setup() {
   *   createCanvas(100, 100, WEBGL);
   *
   *   describe('A white cylinder on a gray background.');
   * }
   *
   * function draw() {
   *   background(200);
   *
   *   // Enable orbiting with the mouse.
   *   orbitControl();
   *
   *   // Draw the cylinder.
   *   // Set its radius to 30 and height to 50.
   *   cylinder(30, 50);
   * }
   * </code>
   * </div>
   *
   * <div>
   * <code>
   * // Click and drag the mouse to view the scene from different angles.
   *
   * function setup() {
   *   createCanvas(100, 100, WEBGL);
   *
   *   describe('A white box on a gray background.');
   * }
   *
   * function draw() {
   *   background(200);
   *
   *   // Enable orbiting with the mouse.
   *   orbitControl();
   *
   *   // Draw the cylinder.
   *   // Set its radius to 30 and height to 50.
   *   // Set its detailX to 5.
   *   cylinder(30, 50, 5);
   * }
   * </code>
   * </div>
   *
   * <div>
   * <code>
   * // Click and drag the mouse to view the scene from different angles.
   *
   * function setup() {
   *   createCanvas(100, 100, WEBGL);
   *
   *   describe('A white cylinder on a gray background.');
   * }
   *
   * function draw() {
   *   background(200);
   *
   *   // Enable orbiting with the mouse.
   *   orbitControl();
   *
   *   // Draw the cylinder.
   *   // Set its radius to 30 and height to 50.
   *   // Set its detailX to 24 and detailY to 2.
   *   cylinder(30, 50, 24, 2);
   * }
   * </code>
   * </div>
   *
   * <div>
   * <code>
   * // Click and drag the mouse to view the scene from different angles.
   *
   * function setup() {
   *   createCanvas(100, 100, WEBGL);
   *
   *   describe('A white cylinder on a gray background. Its top is missing.');
   * }
   *
   * function draw() {
   *   background(200);
   *
   *   // Enable orbiting with the mouse.
   *   orbitControl();
   *
   *   // Draw the cylinder.
   *   // Set its radius to 30 and height to 50.
   *   // Set its detailX to 24 and detailY to 1.
   *   // Don't draw its bottom.
   *   cylinder(30, 50, 24, 1, false);
   * }
   * </code>
   * </div>
   *
   * <div>
   * <code>
   * // Click and drag the mouse to view the scene from different angles.
   *
   * function setup() {
   *   createCanvas(100, 100, WEBGL);
   *
   *   describe('A white cylinder on a gray background. Its top and bottom are missing.');
   * }
   *
   * function draw() {
   *   background(200);
   *
   *   // Enable orbiting with the mouse.
   *   orbitControl();
   *
   *   // Draw the cylinder.
   *   // Set its radius to 30 and height to 50.
   *   // Set its detailX to 24 and detailY to 1.
   *   // Don't draw its bottom or top.
   *   cylinder(30, 50, 24, 1, false, false);
   * }
   * </code>
   * </div>
   */
  fn.cylinder = function(
    radius = 50,
    height = radius,
    detailX = 24,
    detailY = 1,
    bottomCap = true,
    topCap = true
  ) {
    this._assert3d('cylinder');
    p5._validateParameters('cylinder', arguments);

    this._renderer.cylinder(radius, height, detailX, detailY, bottomCap, topCap);

    return this;
  };

  /**
   * Draws a cone.
   *
   * A cone is a 3D shape with triangular faces that connect a flat bottom to a
   * single point. Cones with few faces look like pyramids. Cones with many
   * faces have smooth surfaces.
   *
   * The first parameter, `radius`, is optional. If a `Number` is passed, as in
   * `cone(20)`, it sets the radius of the cone’s base. By default, `radius` is
   * 50.
   *
   * The second parameter, `height`, is also optional. If a `Number` is passed,
   * as in `cone(20, 30)`, it sets the cone’s height. By default, `height` is
   * set to the cone’s `radius`.
   *
   * The third parameter, `detailX`, is also optional. If a `Number` is passed,
   * as in `cone(20, 30, 5)`, it sets the number of edges used to form the
   * cone's base. Using more edges makes the base look more like a circle. By
   * default, `detailX` is 24.
   *
   * The fourth parameter, `detailY`, is also optional. If a `Number` is passed,
   * as in `cone(20, 30, 5, 7)`, it sets the number of triangle subdivisions to
   * use along the y-axis connecting the base to the tip. All 3D shapes are made
   * by connecting triangles to form their surfaces. By default, `detailY` is 1.
   *
   * The fifth parameter, `cap`, is also optional. If a `false` is passed, as
   * in `cone(20, 30, 5, 7, false)` the cone’s base won’t be drawn. By default,
   * `cap` is `true`.
   *
   * Note: `cone()` can only be used in WebGL mode.
   *
   * @method cone
   * @param  {Number}  [radius]  radius of the cone's base. Defaults to 50.
   * @param  {Number}  [height]  height of the cone. Defaults to the value of `radius`.
   * @param  {Integer} [detailX] number of edges used to draw the base. Defaults to 24.
   * @param  {Integer} [detailY] number of triangle subdivisions along the y-axis. Defaults to 1.
   * @param  {Boolean} [cap]     whether to draw the cone's base.  Defaults to `true`.
   * @chainable
   *
   * @example
   * <div>
   * <code>
   * // Click and drag the mouse to view the scene from different angles.
   *
   * function setup() {
   *   createCanvas(100, 100, WEBGL);
   *
   *   describe('A white cone on a gray background.');
   * }
   *
   * function draw() {
   *   background(200);
   *
   *   // Enable orbiting with the mouse.
   *   orbitControl();
   *
   *   // Draw the cone.
   *   cone();
   * }
   * </code>
   * </div>
   *
   * <div>
   * <code>
   * // Click and drag the mouse to view the scene from different angles.
   *
   * function setup() {
   *   createCanvas(100, 100, WEBGL);
   *
   *   describe('A white cone on a gray background.');
   * }
   *
   * function draw() {
   *   background(200);
   *
   *   // Enable orbiting with the mouse.
   *   orbitControl();
   *
   *   // Draw the cone.
   *   // Set its radius and height to 30.
   *   cone(30);
   * }
   * </code>
   * </div>
   *
   * <div>
   * <code>
   * // Click and drag the mouse to view the scene from different angles.
   *
   * function setup() {
   *   createCanvas(100, 100, WEBGL);
   *
   *   describe('A white cone on a gray background.');
   * }
   *
   * function draw() {
   *   background(200);
   *
   *   // Enable orbiting with the mouse.
   *   orbitControl();
   *
   *   // Draw the cone.
   *   // Set its radius to 30 and height to 50.
   *   cone(30, 50);
   * }
   * </code>
   * </div>
   *
   * <div>
   * <code>
   * // Click and drag the mouse to view the scene from different angles.
   *
   * function setup() {
   *   createCanvas(100, 100, WEBGL);
   *
   *   describe('A white cone on a gray background.');
   * }
   *
   * function draw() {
   *   background(200);
   *
   *   // Enable orbiting with the mouse.
   *   orbitControl();
   *
   *   // Draw the cone.
   *   // Set its radius to 30 and height to 50.
   *   // Set its detailX to 5.
   *   cone(30, 50, 5);
   * }
   * </code>
   * </div>
   *
   * <div>
   * <code>
   * // Click and drag the mouse to view the scene from different angles.
   *
   * function setup() {
   *   createCanvas(100, 100, WEBGL);
   *
   *   describe('A white pyramid on a gray background.');
   * }
   *
   * function draw() {
   *   background(200);
   *
   *   // Enable orbiting with the mouse.
   *   orbitControl();
   *
   *   // Draw the cone.
   *   // Set its radius to 30 and height to 50.
   *   // Set its detailX to 5.
   *   cone(30, 50, 5);
   * }
   * </code>
   * </div>
   *
   * <div>
   * <code>
   * // Click and drag the mouse to view the scene from different angles.
   *
   * function setup() {
   *   createCanvas(100, 100, WEBGL);
   *
   *   describe('A white cone on a gray background.');
   * }
   *
   * function draw() {
   *   background(200);
   *
   *   // Enable orbiting with the mouse.
   *   orbitControl();
   *
   *   // Draw the cone.
   *   // Set its radius to 30 and height to 50.
   *   // Set its detailX to 24 and detailY to 2.
   *   cone(30, 50, 24, 2);
   * }
   * </code>
   * </div>
   *
   * <div>
   * <code>
   * // Click and drag the mouse to view the scene from different angles.
   *
   * function setup() {
   *   createCanvas(100, 100, WEBGL);
   *
   *   describe('A white cone on a gray background. Its base is missing.');
   * }
   *
   * function draw() {
   *   background(200);
   *
   *   // Enable orbiting with the mouse.
   *   orbitControl();
   *
   *   // Draw the cone.
   *   // Set its radius to 30 and height to 50.
   *   // Set its detailX to 24 and detailY to 1.
   *   // Don't draw its base.
   *   cone(30, 50, 24, 1, false);
   * }
   * </code>
   * </div>
   */
  fn.cone = function(
    radius = 50,
    height = radius,
    detailX = 24,
    detailY = 1,
    cap = true
  ) {
    this._assert3d('cone');
    p5._validateParameters('cone', arguments);

    this._renderer.cone(radius, height, detailX, detailY, cap);

    return this;
  };

  /**
   * Draws an ellipsoid.
   *
   * An ellipsoid is a 3D shape with triangular faces that connect to form a
   * round surface. Ellipsoids with few faces look like crystals. Ellipsoids
   * with many faces have smooth surfaces and look like eggs. `ellipsoid()`
   * defines a shape by its radii. This is different from
   * <a href="#/p5/ellipse">ellipse()</a> which uses diameters
   * (width and height).
   *
   * The first parameter, `radiusX`, is optional. If a `Number` is passed, as in
   * `ellipsoid(20)`, it sets the radius of the ellipsoid along the x-axis. By
   * default, `radiusX` is 50.
   *
   * The second parameter, `radiusY`, is also optional. If a `Number` is passed,
   * as in `ellipsoid(20, 30)`, it sets the ellipsoid’s radius along the y-axis.
   * By default, `radiusY` is set to the ellipsoid’s `radiusX`.
   *
   * The third parameter, `radiusZ`, is also optional. If a `Number` is passed,
   * as in `ellipsoid(20, 30, 40)`, it sets the ellipsoid’s radius along the
   * z-axis. By default, `radiusZ` is set to the ellipsoid’s `radiusY`.
   *
   * The fourth parameter, `detailX`, is also optional. If a `Number` is passed,
   * as in `ellipsoid(20, 30, 40, 5)`, it sets the number of triangle
   * subdivisions to use along the x-axis. All 3D shapes are made by connecting
   * triangles to form their surfaces. By default, `detailX` is 24.
   *
   * The fifth parameter, `detailY`, is also optional. If a `Number` is passed,
   * as in `ellipsoid(20, 30, 40, 5, 7)`, it sets the number of triangle
   * subdivisions to use along the y-axis. All 3D shapes are made by connecting
   * triangles to form their surfaces. By default, `detailY` is 16.
   *
   * Note: `ellipsoid()` can only be used in WebGL mode.
   *
   * @method ellipsoid
   * @param  {Number} [radiusX]  radius of the ellipsoid along the x-axis. Defaults to 50.
   * @param  {Number} [radiusY]  radius of the ellipsoid along the y-axis. Defaults to `radiusX`.
   * @param  {Number} [radiusZ]  radius of the ellipsoid along the z-axis. Defaults to `radiusY`.
   * @param  {Integer} [detailX] number of triangle subdivisions along the x-axis. Defaults to 24.
   * @param  {Integer} [detailY] number of triangle subdivisions along the y-axis. Defaults to 16.
   * @chainable
   *
   * @example
   * <div>
   * <code>
   * // Click and drag the mouse to view the scene from different angles.
   *
   * function setup() {
   *   createCanvas(100, 100, WEBGL);
   *
   *   describe('A white sphere on a gray background.');
   * }
   *
   * function draw() {
   *   background(200);
   *
   *   // Enable orbiting with the mouse.
   *   orbitControl();
   *
   *   // Draw the ellipsoid.
   *   // Set its radiusX to 30.
   *   ellipsoid(30);
   * }
   * </code>
   * </div>
   *
   * <div>
   * <code>
   * // Click and drag the mouse to view the scene from different angles.
   *
   * function setup() {
   *   createCanvas(100, 100, WEBGL);
   *
   *   describe('A white ellipsoid on a gray background.');
   * }
   *
   * function draw() {
   *   background(200);
   *
   *   // Enable orbiting with the mouse.
   *   orbitControl();
   *
   *   // Draw the ellipsoid.
   *   // Set its radiusX to 30.
   *   // Set its radiusY to 40.
   *   ellipsoid(30, 40);
   * }
   * </code>
   * </div>
   *
   * <div>
   * <code>
   * // Click and drag the mouse to view the scene from different angles.
   *
   * function setup() {
   *   createCanvas(100, 100, WEBGL);
   *
   *   describe('A white ellipsoid on a gray background.');
   * }
   *
   * function draw() {
   *   background(200);
   *
   *   // Enable orbiting with the mouse.
   *   orbitControl();
   *
   *   // Draw the ellipsoid.
   *   // Set its radiusX to 30.
   *   // Set its radiusY to 40.
   *   // Set its radiusZ to 50.
   *   ellipsoid(30, 40, 50);
   * }
   * </code>
   * </div>
   *
   * <div>
   * <code>
   * // Click and drag the mouse to view the scene from different angles.
   *
   * function setup() {
   *   createCanvas(100, 100, WEBGL);
   *
   *   describe('A white ellipsoid on a gray background.');
   * }
   *
   * function draw() {
   *   background(200);
   *
   *   // Enable orbiting with the mouse.
   *   orbitControl();
   *
   *   // Draw the ellipsoid.
   *   // Set its radiusX to 30.
   *   // Set its radiusY to 40.
   *   // Set its radiusZ to 50.
   *   // Set its detailX to 4.
   *   ellipsoid(30, 40, 50, 4);
   * }
   * </code>
   * </div>
   *
   * <div>
   * <code>
   * // Click and drag the mouse to view the scene from different angles.
   *
   * function setup() {
   *   createCanvas(100, 100, WEBGL);
   *
   *   describe('A white ellipsoid on a gray background.');
   * }
   *
   * function draw() {
   *   background(200);
   *
   *   // Enable orbiting with the mouse.
   *   orbitControl();
   *
   *   // Draw the ellipsoid.
   *   // Set its radiusX to 30.
   *   // Set its radiusY to 40.
   *   // Set its radiusZ to 50.
   *   // Set its detailX to 4.
   *   // Set its detailY to 3.
   *   ellipsoid(30, 40, 50, 4, 3);
   * }
   * </code>
   * </div>
   */
  fn.ellipsoid = function(
    radiusX = 50,
    radiusY = radiusX,
    radiusZ = radiusX,
    detailX = 24,
    detailY = 16
  ) {
    this._assert3d('ellipsoid');
    p5._validateParameters('ellipsoid', arguments);

    this._renderer.ellipsoid(radiusX, radiusY, radiusZ, detailX, detailY);

    return this;
  };

  /**
   * Draws a torus.
   *
   * A torus is a 3D shape with triangular faces that connect to form a ring.
   * Toruses with few faces look flattened. Toruses with many faces have smooth
   * surfaces.
   *
   * The first parameter, `radius`, is optional. If a `Number` is passed, as in
   * `torus(30)`, it sets the radius of the ring. By default, `radius` is 50.
   *
   * The second parameter, `tubeRadius`, is also optional. If a `Number` is
   * passed, as in `torus(30, 15)`, it sets the radius of the tube. By default,
   * `tubeRadius` is 10.
   *
   * The third parameter, `detailX`, is also optional. If a `Number` is passed,
   * as in `torus(30, 15, 5)`, it sets the number of edges used to draw the hole
   * of the torus. Using more edges makes the hole look more like a circle. By
   * default, `detailX` is 24.
   *
   * The fourth parameter, `detailY`, is also optional. If a `Number` is passed,
   * as in `torus(30, 15, 5, 7)`, it sets the number of triangle subdivisions to
   * use while filling in the torus’ height. By default, `detailY` is 16.
   *
   * Note: `torus()` can only be used in WebGL mode.
   *
   * @method torus
   * @param  {Number} [radius]      radius of the torus. Defaults to 50.
   * @param  {Number} [tubeRadius]  radius of the tube. Defaults to 10.
   * @param  {Integer} [detailX]    number of edges that form the hole. Defaults to 24.
   * @param  {Integer} [detailY]    number of triangle subdivisions along the y-axis. Defaults to 16.
   * @chainable
   *
   * @example
   * <div>
   * <code>
   * // Click and drag the mouse to view the scene from different angles.
   *
   * function setup() {
   *   createCanvas(100, 100, WEBGL);
   *
   *   describe('A white torus on a gray background.');
   * }
   *
   * function draw() {
   *   background(200);
   *
   *   // Enable orbiting with the mouse.
   *   orbitControl();
   *
   *   // Draw the torus.
   *   torus();
   * }
   * </code>
   * </div>
   *
   * <div>
   * <code>
   * // Click and drag the mouse to view the scene from different angles.
   *
   * function setup() {
   *   createCanvas(100, 100, WEBGL);
   *
   *   describe('A white torus on a gray background.');
   * }
   *
   * function draw() {
   *   background(200);
   *
   *   // Enable orbiting with the mouse.
   *   orbitControl();
   *
   *   // Draw the torus.
   *   // Set its radius to 30.
   *   torus(30);
   * }
   * </code>
   * </div>
   *
   * <div>
   * <code>
   * // Click and drag the mouse to view the scene from different angles.
   *
   * function setup() {
   *   createCanvas(100, 100, WEBGL);
   *
   *   describe('A white torus on a gray background.');
   * }
   *
   * function draw() {
   *   background(200);
   *
   *   // Enable orbiting with the mouse.
   *   orbitControl();
   *
   *   // Draw the torus.
   *   // Set its radius to 30 and tubeRadius to 15.
   *   torus(30, 15);
   * }
   * </code>
   * </div>
   *
   * <div>
   * <code>
   * // Click and drag the mouse to view the scene from different angles.
   *
   * function setup() {
   *   createCanvas(100, 100, WEBGL);
   *
   *   describe('A white torus on a gray background.');
   * }
   *
   * function draw() {
   *   background(200);
   *
   *   // Enable orbiting with the mouse.
   *   orbitControl();
   *
   *   // Draw the torus.
   *   // Set its radius to 30 and tubeRadius to 15.
   *   // Set its detailX to 5.
   *   torus(30, 15, 5);
   * }
   * </code>
   * </div>
   *
   * <div>
   * <code>
   * // Click and drag the mouse to view the scene from different angles.
   *
   * function setup() {
   *   createCanvas(100, 100, WEBGL);
   *
   *   describe('A white torus on a gray background.');
   * }
   *
   * function draw() {
   *   background(200);
   *
   *   // Enable orbiting with the mouse.
   *   orbitControl();
   *
   *   // Draw the torus.
   *   // Set its radius to 30 and tubeRadius to 15.
   *   // Set its detailX to 5.
   *   // Set its detailY to 3.
   *   torus(30, 15, 5, 3);
   * }
   * </code>
   * </div>
   */
  fn.torus = function(radius, tubeRadius, detailX, detailY) {
    this._assert3d('torus');
    p5._validateParameters('torus', arguments);

    this._renderer.torus(radius, tubeRadius, detailX, detailY);

    return this;
  };

  ///////////////////////
  ///  2D primitives  ///
  ///////////////////////
  //
  // Note: Documentation is not generated on the p5.js website for functions on
  // the p5.RendererGL prototype.

  /**
   * Draws a point, a coordinate in space at the dimension of one pixel,
   * given x, y and z coordinates. The color of the point is determined
   * by the current stroke, while the point size is determined by current
   * stroke weight.
   * @private
   * @param {Number} x x-coordinate of point
   * @param {Number} y y-coordinate of point
   * @param {Number} z z-coordinate of point
   * @chainable
   * @example
   * <div>
   * <code>
   * function setup() {
   *   createCanvas(100, 100, WEBGL);
   * }
   *
   * function draw() {
   *   background(50);
   *   stroke(255);
   *   strokeWeight(4);
   *   point(25, 0);
   *   strokeWeight(3);
   *   point(-25, 0);
   *   strokeWeight(2);
   *   point(0, 25);
   *   strokeWeight(1);
   *   point(0, -25);
   * }
   * </code>
   * </div>
   */
  RendererGL.prototype.point = function(x, y, z = 0) {

    const _vertex = [];
    _vertex.push(new Vector(x, y, z));
    this._drawPoints(_vertex, this.buffers.point);

    return this;
  };

  RendererGL.prototype.triangle = function(args) {
    const x1 = args[0],
      y1 = args[1];
    const x2 = args[2],
      y2 = args[3];
    const x3 = args[4],
      y3 = args[5];

    const gid = 'tri';
    if (!this.geometryInHash(gid)) {
      const _triangle = function() {
        const vertices = [];
        vertices.push(new Vector(0, 0, 0));
        vertices.push(new Vector(1, 0, 0));
        vertices.push(new Vector(0, 1, 0));
        this.edges = [[0, 1], [1, 2], [2, 0]];
        this.vertices = vertices;
        this.faces = [[0, 1, 2]];
        this.uvs = [0, 0, 1, 0, 1, 1];
      };
      const triGeom = new Geometry(1, 1, _triangle, this);
      triGeom._edgesToVertices();
      triGeom.computeNormals();
      triGeom.gid = gid;
      this.geometryBufferCache.ensureCached(triGeom);
    }

    // only one triangle is cached, one point is at the origin, and the
    // two adjacent sides are tne unit vectors along the X & Y axes.
    //
    // this matrix multiplication transforms those two unit vectors
    // onto the required vector prior to rendering, and moves the
    // origin appropriately.
    const uModelMatrix = this.states.uModelMatrix.copy();
    try {
      // triangle orientation.
      const orientation = Math.sign(x1*y2-x2*y1 + x2*y3-x3*y2 + x3*y1-x1*y3);
      const mult = new Matrix([
        x2 - x1, y2 - y1, 0, 0, // the resulting unit X-axis
        x3 - x1, y3 - y1, 0, 0, // the resulting unit Y-axis
        0, 0, orientation, 0,   // the resulting unit Z-axis (Reflect the specified order of vertices)
        x1, y1, 0, 1            // the resulting origin
      ]).mult(this.states.uModelMatrix);

      this.states.uModelMatrix = mult;

      this._drawGeometry(this.geometryBufferCache.getGeometryByID(gid));
    } finally {
      this.states.uModelMatrix = uModelMatrix;
    }

    return this;
  };

  RendererGL.prototype.ellipse = function(args) {
    this.arc(
      args[0],
      args[1],
      args[2],
      args[3],
      0,
      constants.TWO_PI,
      constants.OPEN,
      args[4]
    );
  };

  RendererGL.prototype.arc = function(...args) {
    const x = args[0];
    const y = args[1];
    const width = args[2];
    const height = args[3];
    const start = args[4];
    const stop = args[5];
    const mode = args[6];
    const detail = args[7] || 25;

    let shape;
    let gid;

    // check if it is an ellipse or an arc
    if (Math.abs(stop - start) >= constants.TWO_PI) {
      shape = 'ellipse';
      gid = `${shape}|${detail}|`;
    } else {
      shape = 'arc';
      gid = `${shape}|${start}|${stop}|${mode}|${detail}|`;
    }

    if (!this.geometryInHash(gid)) {
      const _arc = function() {

        // if the start and stop angles are not the same, push vertices to the array
        if (start.toFixed(10) !== stop.toFixed(10)) {
          // if the mode specified is PIE or null, push the mid point of the arc in vertices
          if (mode === constants.PIE || typeof mode === 'undefined') {
            this.vertices.push(new Vector(0.5, 0.5, 0));
            this.uvs.push([0.5, 0.5]);
          }

          // vertices for the perimeter of the circle
          for (let i = 0; i <= detail; i++) {
            const u = i / detail;
            const theta = (stop - start) * u + start;

            const _x = 0.5 + Math.cos(theta) / 2;
            const _y = 0.5 + Math.sin(theta) / 2;

            this.vertices.push(new Vector(_x, _y, 0));
            this.uvs.push([_x, _y]);

            if (i < detail - 1) {
              this.faces.push([0, i + 1, i + 2]);
              this.edges.push([i + 1, i + 2]);
            }
          }

          // check the mode specified in order to push vertices and faces, different for each mode
          switch (mode) {
            case constants.PIE:
              this.faces.push([
                0,
                this.vertices.length - 2,
                this.vertices.length - 1
              ]);
              this.edges.push([0, 1]);
              this.edges.push([
                this.vertices.length - 2,
                this.vertices.length - 1
              ]);
              this.edges.push([0, this.vertices.length - 1]);
              break;

            case constants.CHORD:
              this.edges.push([0, 1]);
              this.edges.push([0, this.vertices.length - 1]);
              break;

            case constants.OPEN:
              this.edges.push([0, 1]);
              break;

            default:
              this.faces.push([
                0,
                this.vertices.length - 2,
                this.vertices.length - 1
              ]);
              this.edges.push([
                this.vertices.length - 2,
                this.vertices.length - 1
              ]);
          }
        }
      };

      const arcGeom = new Geometry(detail, 1, _arc, this);
      arcGeom.computeNormals();

      if (detail <= 50) {
        arcGeom._edgesToVertices(arcGeom);
      } else if (this.states.strokeColor) {
        console.log(
          `Cannot apply a stroke to an ${shape} with more than 50 detail`
        );
      }

      arcGeom.gid = gid;
      this.geometryBufferCache.ensureCached(arcGeom);
    }

    const uModelMatrix = this.states.uModelMatrix.copy();

    try {
      this.states.uModelMatrix.translate([x, y, 0]);
      this.states.uModelMatrix.scale(width, height, 1);

      this._drawGeometry(this.geometryBufferCache.getGeometryByID(gid));
    } finally {
      this.states.uModelMatrix = uModelMatrix;
    }

    return this;
  };

  RendererGL.prototype.rect = function(args) {
    const x = args[0];
    const y = args[1];
    const width = args[2];
    const height = args[3];

    if (typeof args[4] === 'undefined') {
      // Use the retained mode for drawing rectangle,
      // if args for rounding rectangle is not provided by user.
      const perPixelLighting = this._pInst._glAttributes.perPixelLighting;
      const detailX = args[4] || (perPixelLighting ? 1 : 24);
      const detailY = args[5] || (perPixelLighting ? 1 : 16);
      const gid = `rect|${detailX}|${detailY}`;
      if (!this.geometryInHash(gid)) {
        const _rect = function() {
          for (let i = 0; i <= this.detailY; i++) {
            const v = i / this.detailY;
            for (let j = 0; j <= this.detailX; j++) {
              const u = j / this.detailX;
              const p = new Vector(u, v, 0);
              this.vertices.push(p);
              this.uvs.push(u, v);
            }
          }
          // using stroke indices to avoid stroke over face(s) of rectangle
          if (detailX > 0 && detailY > 0) {
            this.edges = [
              [0, detailX],
              [detailX, (detailX + 1) * (detailY + 1) - 1],
              [(detailX + 1) * (detailY + 1) - 1, (detailX + 1) * detailY],
              [(detailX + 1) * detailY, 0]
            ];
          }
        };
        const rectGeom = new Geometry(detailX, detailY, _rect, this);
        rectGeom
          .computeFaces()
          .computeNormals()
          ._edgesToVertices();
        rectGeom.gid = gid;
        this.geometryBufferCache.ensureCached(rectGeom);
      }

      // only a single rectangle (of a given detail) is cached: a square with
      // opposite corners at (0,0) & (1,1).
      //
      // before rendering, this square is scaled & moved to the required location.
      const uModelMatrix = this.states.uModelMatrix.copy();
      try {
        this.states.uModelMatrix.translate([x, y, 0]);
        this.states.uModelMatrix.scale(width, height, 1);

        this._drawGeometry(this.geometryBufferCache.getGeometryByID(gid));
      } finally {
        this.states.uModelMatrix = uModelMatrix;
      }
    } else {
      // Use Immediate mode to round the rectangle corner,
      // if args for rounding corners is provided by user
      let tl = args[4];
      let tr = typeof args[5] === 'undefined' ? tl : args[5];
      let br = typeof args[6] === 'undefined' ? tr : args[6];
      let bl = typeof args[7] === 'undefined' ? br : args[7];

      let a = x;
      let b = y;
      let c = width;
      let d = height;

      c += a;
      d += b;

      if (a > c) {
        const temp = a;
        a = c;
        c = temp;
      }

      if (b > d) {
        const temp = b;
        b = d;
        d = temp;
      }

      const maxRounding = Math.min((c - a) / 2, (d - b) / 2);
      if (tl > maxRounding) tl = maxRounding;
      if (tr > maxRounding) tr = maxRounding;
      if (br > maxRounding) br = maxRounding;
      if (bl > maxRounding) bl = maxRounding;

      let x1 = a;
      let y1 = b;
      let x2 = c;
      let y2 = d;

      const prevMode = this.states.textureMode;
      this.states.textureMode = constants.NORMAL;
      const prevOrder = this.bezierOrder();
      this.bezierOrder(2);
      this.beginShape();
      const addUVs = (x, y) => [x, y, (x - x1)/width, (y - y1)/height];
      if (tr !== 0) {
        this.vertex(...addUVs(x2 - tr, y1));
        this.bezierVertex(...addUVs(x2, y1))
        this.bezierVertex(...addUVs(x2, y1 + tr));
      } else {
        this.vertex(...addUVs(x2, y1));
      }
      if (br !== 0) {
        this.vertex(...addUVs(x2, y2 - br));
        this.bezierVertex(...addUVs(x2, y2));
        this.bezierVertex(...addUVs(x2 - br, y2))
      } else {
        this.vertex(...addUVs(x2, y2));
      }
      if (bl !== 0) {
        this.vertex(...addUVs(x1 + bl, y2));
        this.bezierVertex(...addUVs(x1, y2));
        this.bezierVertex(...addUVs(x1, y2 - bl));
      } else {
        this.vertex(...addUVs(x1, y2));
      }
      if (tl !== 0) {
        this.vertex(...addUVs(x1, y1 + tl));
        this.bezierVertex(...addUVs(x1, y1));
        this.bezierVertex(...addUVs(x1 + tl, y1));
      } else {
        this.vertex(...addUVs(x1, y1));
      }

      this.endShape(constants.CLOSE);
      this.states.textureMode = prevMode;
      this.bezierOrder(prevOrder);
    }
    return this;
  };

  /* eslint-disable max-len */
  RendererGL.prototype.quad = function(x1, y1, z1, x2, y2, z2, x3, y3, z3, x4, y4, z4, detailX=2, detailY=2) {
    /* eslint-enable max-len */

    const gid =
      `quad|${x1}|${y1}|${z1}|${x2}|${y2}|${z2}|${x3}|${y3}|${z3}|${x4}|${y4}|${z4}|${detailX}|${detailY}`;

    if (!this.geometryInHash(gid)) {
      const quadGeom = new Geometry(detailX, detailY, function() {
        //algorithm adapted from c++ to js
        //https://stackoverflow.com/questions/16989181/whats-the-correct-way-to-draw-a-distorted-plane-in-opengl/16993202#16993202
        let xRes = 1.0 / (this.detailX - 1);
        let yRes = 1.0 / (this.detailY - 1);
        for (let y = 0; y < this.detailY; y++) {
          for (let x = 0; x < this.detailX; x++) {
            let pctx = x * xRes;
            let pcty = y * yRes;

            let linePt0x = (1 - pcty) * x1 + pcty * x4;
            let linePt0y = (1 - pcty) * y1 + pcty * y4;
            let linePt0z = (1 - pcty) * z1 + pcty * z4;
            let linePt1x = (1 - pcty) * x2 + pcty * x3;
            let linePt1y = (1 - pcty) * y2 + pcty * y3;
            let linePt1z = (1 - pcty) * z2 + pcty * z3;

            let ptx = (1 - pctx) * linePt0x + pctx * linePt1x;
            let pty = (1 - pctx) * linePt0y + pctx * linePt1y;
            let ptz = (1 - pctx) * linePt0z + pctx * linePt1z;

            this.vertices.push(new Vector(ptx, pty, ptz));
            this.uvs.push([pctx, pcty]);
          }
        }
      }, this);

      quadGeom.faces = [];
      for(let y = 0; y < detailY-1; y++){
        for(let x = 0; x < detailX-1; x++){
          let pt0 = x + y * detailX;
          let pt1 = (x + 1) + y * detailX;
          let pt2 = (x + 1) + (y + 1) * detailX;
          let pt3 = x + (y + 1) * detailX;
          quadGeom.faces.push([pt0, pt1, pt2]);
          quadGeom.faces.push([pt0, pt2, pt3]);
        }
      }
      quadGeom.computeNormals();
      quadGeom.edges.length = 0;
      const vertexOrder = [0, 2, 3, 1];
      for (let i = 0; i < vertexOrder.length; i++) {
        const startVertex = vertexOrder[i];
        const endVertex = vertexOrder[(i + 1) % vertexOrder.length];
        quadGeom.edges.push([startVertex, endVertex]);
      }
      quadGeom._edgesToVertices();
      quadGeom.gid = gid;
      this.geometryBufferCache.ensureCached(quadGeom);
    }
    this._drawGeometry(this.geometryBufferCache.getGeometryByID(gid));
    return this;
  };

  //this implementation of bezier curve
  //is based on Bernstein polynomial
  // pretier-ignore
  RendererGL.prototype.bezier = function(
    x1,
    y1,
    z1, // x2
    x2, // y2
    y2, // x3
    z2, // y3
    x3, // x4
    y3, // y4
    z3,
    x4,
    y4,
    z4
  ) {
    if (arguments.length === 8) {
      y4 = y3;
      x4 = x3;
      y3 = z2;
      x3 = y2;
      y2 = x2;
      x2 = z1;
      z1 = z2 = z3 = z4 = 0;
    }
    // TODO: handle quadratic?
    const prevOrder = this.bezierOrder();
    this.bezierOrder(3);
    this.beginShape();
    this.vertex(x1, y1, z1);
    this.bezierVertex(x2, y2, z2);
    this.bezierVertex(x3, y3, z3);
    this.bezierVertex(x4, y4, z4);
    this.endShape();
  };

  // pretier-ignore
  RendererGL.prototype.curve = function(
    x1,
    y1,
    z1, // x2
    x2, // y2
    y2, // x3
    z2, // y3
    x3, // x4
    y3, // y4
    z3,
    x4,
    y4,
    z4
  ) {
    if (arguments.length === 8) {
      x4 = x3;
      y4 = y3;
      x3 = y2;
      y3 = x2;
      x2 = z1;
      y2 = x2;
      z1 = z2 = z3 = z4 = 0;
    }
    this.beginShape();
    this.splineVertex(x1, y1, z1);
    this.splineVertex(x2, y2, z2);
    this.splineVertex(x3, y3, z3);
    this.splineVertex(x4, y4, z4);
    this.endShape();
  };

  /**
   * Draw a line given two points
   * @private
   * @param {Number} x0 x-coordinate of first vertex
   * @param {Number} y0 y-coordinate of first vertex
   * @param {Number} z0 z-coordinate of first vertex
   * @param {Number} x1 x-coordinate of second vertex
   * @param {Number} y1 y-coordinate of second vertex
   * @param {Number} z1 z-coordinate of second vertex
   * @chainable
   * @example
   * <div>
   * <code>
   * //draw a line
   * function setup() {
   *   createCanvas(100, 100, WEBGL);
   * }
   *
   * function draw() {
   *   background(200);
   *   rotateX(frameCount * 0.01);
   *   rotateY(frameCount * 0.01);
   *   // Use fill instead of stroke to change the color of shape.
   *   fill(255, 0, 0);
   *   line(10, 10, 0, 60, 60, 20);
   * }
   * </code>
   * </div>
   */
  RendererGL.prototype.line = function(...args) {
    if (args.length === 6) {
      // TODO shapes refactor
      this.beginShape(constants.LINES);
      this.vertex(args[0], args[1], args[2]);
      this.vertex(args[3], args[4], args[5]);
      this.endShape();
    } else if (args.length === 4) {
      this.beginShape(constants.LINES);
      this.vertex(args[0], args[1], 0);
      this.vertex(args[2], args[3], 0);
      this.endShape();
    }
    return this;
  };

  RendererGL.prototype.image = function(
    img,
    sx,
    sy,
    sWidth,
    sHeight,
    dx,
    dy,
    dWidth,
    dHeight
  ) {
    // console.log(arguments);
    if (this._isErasing) {
      this.blendMode(this._cachedBlendMode);
    }

    this.push();
    this.noLights();
    this.states.strokeColor = null;;

    this.texture(img);
    this.states.textureMode = constants.NORMAL;

    let u0 = 0;
    if (sx <= img.width) {
      u0 = sx / img.width;
    }

    let u1 = 1;
    if (sx + sWidth <= img.width) {
      u1 = (sx + sWidth) / img.width;
    }

    let v0 = 0;
    if (sy <= img.height) {
      v0 = sy / img.height;
    }

    let v1 = 1;
    if (sy + sHeight <= img.height) {
      v1 = (sy + sHeight) / img.height;
    }

    this._drawingImage = true;
    this.beginShape();
    this.vertex(dx, dy, 0, u0, v0);
    this.vertex(dx + dWidth, dy, 0, u1, v0);
    this.vertex(dx + dWidth, dy + dHeight, 0, u1, v1);
    this.vertex(dx, dy + dHeight, 0, u0, v1);
    this.endShape(constants.CLOSE);
    this._drawingImage = false;

    this.pop();

    if (this._isErasing) {
      this.blendMode(constants.REMOVE);
    }
  };

  ///////////////////////
  ///  3D primitives  ///
  ///////////////////////
  /**
   * @private
   * Helper function for creating both cones and cylinders
   * Will only generate well-defined geometry when bottomRadius, height > 0
   * and topRadius >= 0
   * If topRadius == 0, topCap should be false
   */
  const _truncatedCone = function(
    bottomRadius,
    topRadius,
    height,
    detailX,
    detailY,
    bottomCap,
    topCap
  ) {
    bottomRadius = bottomRadius <= 0 ? 1 : bottomRadius;
    topRadius = topRadius < 0 ? 0 : topRadius;
    height = height <= 0 ? bottomRadius : height;
    detailX = detailX < 3 ? 3 : detailX;
    detailY = detailY < 1 ? 1 : detailY;
    bottomCap = bottomCap === undefined ? true : bottomCap;
    topCap = topCap === undefined ? topRadius !== 0 : topCap;
    const start = bottomCap ? -2 : 0;
    const end = detailY + (topCap ? 2 : 0);
    //ensure constant slant for interior vertex normals
    const slant = Math.atan2(bottomRadius - topRadius, height);
    const sinSlant = Math.sin(slant);
    const cosSlant = Math.cos(slant);
    let yy, ii, jj;
    for (yy = start; yy <= end; ++yy) {
      let v = yy / detailY;
      let y = height * v;
      let ringRadius;
      if (yy < 0) {
        //for the bottomCap edge
        y = 0;
        v = 0;
        ringRadius = bottomRadius;
      } else if (yy > detailY) {
        //for the topCap edge
        y = height;
        v = 1;
        ringRadius = topRadius;
      } else {
        //for the middle
        ringRadius = bottomRadius + (topRadius - bottomRadius) * v;
      }
      if (yy === -2 || yy === detailY + 2) {
        //center of bottom or top caps
        ringRadius = 0;
      }

      y -= height / 2; //shift coordiate origin to the center of object
      for (ii = 0; ii < detailX; ++ii) {
        const u = ii / (detailX - 1);
        const ur = 2 * Math.PI * u;
        const sur = Math.sin(ur);
        const cur = Math.cos(ur);

        //VERTICES
        this.vertices.push(new Vector(sur * ringRadius, y, cur * ringRadius));

        //VERTEX NORMALS
        let vertexNormal;
        if (yy < 0) {
          vertexNormal = new Vector(0, -1, 0);
        } else if (yy > detailY && topRadius) {
          vertexNormal = new Vector(0, 1, 0);
        } else {
          vertexNormal = new Vector(sur * cosSlant, sinSlant, cur * cosSlant);
        }
        this.vertexNormals.push(vertexNormal);
        //UVs
        this.uvs.push(u, v);
      }
    }

    let startIndex = 0;
    if (bottomCap) {
      for (jj = 0; jj < detailX; ++jj) {
        const nextjj = (jj + 1) % detailX;
        this.faces.push([
          startIndex + jj,
          startIndex + detailX + nextjj,
          startIndex + detailX + jj
        ]);
      }
      startIndex += detailX * 2;
    }
    for (yy = 0; yy < detailY; ++yy) {
      for (ii = 0; ii < detailX; ++ii) {
        const nextii = (ii + 1) % detailX;
        this.faces.push([
          startIndex + ii,
          startIndex + nextii,
          startIndex + detailX + nextii
        ]);
        this.faces.push([
          startIndex + ii,
          startIndex + detailX + nextii,
          startIndex + detailX + ii
        ]);
      }
      startIndex += detailX;
    }
    if (topCap) {
      startIndex += detailX;
      for (ii = 0; ii < detailX; ++ii) {
        this.faces.push([
          startIndex + ii,
          startIndex + (ii + 1) % detailX,
          startIndex + detailX
        ]);
      }
    }
  };

  RendererGL.prototype.plane = function(
    width = 50,
    height = width,
    detailX = 1,
    detailY = 1
  ) {
    const gid = `plane|${detailX}|${detailY}`;

    if (!this.geometryInHash(gid)) {
      const _plane = function() {
        let u, v, p;
        for (let i = 0; i <= this.detailY; i++) {
          v = i / this.detailY;
          for (let j = 0; j <= this.detailX; j++) {
            u = j / this.detailX;
            p = new Vector(u - 0.5, v - 0.5, 0);
            this.vertices.push(p);
            this.uvs.push(u, v);
          }
        }
      };
      const planeGeom = new Geometry(detailX, detailY, _plane, this);
      planeGeom.computeFaces().computeNormals();
      if (detailX <= 1 && detailY <= 1) {
        planeGeom._makeTriangleEdges()._edgesToVertices();
      } else if (this.states.strokeColor) {
        console.log(
          'Cannot draw stroke on plane objects with more' +
          ' than 1 detailX or 1 detailY'
        );
      }
      planeGeom.gid = gid;
      this.geometryBufferCache.ensureCached(planeGeom);
    }

    this._drawGeometryScaled(this.geometryBufferCache.getGeometryByID(gid), width, height, 1);
  }

  RendererGL.prototype.box = function(
    width = 50,
    height = width,
    depth = height,
    detailX,
    detailY
  ){
    const perPixelLighting =
      this.attributes && this.attributes.perPixelLighting;
    if (typeof detailX === 'undefined') {
      detailX = perPixelLighting ? 1 : 4;
    }
    if (typeof detailY === 'undefined') {
      detailY = perPixelLighting ? 1 : 4;
    }

    const gid = `box|${detailX}|${detailY}`;
    if (!this.geometryInHash(gid)) {
      const _box = function() {
        const cubeIndices = [
          [0, 4, 2, 6], // -1, 0, 0],// -x
          [1, 3, 5, 7], // +1, 0, 0],// +x
          [0, 1, 4, 5], // 0, -1, 0],// -y
          [2, 6, 3, 7], // 0, +1, 0],// +y
          [0, 2, 1, 3], // 0, 0, -1],// -z
          [4, 5, 6, 7] // 0, 0, +1] // +z
        ];
        //using custom edges
        //to avoid diagonal stroke lines across face of box
        this.edges = [
          [0, 1],
          [1, 3],
          [3, 2],
          [6, 7],
          [8, 9],
          [9, 11],
          [14, 15],
          [16, 17],
          [17, 19],
          [18, 19],
          [20, 21],
          [22, 23]
        ];

        cubeIndices.forEach((cubeIndex, i) => {
          const v = i * 4;
          for (let j = 0; j < 4; j++) {
            const d = cubeIndex[j];
            //inspired by lightgl:
            //https://github.com/evanw/lightgl.js
            //octants:https://en.wikipedia.org/wiki/Octant_(solid_geometry)
            const octant = new Vector(
              ((d & 1) * 2 - 1) / 2,
              ((d & 2) - 1) / 2,
              ((d & 4) / 2 - 1) / 2
            );
            this.vertices.push(octant);
            this.uvs.push(j & 1, (j & 2) / 2);
          }
          this.faces.push([v, v + 1, v + 2]);
          this.faces.push([v + 2, v + 1, v + 3]);
        });
      };
      const boxGeom = new Geometry(detailX, detailY, _box, this);
      boxGeom.computeNormals();
      if (detailX <= 4 && detailY <= 4) {
        boxGeom._edgesToVertices();
      } else if (this.states.strokeColor) {
        console.log(
          'Cannot draw stroke on box objects with more' +
          ' than 4 detailX or 4 detailY'
        );
      }
      //initialize our geometry buffer with
      //the key val pair:
      //geometry Id, Geom object
      boxGeom.gid = gid;
      this.geometryBufferCache.ensureCached(boxGeom);
    }
    this._drawGeometryScaled(this.geometryBufferCache.getGeometryByID(gid), width, height, depth);
  }

  RendererGL.prototype.sphere = function(
    radius = 50,
    detailX = 24,
    detailY = 16
  ) {
    this.ellipsoid(radius, radius, radius, detailX, detailY);
  }

  RendererGL.prototype.ellipsoid = function(
    radiusX = 50,
    radiusY = radiusX,
    radiusZ = radiusX,
    detailX = 24,
    detailY = 16
  ) {
    const gid = `ellipsoid|${detailX}|${detailY}`;

    if (!this.geometryInHash(gid)) {
      const _ellipsoid = function() {
        for (let i = 0; i <= this.detailY; i++) {
          const v = i / this.detailY;
          const phi = Math.PI * v - Math.PI / 2;
          const cosPhi = Math.cos(phi);
          const sinPhi = Math.sin(phi);

          for (let j = 0; j <= this.detailX; j++) {
            const u = j / this.detailX;
            const theta = 2 * Math.PI * u;
            const cosTheta = Math.cos(theta);
            const sinTheta = Math.sin(theta);
            const p = new p5.Vector(cosPhi * sinTheta, sinPhi, cosPhi * cosTheta);
            this.vertices.push(p);
            this.vertexNormals.push(p);
            this.uvs.push(u, v);
          }
        }
      };
      const ellipsoidGeom = new Geometry(detailX, detailY, _ellipsoid, this);
      ellipsoidGeom.computeFaces();
      if (detailX <= 24 && detailY <= 24) {
        ellipsoidGeom._makeTriangleEdges()._edgesToVertices();
      } else if (this.states.strokeColor) {
        console.log(
          'Cannot draw stroke on ellipsoids with more' +
          ' than 24 detailX or 24 detailY'
        );
      }
      ellipsoidGeom.gid = gid;
      this.geometryBufferCache.ensureCached(ellipsoidGeom);
    }

    this._drawGeometryScaled(this.geometryBufferCache.getGeometryByID(gid), radiusX, radiusY, radiusZ);
  }

  RendererGL.prototype.cylinder = function(
    radius = 50,
    height = radius,
    detailX = 24,
    detailY = 1,
    bottomCap = true,
    topCap = true
  ) {
    const gid = `cylinder|${detailX}|${detailY}|${bottomCap}|${topCap}`;
    if (!this.geometryInHash(gid)) {
      const cylinderGeom = new p5.Geometry(detailX, detailY, function() {
        _truncatedCone.call(
          this,
          1,
          1,
          1,
          detailX,
          detailY,
          bottomCap,
          topCap
        );
      }, this);
      // normals are computed in call to _truncatedCone
      if (detailX <= 24 && detailY <= 16) {
        cylinderGeom._makeTriangleEdges()._edgesToVertices();
      } else if (this.states.strokeColor) {
        console.log(
          'Cannot draw stroke on cylinder objects with more' +
          ' than 24 detailX or 16 detailY'
        );
      }
      cylinderGeom.gid = gid;
      this.geometryBufferCache.ensureCached(cylinderGeom);
    }

    this._drawGeometryScaled(this.geometryBufferCache.getGeometryByID(gid), radius, height, radius);
  }

  RendererGL.prototype.cone = function(
    radius = 50,
    height = radius,
    detailX = 24,
    detailY = 1,
    cap = true
  ) {
    const gid = `cone|${detailX}|${detailY}|${cap}`;
    if (!this.geometryInHash(gid)) {
      const coneGeom = new Geometry(detailX, detailY, function() {
        _truncatedCone.call(
          this,
          1,
          0,
          1,
          detailX,
          detailY,
          cap,
          false
        );
      }, this);
      if (detailX <= 24 && detailY <= 16) {
        coneGeom._makeTriangleEdges()._edgesToVertices();
      } else if (this.states.strokeColor) {
        console.log(
          'Cannot draw stroke on cone objects with more' +
          ' than 24 detailX or 16 detailY'
        );
      }
      coneGeom.gid = gid;
      this.geometryBufferCache.ensureCached(coneGeom);
    }

    this._drawGeometryScaled(this.geometryBufferCache.getGeometryByID(gid), radius, height, radius);
  }

  RendererGL.prototype.torus = function(
    radius = 50,
    tubeRadius = 10,
    detailX = 24,
    detailY = 16
  ) {
    if (radius === 0) {
      return; // nothing to draw
    }

    if (tubeRadius === 0) {
      return; // nothing to draw
    }

    const tubeRatio = (tubeRadius / radius).toPrecision(4);
    const gid = `torus|${tubeRatio}|${detailX}|${detailY}`;

    if (!this.geometryInHash(gid)) {
      const _torus = function() {
        for (let i = 0; i <= this.detailY; i++) {
          const v = i / this.detailY;
          const phi = 2 * Math.PI * v;
          const cosPhi = Math.cos(phi);
          const sinPhi = Math.sin(phi);
          const r = 1 + tubeRatio * cosPhi;

          for (let j = 0; j <= this.detailX; j++) {
            const u = j / this.detailX;
            const theta = 2 * Math.PI * u;
            const cosTheta = Math.cos(theta);
            const sinTheta = Math.sin(theta);

            const p = new Vector(
              r * cosTheta,
              r * sinTheta,
              tubeRatio * sinPhi
            );

            const n = new Vector(cosPhi * cosTheta, cosPhi * sinTheta, sinPhi);

            this.vertices.push(p);
            this.vertexNormals.push(n);
            this.uvs.push(u, v);
          }
        }
      };
      const torusGeom = new Geometry(detailX, detailY, _torus, this);
      torusGeom.computeFaces();
      if (detailX <= 24 && detailY <= 16) {
        torusGeom._makeTriangleEdges()._edgesToVertices();
      } else if (this.states.strokeColor) {
        console.log(
          'Cannot draw strokes on torus object with more' +
          ' than 24 detailX or 16 detailY'
        );
      }
      torusGeom.gid = gid;
      this.geometryBufferCache.ensureCached(torusGeom);
    }
    this._drawGeometryScaled(this.geometryBufferCache.getGeometryByID(gid), radius, radius, radius);
  }

  /**
   * Sets the number of segments used to draw spline curves in WebGL mode.
   *
   * In WebGL mode, smooth shapes are drawn using many flat segments. Adding
   * more flat segments makes shapes appear smoother.
   *
   * The parameter, `detail`, is the number of segments to use while drawing a
   * spline curve. For example, calling `curveDetail(5)` will use 5 segments to
   * draw curves with the <a href="#/p5/curve">curve()</a> function. By
   * default,`detail` is 20.
   *
   * Note: `curveDetail()` has no effect in 2D mode.
   *
   * @method curveDetail
   * @param {Number} resolution number of segments to use. Defaults to 20.
   * @chainable
   *
   * @example
   * <div>
   * <code>
   * function setup() {
   *   createCanvas(100, 100);
   *
   *   background(200);
   *
   *   // Draw a black spline curve.
   *   noFill();
   *   strokeWeight(1);
   *   stroke(0);
   *   curve(5, 26, 73, 24, 73, 61, 15, 65);
   *
   *   // Draw red spline curves from the anchor points to the control points.
   *   stroke(255, 0, 0);
   *   curve(5, 26, 5, 26, 73, 24, 73, 61);
   *   curve(73, 24, 73, 61, 15, 65, 15, 65);
   *
   *   // Draw the anchor points in black.
   *   strokeWeight(5);
   *   stroke(0);
   *   point(73, 24);
   *   point(73, 61);
   *
   *   // Draw the control points in red.
   *   stroke(255, 0, 0);
   *   point(5, 26);
   *   point(15, 65);
   *
   *   describe(
   *     'A gray square with a curve drawn in three segments. The curve is a sideways U shape with red segments on top and bottom, and a black segment on the right. The endpoints of all the segments are marked with dots.'
   *   );
   * }
   * </code>
   * </div>
   *
   * <div>
   * <code>
   * function setup() {
   *   createCanvas(100, 100, WEBGL);
   *
   *   background(200);
   *
   *   // Set the curveDetail() to 3.
   *   curveDetail(3);
   *
   *   // Draw a black spline curve.
   *   noFill();
   *   strokeWeight(1);
   *   stroke(0);
   *   curve(-45, -24, 0, 23, -26, 0, 23, 11, 0, -35, 15, 0);
   *
   *   // Draw red spline curves from the anchor points to the control points.
   *   stroke(255, 0, 0);
   *   curve(-45, -24, 0, -45, -24, 0, 23, -26, 0, 23, 11, 0);
   *   curve(23, -26, 0, 23, 11, 0, -35, 15, 0, -35, 15, 0);
   *
   *   // Draw the anchor points in black.
   *   strokeWeight(5);
   *   stroke(0);
   *   point(23, -26);
   *   point(23, 11);
   *
   *   // Draw the control points in red.
   *   stroke(255, 0, 0);
   *   point(-45, -24);
   *   point(-35, 15);
   *
   *   describe(
   *     'A gray square with a jagged curve drawn in three segments. The curve is a sideways U shape with red segments on top and bottom, and a black segment on the right. The endpoints of all the segments are marked with dots.'
   *   );
   * }
   * </code>
   * </div>
   */
  fn.curveDetail = function(d) {
    if (!(this._renderer instanceof RendererGL)) {
      throw new Error(
        'curveDetail() only works in WebGL mode. Did you mean to call createCanvas(width, height, WEBGL)?'
      );
    }
    return this._renderer.curveDetail(d);
  };
}

export default primitives3D;

if(typeof p5 !== 'undefined'){
  primitives3D(p5, p5.prototype);
}<|MERGE_RESOLUTION|>--- conflicted
+++ resolved
@@ -35,11 +35,7 @@
  * <code>
  * function setup() {
  *   createCanvas(300, 300, WEBGL);
-<<<<<<< HEAD
- * 
-=======
  *
->>>>>>> 685ca3c8
  *   describe('A sphere with red stroke and a red, wavy line on a gray background.');
  * }
  *
@@ -51,11 +47,7 @@
  *   translate(0, -50, 0);
  *   sphere(50);
  *   pop();
-<<<<<<< HEAD
- * 
-=======
  *
->>>>>>> 685ca3c8
  *   noFill();
  *   strokeWeight(15);
  *   beginShape();
@@ -71,11 +63,7 @@
  * <code>
  * function setup() {
  *   createCanvas(300, 300, WEBGL);
-<<<<<<< HEAD
- * 
-=======
  *
->>>>>>> 685ca3c8
  *   describe('A sphere with red stroke and a  wavy line without full curve decorations without caps and color on a gray background.');
  * }
  *
@@ -87,11 +75,7 @@
  *   translate(0, -50, 0);
  *   sphere(50);
  *   pop();
-<<<<<<< HEAD
- * 
-=======
  *
->>>>>>> 685ca3c8
  *   noFill();
  *   strokeWeight(15);
  *   beginShape();
