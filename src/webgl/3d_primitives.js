--- conflicted
+++ resolved
@@ -2003,13 +2003,7 @@
     return this;
   };
 
-<<<<<<< HEAD
-  /* eslint-disable max-len */
-  Renderer3D.prototype.quad = function(x1, y1, z1, x2, y2, z2, x3, y3, z3, x4, y4, z4, detailX=2, detailY=2) {
-    /* eslint-enable max-len */
-=======
-
-  RendererGL.prototype.quad = function(
+  Renderer3D.prototype.quad = function(
     x1, y1, z1,
     x2, y2, z2,
     x3, y3, z3,
@@ -2017,8 +2011,6 @@
     detailX=2,
     detailY=2
   ) {
-
->>>>>>> 83c871cc
 
     const gid =
       `quad|${x1}|${y1}|${z1}|${x2}|${y2}|${z2}|${x3}|${y3}|${z3}|${x4}|${y4}|${z4}|${detailX}|${detailY}`;
