--- conflicted
+++ resolved
@@ -60,9 +60,6 @@
     );
     this.geometry.uvs.push(...input.uvs);
 
-<<<<<<< HEAD
-    if (this.renderer.states.doFill) {
-=======
     const inputUserVertexProps = input.userVertexProperties;
     const builtUserVertexProps = this.geometry.userVertexProperties;
     const numPreviousVertices = this.geometry.vertices.length - input.vertices.length;
@@ -78,7 +75,7 @@
       prop.pushDirect(missingValues);
     }
     for (const propName in inputUserVertexProps){
-      const prop = inputUserVertexProps[propName]; 
+      const prop = inputUserVertexProps[propName];
       const data = prop.getSrcArray();
       const size = prop.getDataSize();
       if (numPreviousVertices > 0 && !(propName in builtUserVertexProps)){
@@ -89,8 +86,7 @@
       this.geometry.vertexProperty(propName, data, size);
     }
 
-    if (this.renderer._doFill) {
->>>>>>> 3131111f
+    if (this.renderer.states.doFill) {
       this.geometry.faces.push(
         ...input.faces.map(f => f.map(idx => idx + startIdx))
       );
