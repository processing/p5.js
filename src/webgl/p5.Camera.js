--- conflicted
+++ resolved
@@ -2986,1065 +2986,6 @@
     return _cam;
   };
 
-  RendererGL.prototype.setCamera = function(cam) {
-    this.states.setValue('curCamera', cam);
-
-    // set the projection matrix (which is not normally updated each frame)
-    this.states.setValue('uPMatrix', this.states.uPMatrix.clone());
-    this.states.uPMatrix.set(cam.projMatrix);
-    this.states.setValue('uViewMatrix', this.states.uViewMatrix.clone());
-    this.states.uViewMatrix.set(cam.cameraMatrix);
-  };
-
-  /**
-   * The camera’s x-coordinate.
-   *
-   * By default, the camera’s x-coordinate is set to 0 in "world" space.
-   *
-   * @property {Number} eyeX
-   * @for p5.Camera
-   * @readonly
-   *
-   * @example
-   * <div>
-   * <code>
-   * let cam;
-   * let font;
-   *
-   * async function setup() {
-   *   // Load a font and create a p5.Font object.
-   *   font = await loadFont('assets/inconsolata.otf');
-   *   createCanvas(100, 100, WEBGL);
-   *
-   *   // Create a p5.Camera object.
-   *   cam = createCamera();
-   *
-   *   // Set the camera
-   *   setCamera(cam);
-   *
-   *   // Place the camera at the top-center.
-   *   cam.setPosition(0, -400, 800);
-   *
-   *   // Point the camera at the origin.
-   *   cam.lookAt(0, 0, 0);
-   *
-   *   describe(
-   *     'A white cube on a gray background. The text "eyeX: 0" is written in black beneath it.'
-   *   );
-   * }
-   *
-   * function draw() {
-   *   background(200);
-   *
-   *   // Style the box.
-   *   fill(255);
-   *
-   *   // Draw the box.
-   *   box();
-   *
-   *   // Style the text.
-   *   textAlign(CENTER);
-   *   textSize(16);
-   *   textFont(font);
-   *   fill(0);
-   *
-   *   // Display the value of eyeX, rounded to the nearest integer.
-   *   text(`eyeX: ${round(cam.eyeX)}`, 0, 45);
-   * }
-   * </code>
-   * </div>
-   *
-   * <div>
-   * <code>
-   * let cam;
-   * let font;
-   *
-   * async function setup() {
-   *   // Load a font and create a p5.Font object.
-   *   font = await loadFont('assets/inconsolata.otf');
-   *   createCanvas(100, 100, WEBGL);
-   *
-   *   // Create a p5.Camera object.
-   *   cam = createCamera();
-   *
-   *   // Place the camera at the top-center.
-   *   cam.setPosition(0, -400, 800);
-   *
-   *   // Point the camera at the origin.
-   *   cam.lookAt(0, 0, 0);
-   *
-   *   describe(
-   *     'A white cube on a gray background. The cube appears to move left and right as the camera moves. The text "eyeX: X" is written in black beneath the cube. X oscillates between -25 and 25.'
-   *   );
-   * }
-   *
-   * function draw() {
-   *   background(200);
-   *
-   *   // Style the box.
-   *   fill(255);
-   *
-   *   // Draw the box.
-   *   box();
-   *
-   *   // Style the text.
-   *   textAlign(CENTER);
-   *   textSize(16);
-   *   textFont(font);
-   *   fill(0);
-   *
-   *   // Calculate the new x-coordinate.
-   *   let x = 25 * sin(frameCount * 0.01);
-   *
-   *   // Set the camera's position.
-   *   cam.setPosition(x, -400, 800);
-   *
-   *   // Display the value of eyeX, rounded to the nearest integer.
-   *   text(`eyeX: ${round(cam.eyeX)}`, 0, 45);
-   * }
-   * </code>
-   * </div>
-   */
-
-  /**
-   * The camera’s y-coordinate.
-   *
-   * By default, the camera’s y-coordinate is set to 0 in "world" space.
-   *
-   * @property {Number} eyeY
-   * @for p5.Camera
-   * @readonly
-   *
-   * @example
-   * <div>
-   * <code>
-   * let cam;
-   * let font;
-   *
-   * async function setup() {
-   *   // Load a font and create a p5.Font object.
-   *   font = await loadFont('assets/inconsolata.otf');
-   *   createCanvas(100, 100, WEBGL);
-   *
-   *   // Create a p5.Camera object.
-   *   cam = createCamera();
-   *
-   *   // Place the camera at the top-center.
-   *   cam.setPosition(0, -400, 800);
-   *
-   *   // Point the camera at the origin.
-   *   cam.lookAt(0, 0, 0);
-   *
-   *   // Set the camera.
-   *   setCamera(cam);
-   *
-   *   describe(
-   *     'A white cube on a gray background. The text "eyeY: -400" is written in black beneath it.'
-   *   );
-   * }
-   *
-   * function draw() {
-   *   background(200);
-   *
-   *   // Style the box.
-   *   fill(255);
-   *
-   *   // Draw the box.
-   *   box();
-   *
-   *   // Style the text.
-   *   textAlign(CENTER);
-   *   textSize(16);
-   *   textFont(font);
-   *   fill(0);
-   *
-   *   // Display the value of eyeY, rounded to the nearest integer.
-   *   text(`eyeY: ${round(cam.eyeY)}`, 0, 45);
-   * }
-   * </code>
-   * </div>
-   *
-   * <div>
-   * <code>
-   * let cam;
-   * let font;
-   *
-   * async function setup() {
-   *   // Load a font and create a p5.Font object.
-   *   font = await loadFont('assets/inconsolata.otf');
-   *   createCanvas(100, 100, WEBGL);
-   *
-   *   // Create a p5.Camera object.
-   *   cam = createCamera();
-   *
-   *   // Set the camera
-   *   setCamera(cam);
-   *
-   *   // Place the camera at the top-center.
-   *   cam.setPosition(0, -400, 800);
-   *
-   *   // Point the camera at the origin.
-   *   cam.lookAt(0, 0, 0);
-   *
-   *   describe(
-   *     'A white cube on a gray background. The cube appears to move up and down as the camera moves. The text "eyeY: Y" is written in black beneath the cube. Y oscillates between -374 and -425.'
-   *   );
-   * }
-   *
-   * function draw() {
-   *   background(200);
-   *
-   *   // Style the box.
-   *   fill(255);
-   *
-   *   // Draw the box.
-   *   box();
-   *
-   *   // Style the text.
-   *   textAlign(CENTER);
-   *   textSize(16);
-   *   textFont(font);
-   *   fill(0);
-   *
-   *   // Calculate the new y-coordinate.
-   *   let y = 25 * sin(frameCount * 0.01) - 400;
-   *
-   *   // Set the camera's position.
-   *   cam.setPosition(0, y, 800);
-   *
-   *   // Display the value of eyeY, rounded to the nearest integer.
-   *   text(`eyeY: ${round(cam.eyeY)}`, 0, 45);
-   * }
-   * </code>
-   * </div>
-   */
-
-  /**
-   * The camera’s z-coordinate.
-   *
-   * By default, the camera’s z-coordinate is set to 800 in "world" space.
-   *
-   * @property {Number} eyeZ
-   * @for p5.Camera
-   * @readonly
-   *
-   * @example
-   * <div>
-   * <code>
-   * let cam;
-   * let font;
-   *
-   * async function setup() {
-   *   // Load a font and create a p5.Font object.
-   *   font = await loadFont('assets/inconsolata.otf');
-   *   createCanvas(100, 100, WEBGL);
-   *
-   *   // Create a p5.Camera object.
-   *   cam = createCamera();
-   *
-   *   // Set the camera
-   *   setCamera(cam);
-   *
-   *   // Place the camera at the top-center.
-   *   cam.setPosition(0, -400, 800);
-   *
-   *   // Point the camera at the origin.
-   *   cam.lookAt(0, 0, 0);
-   *
-   *   describe(
-   *     'A white cube on a gray background. The text "eyeZ: 800" is written in black beneath it.'
-   *   );
-   * }
-   *
-   * function draw() {
-   *   background(200);
-   *
-   *   // Style the box.
-   *   fill(255);
-   *
-   *   // Draw the box.
-   *   box();
-   *
-   *   // Style the text.
-   *   textAlign(CENTER);
-   *   textSize(16);
-   *   textFont(font);
-   *   fill(0);
-   *
-   *   // Display the value of eyeZ, rounded to the nearest integer.
-   *   text(`eyeZ: ${round(cam.eyeZ)}`, 0, 45);
-   * }
-   * </code>
-   * </div>
-   *
-   * <div>
-   * <code>
-   * let cam;
-   * let font;
-   *
-   * async function setup() {
-   *   // Load a font and create a p5.Font object.
-   *   font = await loadFont('assets/inconsolata.otf');
-   *   createCanvas(100, 100, WEBGL);
-   *
-   *   // Create a p5.Camera object.
-   *   cam = createCamera();
-   *
-   *   // Set the camera
-   *   setCamera(cam);
-   *
-   *   // Place the camera at the top-center.
-   *   cam.setPosition(0, -400, 800);
-   *
-   *   // Point the camera at the origin.
-   *   cam.lookAt(0, 0, 0);
-   *
-   *   describe(
-   *     'A white cube on a gray background. The cube appears to move forward and back as the camera moves. The text "eyeZ: Z" is written in black beneath the cube. Z oscillates between 700 and 900.'
-   *   );
-   * }
-   *
-   * function draw() {
-   *   background(200);
-   *
-   *   // Style the box.
-   *   fill(255);
-   *
-   *   // Draw the box.
-   *   box();
-   *
-   *   // Style the text.
-   *   textAlign(CENTER);
-   *   textSize(16);
-   *   textFont(font);
-   *   fill(0);
-   *
-   *   // Calculate the new z-coordinate.
-   *   let z = 100 * sin(frameCount * 0.01) + 800;
-   *
-   *   // Set the camera's position.
-   *   cam.setPosition(0, -400, z);
-   *
-   *   // Display the value of eyeZ, rounded to the nearest integer.
-   *   text(`eyeZ: ${round(cam.eyeZ)}`, 0, 45);
-   * }
-   * </code>
-   * </div>
-   */
-
-  /**
-   * The x-coordinate of the place where the camera looks.
-   *
-   * By default, the camera looks at the origin `(0, 0, 0)` in "world" space, so
-   * `myCamera.centerX` is 0.
-   *
-   * @property {Number} centerX
-   * @for p5.Camera
-   * @readonly
-   *
-   * @example
-   * <div>
-   * <code>
-   * let cam;
-   * let font;
-   *
-   * async function setup() {
-   *   // Load a font and create a p5.Font object.
-   *   font = await loadFont('assets/inconsolata.otf');
-   *   createCanvas(100, 100, WEBGL);
-   *
-   *   // Create a p5.Camera object.
-   *   cam = createCamera();
-   *
-   *   // Set the camera
-   *   setCamera(cam);
-   *
-   *   // Place the camera at the top-center.
-   *   cam.setPosition(0, -400, 800);
-   *
-   *   // Point the camera at (10, 20, -30).
-   *   cam.lookAt(10, 20, -30);
-   *
-   *   describe(
-   *     'A white cube on a gray background. The text "centerX: 10" is written in black beneath it.'
-   *   );
-   * }
-   *
-   * function draw() {
-   *   background(200);
-   *
-   *   // Style the box.
-   *   fill(255);
-   *
-   *   // Draw the box.
-   *   box();
-   *
-   *   // Style the text.
-   *   textAlign(CENTER);
-   *   textSize(16);
-   *   textFont(font);
-   *   fill(0);
-   *
-   *   // Display the value of centerX, rounded to the nearest integer.
-   *   text(`centerX: ${round(cam.centerX)}`, 0, 45);
-   * }
-   * </code>
-   * </div>
-   *
-   * <div>
-   * <code>
-   * let cam;
-   * let font;
-   *
-   * async function setup() {
-   *   // Load a font and create a p5.Font object.
-   *   font = await loadFont('assets/inconsolata.otf');
-   *   createCanvas(100, 100, WEBGL);
-   *
-   *   // Create a p5.Camera object.
-   *   cam = createCamera();
-   *
-   *   // Set the camera
-   *   setCamera(cam);
-   *
-   *   // Place the camera at the top-right.
-   *   cam.setPosition(100, -400, 800);
-   *
-   *   // Point the camera at (10, 20, -30).
-   *   cam.lookAt(10, 20, -30);
-   *
-   *   describe(
-   *     'A white cube on a gray background. The cube appears to move left and right as the camera shifts its focus. The text "centerX: X" is written in black beneath the cube. X oscillates between -15 and 35.'
-   *   );
-   * }
-   *
-   * function draw() {
-   *   background(200);
-   *
-   *   // Style the box.
-   *   fill(255);
-   *
-   *   // Draw the box.
-   *   box();
-   *
-   *   // Style the text.
-   *   textAlign(CENTER);
-   *   textSize(16);
-   *   textFont(font);
-   *   fill(0);
-   *
-   *   // Calculate the new x-coordinate.
-   *   let x = 25 * sin(frameCount * 0.01) + 10;
-   *
-   *   // Point the camera.
-   *   cam.lookAt(x, 20, -30);
-   *
-   *   // Display the value of centerX, rounded to the nearest integer.
-   *   text(`centerX: ${round(cam.centerX)}`, 0, 45);
-   * }
-   * </code>
-   * </div>
-   */
-
-  /**
-   * The y-coordinate of the place where the camera looks.
-   *
-   * By default, the camera looks at the origin `(0, 0, 0)` in "world" space, so
-   * `myCamera.centerY` is 0.
-   *
-   * @property {Number} centerY
-   * @for p5.Camera
-   * @readonly
-   *
-   * @example
-   * <div>
-   * <code>
-   * let cam;
-   * let font;
-   *
-   * async function setup() {
-   *   // Load a font and create a p5.Font object.
-   *   font = await loadFont('assets/inconsolata.otf');
-   *   createCanvas(100, 100, WEBGL);
-   *
-   *   // Create a p5.Camera object.
-   *   cam = createCamera();
-   *
-   *   // Set the camera
-   *   setCamera(cam);
-   *
-   *   // Place the camera at the top-center.
-   *   cam.setPosition(0, -400, 800);
-   *
-   *   // Point the camera at (10, 20, -30).
-   *   cam.lookAt(10, 20, -30);
-   *
-   *   describe(
-   *     'A white cube on a gray background. The text "centerY: 20" is written in black beneath it.'
-   *   );
-   * }
-   *
-   * function draw() {
-   *   background(200);
-   *
-   *   // Style the box.
-   *   fill(255);
-   *
-   *   // Draw the box.
-   *   box();
-   *
-   *   // Style the text.
-   *   textAlign(CENTER);
-   *   textSize(16);
-   *   textFont(font);
-   *   fill(0);
-   *
-   *   // Display the value of centerY, rounded to the nearest integer.
-   *   text(`centerY: ${round(cam.centerY)}`, 0, 45);
-   * }
-   * </code>
-   * </div>
-   *
-   * <div>
-   * <code>
-   * let cam;
-   * let font;
-   *
-   * async function setup() {
-   *   // Load a font and create a p5.Font object.
-   *   font = await loadFont('assets/inconsolata.otf');
-   *   createCanvas(100, 100, WEBGL);
-   *
-   *   // Create a p5.Camera object.
-   *   cam = createCamera();
-   *
-   *   // Set the camera
-   *   setCamera(cam);
-   *
-   *   // Place the camera at the top-right.
-   *   cam.setPosition(100, -400, 800);
-   *
-   *   // Point the camera at (10, 20, -30).
-   *   cam.lookAt(10, 20, -30);
-   *
-   *   describe(
-   *     'A white cube on a gray background. The cube appears to move up and down as the camera shifts its focus. The text "centerY: Y" is written in black beneath the cube. Y oscillates between -5 and 45.'
-   *   );
-   * }
-   *
-   * function draw() {
-   *   background(200);
-   *
-   *   // Style the box.
-   *   fill(255);
-   *
-   *   // Draw the box.
-   *   box();
-   *
-   *   // Style the text.
-   *   textAlign(CENTER);
-   *   textSize(16);
-   *   textFont(font);
-   *   fill(0);
-   *
-   *   // Calculate the new y-coordinate.
-   *   let y = 25 * sin(frameCount * 0.01) + 20;
-   *
-   *   // Point the camera.
-   *   cam.lookAt(10, y, -30);
-   *
-   *   // Display the value of centerY, rounded to the nearest integer.
-   *   text(`centerY: ${round(cam.centerY)}`, 0, 45);
-   * }
-   * </code>
-   * </div>
-   */
-
-  /**
-   * The y-coordinate of the place where the camera looks.
-   *
-   * By default, the camera looks at the origin `(0, 0, 0)` in "world" space, so
-   * `myCamera.centerZ` is 0.
-   *
-   * @property {Number} centerZ
-   * @for p5.Camera
-   * @readonly
-   *
-   * @example
-   * <div>
-   * <code>
-   * let cam;
-   * let font;
-   *
-   * async function setup() {
-   *   // Load a font and create a p5.Font object.
-   *   font = await loadFont('assets/inconsolata.otf');
-   *   createCanvas(100, 100, WEBGL);
-   *
-   *   // Create a p5.Camera object.
-   *   cam = createCamera();
-   *
-   *   // Set the camera
-   *   setCamera(cam);
-   *
-   *   // Place the camera at the top-center.
-   *   cam.setPosition(0, -400, 800);
-   *
-   *   // Point the camera at (10, 20, -30).
-   *   cam.lookAt(10, 20, -30);
-   *
-   *   describe(
-   *     'A white cube on a gray background. The text "centerZ: -30" is written in black beneath it.'
-   *   );
-   * }
-   *
-   * function draw() {
-   *   background(200);
-   *
-   *   // Style the box.
-   *   fill(255);
-   *
-   *   // Draw the box.
-   *   box();
-   *
-   *   // Style the text.
-   *   textAlign(CENTER);
-   *   textSize(16);
-   *   textFont(font);
-   *   fill(0);
-   *
-   *   // Display the value of centerZ, rounded to the nearest integer.
-   *   text(`centerZ: ${round(cam.centerZ)}`, 0, 45);
-   * }
-   * </code>
-   * </div>
-   *
-   * <div>
-   * <code>
-   * let cam;
-   * let font;
-   *
-   * async function setup() {
-   *   // Load a font and create a p5.Font object.
-   *   font = await loadFont('assets/inconsolata.otf');
-   *   createCanvas(100, 100, WEBGL);
-   *
-   *   // Create a p5.Camera object.
-   *   cam = createCamera();
-   *
-   *   // Place the camera at the top-right.
-   *   cam.setPosition(100, -400, 800);
-   *
-   *   // Point the camera at (10, 20, -30).
-   *   cam.lookAt(10, 20, -30);
-   *
-   *   describe(
-   *     'A white cube on a gray background. The cube appears to move forward and back as the camera shifts its focus. The text "centerZ: Z" is written in black beneath the cube. Z oscillates between -55 and -25.'
-   *   );
-   * }
-   *
-   * function draw() {
-   *   background(200);
-   *
-   *   // Style the box.
-   *   fill(255);
-   *
-   *   // Draw the box.
-   *   box();
-   *
-   *   // Style the text.
-   *   textAlign(CENTER);
-   *   textSize(16);
-   *   textFont(font);
-   *   fill(0);
-   *
-   *   // Calculate the new z-coordinate.
-   *   let z = 25 * sin(frameCount * 0.01) - 30;
-   *
-   *   // Point the camera.
-   *   cam.lookAt(10, 20, z);
-   *
-   *   // Display the value of centerZ, rounded to the nearest integer.
-   *   text(`centerZ: ${round(cam.centerZ)}`, 0, 45);
-   * }
-   * </code>
-   * </div>
-   */
-
-  /**
-   * The x-component of the camera's "up" vector.
-   *
-   * The camera's "up" vector orients its y-axis. By default, the "up" vector is
-   * `(0, 1, 0)`, so its x-component is 0 in "local" space.
-   *
-   * @property {Number} upX
-   * @for p5.Camera
-   * @readonly
-   *
-   * @example
-   * <div>
-   * <code>
-   * let cam;
-   * let font;
-   *
-   * async function setup() {
-   *   // Load a font and create a p5.Font object.
-   *   font = await loadFont('assets/inconsolata.otf');
-   *   createCanvas(100, 100, WEBGL);
-   *
-   *   // Create a p5.Camera object.
-   *   cam = createCamera();
-   *
-   *   // Set the camera
-   *   setCamera(cam);
-   *
-   *   // Place the camera at the top-right: (100, -400, 800)
-   *   // Point it at the origin: (0, 0, 0)
-   *   // Set its "up" vector: (0, 1, 0).
-   *   cam.camera(100, -400, 800, 0, 0, 0, 0, 1, 0);
-   *
-   *   describe(
-   *     'A white cube on a gray background. The text "upX: 0" is written in black beneath it.'
-   *   );
-   * }
-   *
-   * function draw() {
-   *   background(200);
-   *
-   *   // Style the box.
-   *   fill(255);
-   *
-   *   // Draw the box.
-   *   box();
-   *
-   *   // Style the text.
-   *   textAlign(CENTER);
-   *   textSize(16);
-   *   textFont(font);
-   *   fill(0);
-   *
-   *   // Display the value of upX, rounded to the nearest tenth.
-   *   text(`upX: ${round(cam.upX, 1)}`, 0, 45);
-   * }
-   * </code>
-   * </div>
-   *
-   * <div>
-   * <code>
-   * let cam;
-   * let font;
-   *
-   * async function setup() {
-   *   // Load a font and create a p5.Font object.
-   *   font = await loadFont('assets/inconsolata.otf');
-   *   createCanvas(100, 100, WEBGL);
-   *
-   *   // Create a p5.Camera object.
-   *   cam = createCamera();
-   *
-   *   // Set the camera
-   *   setCamera(cam);
-   *
-   *   // Place the camera at the top-right: (100, -400, 800)
-   *   // Point it at the origin: (0, 0, 0)
-   *   // Set its "up" vector: (0, 1, 0).
-   *   cam.camera(100, -400, 800, 0, 0, 0, 0, 1, 0);
-   *
-   *   describe(
-   *     'A white cube on a gray background. The cube appears to rock back and forth. The text "upX: X" is written in black beneath it. X oscillates between -1 and 1.'
-   *   );
-   * }
-   *
-   * function draw() {
-   *   background(200);
-   *
-   *   // Style the box.
-   *   fill(255);
-   *
-   *   // Draw the box.
-   *   box();
-   *
-   *   // Style the text.
-   *   textAlign(CENTER);
-   *   textSize(16);
-   *   textFont(font);
-   *   fill(0);
-   *
-   *   // Calculate the x-component.
-   *   let x = sin(frameCount * 0.01);
-   *
-   *   // Update the camera's "up" vector.
-   *   cam.camera(100, -400, 800, 0, 0, 0, x, 1, 0);
-   *
-   *   // Display the value of upX, rounded to the nearest tenth.
-   *   text(`upX: ${round(cam.upX, 1)}`, 0, 45);
-   * }
-   * </code>
-   * </div>
-   */
-
-  /**
-   * The y-component of the camera's "up" vector.
-   *
-   * The camera's "up" vector orients its y-axis. By default, the "up" vector is
-   * `(0, 1, 0)`, so its y-component is 1 in "local" space.
-   *
-   * @property {Number} upY
-   * @for p5.Camera
-   * @readonly
-   *
-   * @example
-   * <div>
-   * <code>
-   * let cam;
-   * let font;
-   *
-   * async function setup() {
-   *   // Load a font and create a p5.Font object.
-   *   font = await loadFont('assets/inconsolata.otf');
-   *   createCanvas(100, 100, WEBGL);
-   *
-   *   // Create a p5.Camera object.
-   *   cam = createCamera();
-   *
-   *   // Set the camera
-   *   setCamera(cam);
-   *
-   *   // Place the camera at the top-right: (100, -400, 800)
-   *   // Point it at the origin: (0, 0, 0)
-   *   // Set its "up" vector: (0, 1, 0).
-   *   cam.camera(100, -400, 800, 0, 0, 0, 0, 1, 0);
-   *
-   *   describe(
-   *     'A white cube on a gray background. The text "upY: 1" is written in black beneath it.'
-   *   );
-   * }
-   *
-   * function draw() {
-   *   background(200);
-   *
-   *   // Style the box.
-   *   fill(255);
-   *
-   *   // Draw the box.
-   *   box();
-   *
-   *   // Style the text.
-   *   textAlign(CENTER);
-   *   textSize(16);
-   *   textFont(font);
-   *   fill(0);
-   *
-   *   // Display the value of upY, rounded to the nearest tenth.
-   *   text(`upY: ${round(cam.upY, 1)}`, 0, 45);
-   * }
-   * </code>
-   * </div>
-   *
-   * <div>
-   * <code>
-   * let cam;
-   * let font;
-   *
-   * async function setup() {
-   *   // Load a font and create a p5.Font object.
-   *   font = await loadFont('assets/inconsolata.otf');
-   *   createCanvas(100, 100, WEBGL);
-   *
-   *   // Create a p5.Camera object.
-   *   cam = createCamera();
-   *
-   *   // Set the camera
-   *   setCamera(cam);
-   *
-   *   // Place the camera at the top-right: (100, -400, 800)
-   *   // Point it at the origin: (0, 0, 0)
-   *   // Set its "up" vector: (0, 1, 0).
-   *   cam.camera(100, -400, 800, 0, 0, 0, 0, 1, 0);
-   *
-   *   describe(
-   *     'A white cube on a gray background. The cube flips upside-down periodically. The text "upY: Y" is written in black beneath it. Y oscillates between -1 and 1.'
-   *   );
-   * }
-   *
-   * function draw() {
-   *   background(200);
-   *
-   *   // Style the box.
-   *   fill(255);
-   *
-   *   // Draw the box.
-   *   box();
-   *
-   *   // Style the text.
-   *   textAlign(CENTER);
-   *   textSize(16);
-   *   textFont(font);
-   *   fill(0);
-   *
-   *   // Calculate the y-component.
-   *   let y = sin(frameCount * 0.01);
-   *
-   *   // Update the camera's "up" vector.
-   *   cam.camera(100, -400, 800, 0, 0, 0, 0, y, 0);
-   *
-   *   // Display the value of upY, rounded to the nearest tenth.
-   *   text(`upY: ${round(cam.upY, 1)}`, 0, 45);
-   * }
-   * </code>
-   * </div>
-   */
-
-  /**
-   * The z-component of the camera's "up" vector.
-   *
-   * The camera's "up" vector orients its y-axis. By default, the "up" vector is
-   * `(0, 1, 0)`, so its z-component is 0 in "local" space.
-   *
-   * @property {Number} upZ
-   * @for p5.Camera
-   * @readonly
-   *
-   * @example
-   * <div>
-   * <code>
-   * let cam;
-   * let font;
-   *
-   * async function setup() {
-   *   // Load a font and create a p5.Font object.
-   *   font = await loadFont('assets/inconsolata.otf');
-   *   createCanvas(100, 100, WEBGL);
-   *
-   *   // Create a p5.Camera object.
-   *   cam = createCamera();
-   *
-   *   // Set the camera
-   *   setCamera(cam);
-   *
-   *   // Place the camera at the top-right: (100, -400, 800)
-   *   // Point it at the origin: (0, 0, 0)
-   *   // Set its "up" vector: (0, 1, 0).
-   *   cam.camera(100, -400, 800, 0, 0, 0, 0, 1, 0);
-   *
-   *   describe(
-   *     'A white cube on a gray background. The text "upZ: 0" is written in black beneath it.'
-   *   );
-   * }
-   *
-   * function draw() {
-   *   background(200);
-   *
-   *   // Style the box.
-   *   fill(255);
-   *
-   *   // Draw the box.
-   *   box();
-   *
-   *   // Style the text.
-   *   textAlign(CENTER);
-   *   textSize(16);
-   *   textFont(font);
-   *   fill(0);
-   *
-   *   // Display the value of upZ, rounded to the nearest tenth.
-   *   text(`upZ: ${round(cam.upZ, 1)}`, 0, 45);
-   * }
-   * </code>
-   * </div>
-   *
-   * <div>
-   * <code>
-   * let cam;
-   * let font;
-   *
-   * async function setup() {
-   *   // Load a font and create a p5.Font object.
-   *   font = await loadFont('assets/inconsolata.otf');
-   *   createCanvas(100, 100, WEBGL);
-   *
-   *   // Create a p5.Camera object.
-   *   cam = createCamera();
-   *
-   *   // Set the camera
-   *   setCamera(cam);
-   *
-   *   // Place the camera at the top-right: (100, -400, 800)
-   *   // Point it at the origin: (0, 0, 0)
-   *   // Set its "up" vector: (0, 1, 0).
-   *   cam.camera(100, -400, 800, 0, 0, 0, 0, 1, 0);
-   *
-   *   describe(
-   *     'A white cube on a gray background. The cube appears to rock back and forth. The text "upZ: Z" is written in black beneath it. Z oscillates between -1 and 1.'
-   *   );
-   * }
-   *
-   * function draw() {
-   *   background(200);
-   *
-   *   // Style the box.
-   *   fill(255);
-   *
-   *   // Draw the box.
-   *   box();
-   *
-   *   // Style the text.
-   *   textAlign(CENTER);
-   *   textSize(16);
-   *   textFont(font);
-   *   fill(0);
-   *
-   *   // Calculate the z-component.
-   *   let z = sin(frameCount * 0.01);
-   *
-   *   // Update the camera's "up" vector.
-   *   cam.camera(100, -400, 800, 0, 0, 0, 0, 1, z);
-   *
-   *   // Display the value of upZ, rounded to the nearest tenth.
-   *   text(`upZ: ${round(cam.upZ, 1)}`, 0, 45);
-   * }
-   * </code>
-   * </div>
-   */
-<<<<<<< HEAD
-=======
-  p5.Camera = Camera;
-
-  RendererGL.prototype.camera = function(...args) {
-    this.states.curCamera.camera(...args);
-  };
-
-  RendererGL.prototype.perspective = function(...args) {
-    this.states.curCamera.perspective(...args);
-  };
-
-  RendererGL.prototype.linePerspective = function(enable) {
-    if (enable !== undefined) {
-      // Set the line perspective if enable is provided
-      this.states.curCamera.useLinePerspective = enable;
-    } else {
-      // If no argument is provided, return the current value
-      return this.states.curCamera.useLinePerspective;
-    }
-  };
-
-  RendererGL.prototype.ortho = function(...args) {
-    this.states.curCamera.ortho(...args);
-  };
-
-  RendererGL.prototype.frustum = function(...args) {
-    this.states.curCamera.frustum(...args);
-  };
-
-  RendererGL.prototype.createCamera = function() {
-    // compute default camera settings, then set a default camera
-    const _cam = new Camera(this);
-    _cam._computeCameraDefaultSettings();
-    _cam._setDefaultCamera();
-
-    return _cam;
-  };
-
   /**
    * Sets the active camera.
    * @method activeCamera
@@ -4076,7 +3017,1017 @@
     this.states.uViewMatrix.set(cam.cameraMatrix);
     return this;
   };
->>>>>>> 4494f812
+
+  /**
+   * The camera’s x-coordinate.
+   *
+   * By default, the camera’s x-coordinate is set to 0 in "world" space.
+   *
+   * @property {Number} eyeX
+   * @for p5.Camera
+   * @readonly
+   *
+   * @example
+   * <div>
+   * <code>
+   * let cam;
+   * let font;
+   *
+   * async function setup() {
+   *   // Load a font and create a p5.Font object.
+   *   font = await loadFont('assets/inconsolata.otf');
+   *   createCanvas(100, 100, WEBGL);
+   *
+   *   // Create a p5.Camera object.
+   *   cam = createCamera();
+   *
+   *   // Set the camera
+   *   setCamera(cam);
+   *
+   *   // Place the camera at the top-center.
+   *   cam.setPosition(0, -400, 800);
+   *
+   *   // Point the camera at the origin.
+   *   cam.lookAt(0, 0, 0);
+   *
+   *   describe(
+   *     'A white cube on a gray background. The text "eyeX: 0" is written in black beneath it.'
+   *   );
+   * }
+   *
+   * function draw() {
+   *   background(200);
+   *
+   *   // Style the box.
+   *   fill(255);
+   *
+   *   // Draw the box.
+   *   box();
+   *
+   *   // Style the text.
+   *   textAlign(CENTER);
+   *   textSize(16);
+   *   textFont(font);
+   *   fill(0);
+   *
+   *   // Display the value of eyeX, rounded to the nearest integer.
+   *   text(`eyeX: ${round(cam.eyeX)}`, 0, 45);
+   * }
+   * </code>
+   * </div>
+   *
+   * <div>
+   * <code>
+   * let cam;
+   * let font;
+   *
+   * async function setup() {
+   *   // Load a font and create a p5.Font object.
+   *   font = await loadFont('assets/inconsolata.otf');
+   *   createCanvas(100, 100, WEBGL);
+   *
+   *   // Create a p5.Camera object.
+   *   cam = createCamera();
+   *
+   *   // Place the camera at the top-center.
+   *   cam.setPosition(0, -400, 800);
+   *
+   *   // Point the camera at the origin.
+   *   cam.lookAt(0, 0, 0);
+   *
+   *   describe(
+   *     'A white cube on a gray background. The cube appears to move left and right as the camera moves. The text "eyeX: X" is written in black beneath the cube. X oscillates between -25 and 25.'
+   *   );
+   * }
+   *
+   * function draw() {
+   *   background(200);
+   *
+   *   // Style the box.
+   *   fill(255);
+   *
+   *   // Draw the box.
+   *   box();
+   *
+   *   // Style the text.
+   *   textAlign(CENTER);
+   *   textSize(16);
+   *   textFont(font);
+   *   fill(0);
+   *
+   *   // Calculate the new x-coordinate.
+   *   let x = 25 * sin(frameCount * 0.01);
+   *
+   *   // Set the camera's position.
+   *   cam.setPosition(x, -400, 800);
+   *
+   *   // Display the value of eyeX, rounded to the nearest integer.
+   *   text(`eyeX: ${round(cam.eyeX)}`, 0, 45);
+   * }
+   * </code>
+   * </div>
+   */
+
+  /**
+   * The camera’s y-coordinate.
+   *
+   * By default, the camera’s y-coordinate is set to 0 in "world" space.
+   *
+   * @property {Number} eyeY
+   * @for p5.Camera
+   * @readonly
+   *
+   * @example
+   * <div>
+   * <code>
+   * let cam;
+   * let font;
+   *
+   * async function setup() {
+   *   // Load a font and create a p5.Font object.
+   *   font = await loadFont('assets/inconsolata.otf');
+   *   createCanvas(100, 100, WEBGL);
+   *
+   *   // Create a p5.Camera object.
+   *   cam = createCamera();
+   *
+   *   // Place the camera at the top-center.
+   *   cam.setPosition(0, -400, 800);
+   *
+   *   // Point the camera at the origin.
+   *   cam.lookAt(0, 0, 0);
+   *
+   *   // Set the camera.
+   *   setCamera(cam);
+   *
+   *   describe(
+   *     'A white cube on a gray background. The text "eyeY: -400" is written in black beneath it.'
+   *   );
+   * }
+   *
+   * function draw() {
+   *   background(200);
+   *
+   *   // Style the box.
+   *   fill(255);
+   *
+   *   // Draw the box.
+   *   box();
+   *
+   *   // Style the text.
+   *   textAlign(CENTER);
+   *   textSize(16);
+   *   textFont(font);
+   *   fill(0);
+   *
+   *   // Display the value of eyeY, rounded to the nearest integer.
+   *   text(`eyeY: ${round(cam.eyeY)}`, 0, 45);
+   * }
+   * </code>
+   * </div>
+   *
+   * <div>
+   * <code>
+   * let cam;
+   * let font;
+   *
+   * async function setup() {
+   *   // Load a font and create a p5.Font object.
+   *   font = await loadFont('assets/inconsolata.otf');
+   *   createCanvas(100, 100, WEBGL);
+   *
+   *   // Create a p5.Camera object.
+   *   cam = createCamera();
+   *
+   *   // Set the camera
+   *   setCamera(cam);
+   *
+   *   // Place the camera at the top-center.
+   *   cam.setPosition(0, -400, 800);
+   *
+   *   // Point the camera at the origin.
+   *   cam.lookAt(0, 0, 0);
+   *
+   *   describe(
+   *     'A white cube on a gray background. The cube appears to move up and down as the camera moves. The text "eyeY: Y" is written in black beneath the cube. Y oscillates between -374 and -425.'
+   *   );
+   * }
+   *
+   * function draw() {
+   *   background(200);
+   *
+   *   // Style the box.
+   *   fill(255);
+   *
+   *   // Draw the box.
+   *   box();
+   *
+   *   // Style the text.
+   *   textAlign(CENTER);
+   *   textSize(16);
+   *   textFont(font);
+   *   fill(0);
+   *
+   *   // Calculate the new y-coordinate.
+   *   let y = 25 * sin(frameCount * 0.01) - 400;
+   *
+   *   // Set the camera's position.
+   *   cam.setPosition(0, y, 800);
+   *
+   *   // Display the value of eyeY, rounded to the nearest integer.
+   *   text(`eyeY: ${round(cam.eyeY)}`, 0, 45);
+   * }
+   * </code>
+   * </div>
+   */
+
+  /**
+   * The camera’s z-coordinate.
+   *
+   * By default, the camera’s z-coordinate is set to 800 in "world" space.
+   *
+   * @property {Number} eyeZ
+   * @for p5.Camera
+   * @readonly
+   *
+   * @example
+   * <div>
+   * <code>
+   * let cam;
+   * let font;
+   *
+   * async function setup() {
+   *   // Load a font and create a p5.Font object.
+   *   font = await loadFont('assets/inconsolata.otf');
+   *   createCanvas(100, 100, WEBGL);
+   *
+   *   // Create a p5.Camera object.
+   *   cam = createCamera();
+   *
+   *   // Set the camera
+   *   setCamera(cam);
+   *
+   *   // Place the camera at the top-center.
+   *   cam.setPosition(0, -400, 800);
+   *
+   *   // Point the camera at the origin.
+   *   cam.lookAt(0, 0, 0);
+   *
+   *   describe(
+   *     'A white cube on a gray background. The text "eyeZ: 800" is written in black beneath it.'
+   *   );
+   * }
+   *
+   * function draw() {
+   *   background(200);
+   *
+   *   // Style the box.
+   *   fill(255);
+   *
+   *   // Draw the box.
+   *   box();
+   *
+   *   // Style the text.
+   *   textAlign(CENTER);
+   *   textSize(16);
+   *   textFont(font);
+   *   fill(0);
+   *
+   *   // Display the value of eyeZ, rounded to the nearest integer.
+   *   text(`eyeZ: ${round(cam.eyeZ)}`, 0, 45);
+   * }
+   * </code>
+   * </div>
+   *
+   * <div>
+   * <code>
+   * let cam;
+   * let font;
+   *
+   * async function setup() {
+   *   // Load a font and create a p5.Font object.
+   *   font = await loadFont('assets/inconsolata.otf');
+   *   createCanvas(100, 100, WEBGL);
+   *
+   *   // Create a p5.Camera object.
+   *   cam = createCamera();
+   *
+   *   // Set the camera
+   *   setCamera(cam);
+   *
+   *   // Place the camera at the top-center.
+   *   cam.setPosition(0, -400, 800);
+   *
+   *   // Point the camera at the origin.
+   *   cam.lookAt(0, 0, 0);
+   *
+   *   describe(
+   *     'A white cube on a gray background. The cube appears to move forward and back as the camera moves. The text "eyeZ: Z" is written in black beneath the cube. Z oscillates between 700 and 900.'
+   *   );
+   * }
+   *
+   * function draw() {
+   *   background(200);
+   *
+   *   // Style the box.
+   *   fill(255);
+   *
+   *   // Draw the box.
+   *   box();
+   *
+   *   // Style the text.
+   *   textAlign(CENTER);
+   *   textSize(16);
+   *   textFont(font);
+   *   fill(0);
+   *
+   *   // Calculate the new z-coordinate.
+   *   let z = 100 * sin(frameCount * 0.01) + 800;
+   *
+   *   // Set the camera's position.
+   *   cam.setPosition(0, -400, z);
+   *
+   *   // Display the value of eyeZ, rounded to the nearest integer.
+   *   text(`eyeZ: ${round(cam.eyeZ)}`, 0, 45);
+   * }
+   * </code>
+   * </div>
+   */
+
+  /**
+   * The x-coordinate of the place where the camera looks.
+   *
+   * By default, the camera looks at the origin `(0, 0, 0)` in "world" space, so
+   * `myCamera.centerX` is 0.
+   *
+   * @property {Number} centerX
+   * @for p5.Camera
+   * @readonly
+   *
+   * @example
+   * <div>
+   * <code>
+   * let cam;
+   * let font;
+   *
+   * async function setup() {
+   *   // Load a font and create a p5.Font object.
+   *   font = await loadFont('assets/inconsolata.otf');
+   *   createCanvas(100, 100, WEBGL);
+   *
+   *   // Create a p5.Camera object.
+   *   cam = createCamera();
+   *
+   *   // Set the camera
+   *   setCamera(cam);
+   *
+   *   // Place the camera at the top-center.
+   *   cam.setPosition(0, -400, 800);
+   *
+   *   // Point the camera at (10, 20, -30).
+   *   cam.lookAt(10, 20, -30);
+   *
+   *   describe(
+   *     'A white cube on a gray background. The text "centerX: 10" is written in black beneath it.'
+   *   );
+   * }
+   *
+   * function draw() {
+   *   background(200);
+   *
+   *   // Style the box.
+   *   fill(255);
+   *
+   *   // Draw the box.
+   *   box();
+   *
+   *   // Style the text.
+   *   textAlign(CENTER);
+   *   textSize(16);
+   *   textFont(font);
+   *   fill(0);
+   *
+   *   // Display the value of centerX, rounded to the nearest integer.
+   *   text(`centerX: ${round(cam.centerX)}`, 0, 45);
+   * }
+   * </code>
+   * </div>
+   *
+   * <div>
+   * <code>
+   * let cam;
+   * let font;
+   *
+   * async function setup() {
+   *   // Load a font and create a p5.Font object.
+   *   font = await loadFont('assets/inconsolata.otf');
+   *   createCanvas(100, 100, WEBGL);
+   *
+   *   // Create a p5.Camera object.
+   *   cam = createCamera();
+   *
+   *   // Set the camera
+   *   setCamera(cam);
+   *
+   *   // Place the camera at the top-right.
+   *   cam.setPosition(100, -400, 800);
+   *
+   *   // Point the camera at (10, 20, -30).
+   *   cam.lookAt(10, 20, -30);
+   *
+   *   describe(
+   *     'A white cube on a gray background. The cube appears to move left and right as the camera shifts its focus. The text "centerX: X" is written in black beneath the cube. X oscillates between -15 and 35.'
+   *   );
+   * }
+   *
+   * function draw() {
+   *   background(200);
+   *
+   *   // Style the box.
+   *   fill(255);
+   *
+   *   // Draw the box.
+   *   box();
+   *
+   *   // Style the text.
+   *   textAlign(CENTER);
+   *   textSize(16);
+   *   textFont(font);
+   *   fill(0);
+   *
+   *   // Calculate the new x-coordinate.
+   *   let x = 25 * sin(frameCount * 0.01) + 10;
+   *
+   *   // Point the camera.
+   *   cam.lookAt(x, 20, -30);
+   *
+   *   // Display the value of centerX, rounded to the nearest integer.
+   *   text(`centerX: ${round(cam.centerX)}`, 0, 45);
+   * }
+   * </code>
+   * </div>
+   */
+
+  /**
+   * The y-coordinate of the place where the camera looks.
+   *
+   * By default, the camera looks at the origin `(0, 0, 0)` in "world" space, so
+   * `myCamera.centerY` is 0.
+   *
+   * @property {Number} centerY
+   * @for p5.Camera
+   * @readonly
+   *
+   * @example
+   * <div>
+   * <code>
+   * let cam;
+   * let font;
+   *
+   * async function setup() {
+   *   // Load a font and create a p5.Font object.
+   *   font = await loadFont('assets/inconsolata.otf');
+   *   createCanvas(100, 100, WEBGL);
+   *
+   *   // Create a p5.Camera object.
+   *   cam = createCamera();
+   *
+   *   // Set the camera
+   *   setCamera(cam);
+   *
+   *   // Place the camera at the top-center.
+   *   cam.setPosition(0, -400, 800);
+   *
+   *   // Point the camera at (10, 20, -30).
+   *   cam.lookAt(10, 20, -30);
+   *
+   *   describe(
+   *     'A white cube on a gray background. The text "centerY: 20" is written in black beneath it.'
+   *   );
+   * }
+   *
+   * function draw() {
+   *   background(200);
+   *
+   *   // Style the box.
+   *   fill(255);
+   *
+   *   // Draw the box.
+   *   box();
+   *
+   *   // Style the text.
+   *   textAlign(CENTER);
+   *   textSize(16);
+   *   textFont(font);
+   *   fill(0);
+   *
+   *   // Display the value of centerY, rounded to the nearest integer.
+   *   text(`centerY: ${round(cam.centerY)}`, 0, 45);
+   * }
+   * </code>
+   * </div>
+   *
+   * <div>
+   * <code>
+   * let cam;
+   * let font;
+   *
+   * async function setup() {
+   *   // Load a font and create a p5.Font object.
+   *   font = await loadFont('assets/inconsolata.otf');
+   *   createCanvas(100, 100, WEBGL);
+   *
+   *   // Create a p5.Camera object.
+   *   cam = createCamera();
+   *
+   *   // Set the camera
+   *   setCamera(cam);
+   *
+   *   // Place the camera at the top-right.
+   *   cam.setPosition(100, -400, 800);
+   *
+   *   // Point the camera at (10, 20, -30).
+   *   cam.lookAt(10, 20, -30);
+   *
+   *   describe(
+   *     'A white cube on a gray background. The cube appears to move up and down as the camera shifts its focus. The text "centerY: Y" is written in black beneath the cube. Y oscillates between -5 and 45.'
+   *   );
+   * }
+   *
+   * function draw() {
+   *   background(200);
+   *
+   *   // Style the box.
+   *   fill(255);
+   *
+   *   // Draw the box.
+   *   box();
+   *
+   *   // Style the text.
+   *   textAlign(CENTER);
+   *   textSize(16);
+   *   textFont(font);
+   *   fill(0);
+   *
+   *   // Calculate the new y-coordinate.
+   *   let y = 25 * sin(frameCount * 0.01) + 20;
+   *
+   *   // Point the camera.
+   *   cam.lookAt(10, y, -30);
+   *
+   *   // Display the value of centerY, rounded to the nearest integer.
+   *   text(`centerY: ${round(cam.centerY)}`, 0, 45);
+   * }
+   * </code>
+   * </div>
+   */
+
+  /**
+   * The y-coordinate of the place where the camera looks.
+   *
+   * By default, the camera looks at the origin `(0, 0, 0)` in "world" space, so
+   * `myCamera.centerZ` is 0.
+   *
+   * @property {Number} centerZ
+   * @for p5.Camera
+   * @readonly
+   *
+   * @example
+   * <div>
+   * <code>
+   * let cam;
+   * let font;
+   *
+   * async function setup() {
+   *   // Load a font and create a p5.Font object.
+   *   font = await loadFont('assets/inconsolata.otf');
+   *   createCanvas(100, 100, WEBGL);
+   *
+   *   // Create a p5.Camera object.
+   *   cam = createCamera();
+   *
+   *   // Set the camera
+   *   setCamera(cam);
+   *
+   *   // Place the camera at the top-center.
+   *   cam.setPosition(0, -400, 800);
+   *
+   *   // Point the camera at (10, 20, -30).
+   *   cam.lookAt(10, 20, -30);
+   *
+   *   describe(
+   *     'A white cube on a gray background. The text "centerZ: -30" is written in black beneath it.'
+   *   );
+   * }
+   *
+   * function draw() {
+   *   background(200);
+   *
+   *   // Style the box.
+   *   fill(255);
+   *
+   *   // Draw the box.
+   *   box();
+   *
+   *   // Style the text.
+   *   textAlign(CENTER);
+   *   textSize(16);
+   *   textFont(font);
+   *   fill(0);
+   *
+   *   // Display the value of centerZ, rounded to the nearest integer.
+   *   text(`centerZ: ${round(cam.centerZ)}`, 0, 45);
+   * }
+   * </code>
+   * </div>
+   *
+   * <div>
+   * <code>
+   * let cam;
+   * let font;
+   *
+   * async function setup() {
+   *   // Load a font and create a p5.Font object.
+   *   font = await loadFont('assets/inconsolata.otf');
+   *   createCanvas(100, 100, WEBGL);
+   *
+   *   // Create a p5.Camera object.
+   *   cam = createCamera();
+   *
+   *   // Place the camera at the top-right.
+   *   cam.setPosition(100, -400, 800);
+   *
+   *   // Point the camera at (10, 20, -30).
+   *   cam.lookAt(10, 20, -30);
+   *
+   *   describe(
+   *     'A white cube on a gray background. The cube appears to move forward and back as the camera shifts its focus. The text "centerZ: Z" is written in black beneath the cube. Z oscillates between -55 and -25.'
+   *   );
+   * }
+   *
+   * function draw() {
+   *   background(200);
+   *
+   *   // Style the box.
+   *   fill(255);
+   *
+   *   // Draw the box.
+   *   box();
+   *
+   *   // Style the text.
+   *   textAlign(CENTER);
+   *   textSize(16);
+   *   textFont(font);
+   *   fill(0);
+   *
+   *   // Calculate the new z-coordinate.
+   *   let z = 25 * sin(frameCount * 0.01) - 30;
+   *
+   *   // Point the camera.
+   *   cam.lookAt(10, 20, z);
+   *
+   *   // Display the value of centerZ, rounded to the nearest integer.
+   *   text(`centerZ: ${round(cam.centerZ)}`, 0, 45);
+   * }
+   * </code>
+   * </div>
+   */
+
+  /**
+   * The x-component of the camera's "up" vector.
+   *
+   * The camera's "up" vector orients its y-axis. By default, the "up" vector is
+   * `(0, 1, 0)`, so its x-component is 0 in "local" space.
+   *
+   * @property {Number} upX
+   * @for p5.Camera
+   * @readonly
+   *
+   * @example
+   * <div>
+   * <code>
+   * let cam;
+   * let font;
+   *
+   * async function setup() {
+   *   // Load a font and create a p5.Font object.
+   *   font = await loadFont('assets/inconsolata.otf');
+   *   createCanvas(100, 100, WEBGL);
+   *
+   *   // Create a p5.Camera object.
+   *   cam = createCamera();
+   *
+   *   // Set the camera
+   *   setCamera(cam);
+   *
+   *   // Place the camera at the top-right: (100, -400, 800)
+   *   // Point it at the origin: (0, 0, 0)
+   *   // Set its "up" vector: (0, 1, 0).
+   *   cam.camera(100, -400, 800, 0, 0, 0, 0, 1, 0);
+   *
+   *   describe(
+   *     'A white cube on a gray background. The text "upX: 0" is written in black beneath it.'
+   *   );
+   * }
+   *
+   * function draw() {
+   *   background(200);
+   *
+   *   // Style the box.
+   *   fill(255);
+   *
+   *   // Draw the box.
+   *   box();
+   *
+   *   // Style the text.
+   *   textAlign(CENTER);
+   *   textSize(16);
+   *   textFont(font);
+   *   fill(0);
+   *
+   *   // Display the value of upX, rounded to the nearest tenth.
+   *   text(`upX: ${round(cam.upX, 1)}`, 0, 45);
+   * }
+   * </code>
+   * </div>
+   *
+   * <div>
+   * <code>
+   * let cam;
+   * let font;
+   *
+   * async function setup() {
+   *   // Load a font and create a p5.Font object.
+   *   font = await loadFont('assets/inconsolata.otf');
+   *   createCanvas(100, 100, WEBGL);
+   *
+   *   // Create a p5.Camera object.
+   *   cam = createCamera();
+   *
+   *   // Set the camera
+   *   setCamera(cam);
+   *
+   *   // Place the camera at the top-right: (100, -400, 800)
+   *   // Point it at the origin: (0, 0, 0)
+   *   // Set its "up" vector: (0, 1, 0).
+   *   cam.camera(100, -400, 800, 0, 0, 0, 0, 1, 0);
+   *
+   *   describe(
+   *     'A white cube on a gray background. The cube appears to rock back and forth. The text "upX: X" is written in black beneath it. X oscillates between -1 and 1.'
+   *   );
+   * }
+   *
+   * function draw() {
+   *   background(200);
+   *
+   *   // Style the box.
+   *   fill(255);
+   *
+   *   // Draw the box.
+   *   box();
+   *
+   *   // Style the text.
+   *   textAlign(CENTER);
+   *   textSize(16);
+   *   textFont(font);
+   *   fill(0);
+   *
+   *   // Calculate the x-component.
+   *   let x = sin(frameCount * 0.01);
+   *
+   *   // Update the camera's "up" vector.
+   *   cam.camera(100, -400, 800, 0, 0, 0, x, 1, 0);
+   *
+   *   // Display the value of upX, rounded to the nearest tenth.
+   *   text(`upX: ${round(cam.upX, 1)}`, 0, 45);
+   * }
+   * </code>
+   * </div>
+   */
+
+  /**
+   * The y-component of the camera's "up" vector.
+   *
+   * The camera's "up" vector orients its y-axis. By default, the "up" vector is
+   * `(0, 1, 0)`, so its y-component is 1 in "local" space.
+   *
+   * @property {Number} upY
+   * @for p5.Camera
+   * @readonly
+   *
+   * @example
+   * <div>
+   * <code>
+   * let cam;
+   * let font;
+   *
+   * async function setup() {
+   *   // Load a font and create a p5.Font object.
+   *   font = await loadFont('assets/inconsolata.otf');
+   *   createCanvas(100, 100, WEBGL);
+   *
+   *   // Create a p5.Camera object.
+   *   cam = createCamera();
+   *
+   *   // Set the camera
+   *   setCamera(cam);
+   *
+   *   // Place the camera at the top-right: (100, -400, 800)
+   *   // Point it at the origin: (0, 0, 0)
+   *   // Set its "up" vector: (0, 1, 0).
+   *   cam.camera(100, -400, 800, 0, 0, 0, 0, 1, 0);
+   *
+   *   describe(
+   *     'A white cube on a gray background. The text "upY: 1" is written in black beneath it.'
+   *   );
+   * }
+   *
+   * function draw() {
+   *   background(200);
+   *
+   *   // Style the box.
+   *   fill(255);
+   *
+   *   // Draw the box.
+   *   box();
+   *
+   *   // Style the text.
+   *   textAlign(CENTER);
+   *   textSize(16);
+   *   textFont(font);
+   *   fill(0);
+   *
+   *   // Display the value of upY, rounded to the nearest tenth.
+   *   text(`upY: ${round(cam.upY, 1)}`, 0, 45);
+   * }
+   * </code>
+   * </div>
+   *
+   * <div>
+   * <code>
+   * let cam;
+   * let font;
+   *
+   * async function setup() {
+   *   // Load a font and create a p5.Font object.
+   *   font = await loadFont('assets/inconsolata.otf');
+   *   createCanvas(100, 100, WEBGL);
+   *
+   *   // Create a p5.Camera object.
+   *   cam = createCamera();
+   *
+   *   // Set the camera
+   *   setCamera(cam);
+   *
+   *   // Place the camera at the top-right: (100, -400, 800)
+   *   // Point it at the origin: (0, 0, 0)
+   *   // Set its "up" vector: (0, 1, 0).
+   *   cam.camera(100, -400, 800, 0, 0, 0, 0, 1, 0);
+   *
+   *   describe(
+   *     'A white cube on a gray background. The cube flips upside-down periodically. The text "upY: Y" is written in black beneath it. Y oscillates between -1 and 1.'
+   *   );
+   * }
+   *
+   * function draw() {
+   *   background(200);
+   *
+   *   // Style the box.
+   *   fill(255);
+   *
+   *   // Draw the box.
+   *   box();
+   *
+   *   // Style the text.
+   *   textAlign(CENTER);
+   *   textSize(16);
+   *   textFont(font);
+   *   fill(0);
+   *
+   *   // Calculate the y-component.
+   *   let y = sin(frameCount * 0.01);
+   *
+   *   // Update the camera's "up" vector.
+   *   cam.camera(100, -400, 800, 0, 0, 0, 0, y, 0);
+   *
+   *   // Display the value of upY, rounded to the nearest tenth.
+   *   text(`upY: ${round(cam.upY, 1)}`, 0, 45);
+   * }
+   * </code>
+   * </div>
+   */
+
+  /**
+   * The z-component of the camera's "up" vector.
+   *
+   * The camera's "up" vector orients its y-axis. By default, the "up" vector is
+   * `(0, 1, 0)`, so its z-component is 0 in "local" space.
+   *
+   * @property {Number} upZ
+   * @for p5.Camera
+   * @readonly
+   *
+   * @example
+   * <div>
+   * <code>
+   * let cam;
+   * let font;
+   *
+   * async function setup() {
+   *   // Load a font and create a p5.Font object.
+   *   font = await loadFont('assets/inconsolata.otf');
+   *   createCanvas(100, 100, WEBGL);
+   *
+   *   // Create a p5.Camera object.
+   *   cam = createCamera();
+   *
+   *   // Set the camera
+   *   setCamera(cam);
+   *
+   *   // Place the camera at the top-right: (100, -400, 800)
+   *   // Point it at the origin: (0, 0, 0)
+   *   // Set its "up" vector: (0, 1, 0).
+   *   cam.camera(100, -400, 800, 0, 0, 0, 0, 1, 0);
+   *
+   *   describe(
+   *     'A white cube on a gray background. The text "upZ: 0" is written in black beneath it.'
+   *   );
+   * }
+   *
+   * function draw() {
+   *   background(200);
+   *
+   *   // Style the box.
+   *   fill(255);
+   *
+   *   // Draw the box.
+   *   box();
+   *
+   *   // Style the text.
+   *   textAlign(CENTER);
+   *   textSize(16);
+   *   textFont(font);
+   *   fill(0);
+   *
+   *   // Display the value of upZ, rounded to the nearest tenth.
+   *   text(`upZ: ${round(cam.upZ, 1)}`, 0, 45);
+   * }
+   * </code>
+   * </div>
+   *
+   * <div>
+   * <code>
+   * let cam;
+   * let font;
+   *
+   * async function setup() {
+   *   // Load a font and create a p5.Font object.
+   *   font = await loadFont('assets/inconsolata.otf');
+   *   createCanvas(100, 100, WEBGL);
+   *
+   *   // Create a p5.Camera object.
+   *   cam = createCamera();
+   *
+   *   // Set the camera
+   *   setCamera(cam);
+   *
+   *   // Place the camera at the top-right: (100, -400, 800)
+   *   // Point it at the origin: (0, 0, 0)
+   *   // Set its "up" vector: (0, 1, 0).
+   *   cam.camera(100, -400, 800, 0, 0, 0, 0, 1, 0);
+   *
+   *   describe(
+   *     'A white cube on a gray background. The cube appears to rock back and forth. The text "upZ: Z" is written in black beneath it. Z oscillates between -1 and 1.'
+   *   );
+   * }
+   *
+   * function draw() {
+   *   background(200);
+   *
+   *   // Style the box.
+   *   fill(255);
+   *
+   *   // Draw the box.
+   *   box();
+   *
+   *   // Style the text.
+   *   textAlign(CENTER);
+   *   textSize(16);
+   *   textFont(font);
+   *   fill(0);
+   *
+   *   // Calculate the z-component.
+   *   let z = sin(frameCount * 0.01);
+   *
+   *   // Update the camera's "up" vector.
+   *   cam.camera(100, -400, 800, 0, 0, 0, 0, 1, z);
+   *
+   *   // Display the value of upZ, rounded to the nearest tenth.
+   *   text(`upZ: ${round(cam.upZ, 1)}`, 0, 45);
+   * }
+   * </code>
+   * </div>
+   */
 }
 
 export default camera;
