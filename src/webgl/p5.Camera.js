/**
 * @module 3D
 * @submodule Camera
 * @requires core
 */

import { Matrix } from './p5.Matrix';
import { Vector } from '../math/p5.Vector';
import { Quat } from './p5.Quat';
import { RendererGL } from './p5.RendererGL';

class Camera {
  constructor(renderer) {
    this._renderer = renderer;

    this.cameraType = 'default';
    this.useLinePerspective = true;
    this.cameraMatrix = new Matrix();
    this.projMatrix = new Matrix();
    this.yScale = 1;
  }
  /**
   * The camera’s y-coordinate.
   *
   * By default, the camera’s y-coordinate is set to 0 in "world" space.
   *
   * @property {Number} eyeX
   * @readonly
   *
   * @example
   * <div>
   * <code>
   * let cam;
   * let font;
   *
   * // Load a font and create a p5.Font object.
   * function preload() {
   *   font = loadFont('assets/inconsolata.otf');
   * }
   *
   * function setup() {
   *   createCanvas(100, 100, WEBGL);
   *
   *   // Create a p5.Camera object.
   *   cam = createCamera();
   *
   *   // Place the camera at the top-center.
   *   cam.setPosition(0, -400, 800);
   *
   *   // Point the camera at the origin.
   *   cam.lookAt(0, 0, 0);
   *
   *   describe(
   *     'A white cube on a gray background. The text "eyeX: 0" is written in black beneath it.'
   *   );
   * }
   *
   * function draw() {
   *   background(200);
   *
   *   // Style the box.
   *   fill(255);
   *
   *   // Draw the box.
   *   box();
   *
   *   // Style the text.
   *   textAlign(CENTER);
   *   textSize(16);
   *   textFont(font);
   *   fill(0);
   *
   *   // Display the value of eyeX, rounded to the nearest integer.
   *   text(`eyeX: ${round(cam.eyeX)}`, 0, 55);
   * }
   * </code>
   * </div>
   *
   * <div>
   * <code>
   * let cam;
   * let font;
   *
   * // Load a font and create a p5.Font object.
   * function preload() {
   *   font = loadFont('assets/inconsolata.otf');
   * }
   *
   * function setup() {
   *   createCanvas(100, 100, WEBGL);
   *
   *   // Create a p5.Camera object.
   *   cam = createCamera();
   *
   *   // Place the camera at the top-center.
   *   cam.setPosition(0, -400, 800);
   *
   *   // Point the camera at the origin.
   *   cam.lookAt(0, 0, 0);
   *
   *   describe(
   *     'A white cube on a gray background. The cube appears to move left and right as the camera moves. The text "eyeX: X" is written in black beneath the cube. X oscillates between -25 and 25.'
   *   );
   * }
   *
   * function draw() {
   *   background(200);
   *
   *   // Style the box.
   *   fill(255);
   *
   *   // Draw the box.
   *   box();
   *
   *   // Style the text.
   *   textAlign(CENTER);
   *   textSize(16);
   *   textFont(font);
   *   fill(0);
   *
   *   // Calculate the new x-coordinate.
   *   let x = 25 * sin(frameCount * 0.01);
   *
   *   // Set the camera's position.
   *   cam.setPosition(x, -400, 800);
   *
   *   // Display the value of eyeX, rounded to the nearest integer.
   *   text(`eyeX: ${round(cam.eyeX)}`, 0, 55);
   * }
   * </code>
   * </div>
   */

  /**
   * The camera’s y-coordinate.
   *
   * By default, the camera’s y-coordinate is set to 0 in "world" space.
   *
   * @property {Number} eyeY
   * @readonly
   *
   * @example
   * <div>
   * <code>
   * let cam;
   * let font;
   *
   * // Load a font and create a p5.Font object.
   * function preload() {
   *   font = loadFont('assets/inconsolata.otf');
   * }
   *
   * function setup() {
   *   createCanvas(100, 100, WEBGL);
   *
   *   // Create a p5.Camera object.
   *   cam = createCamera();
   *
   *   // Place the camera at the top-center.
   *   cam.setPosition(0, -400, 800);
   *
   *   // Point the camera at the origin.
   *   cam.lookAt(0, 0, 0);
   *
   *   describe(
   *     'A white cube on a gray background. The text "eyeY: -400" is written in black beneath it.'
   *   );
   * }
   *
   * function draw() {
   *   background(200);
   *
   *   // Style the box.
   *   fill(255);
   *
   *   // Draw the box.
   *   box();
   *
   *   // Style the text.
   *   textAlign(CENTER);
   *   textSize(16);
   *   textFont(font);
   *   fill(0);
   *
   *   // Display the value of eyeY, rounded to the nearest integer.
   *   text(`eyeX: ${round(cam.eyeY)}`, 0, 55);
   * }
   * </code>
   * </div>
   *
   * <div>
   * <code>
   * let cam;
   * let font;
   *
   * // Load a font and create a p5.Font object.
   * function preload() {
   *   font = loadFont('assets/inconsolata.otf');
   * }
   *
   * function setup() {
   *   createCanvas(100, 100, WEBGL);
   *
   *   // Create a p5.Camera object.
   *   cam = createCamera();
   *
   *   // Place the camera at the top-center.
   *   cam.setPosition(0, -400, 800);
   *
   *   // Point the camera at the origin.
   *   cam.lookAt(0, 0, 0);
   *
   *   describe(
   *     'A white cube on a gray background. The cube appears to move up and down as the camera moves. The text "eyeY: Y" is written in black beneath the cube. Y oscillates between -374 and -425.'
   *   );
   * }
   *
   * function draw() {
   *   background(200);
   *
   *   // Style the box.
   *   fill(255);
   *
   *   // Draw the box.
   *   box();
   *
   *   // Style the text.
   *   textAlign(CENTER);
   *   textSize(16);
   *   textFont(font);
   *   fill(0);
   *
   *   // Calculate the new y-coordinate.
   *   let y = 25 * sin(frameCount * 0.01) - 400;
   *
   *   // Set the camera's position.
   *   cam.setPosition(0, y, 800);
   *
   *   // Display the value of eyeY, rounded to the nearest integer.
   *   text(`eyeY: ${round(cam.eyeY)}`, 0, 55);
   * }
   * </code>
   * </div>
   */

  /**
   * The camera’s z-coordinate.
   *
   * By default, the camera’s z-coordinate is set to 800 in "world" space.
   *
   * @property {Number} eyeZ
   * @readonly
   *
   * @example
   * <div>
   * <code>
   * let cam;
   * let font;
   *
   * // Load a font and create a p5.Font object.
   * function preload() {
   *   font = loadFont('assets/inconsolata.otf');
   * }
   *
   * function setup() {
   *   createCanvas(100, 100, WEBGL);
   *
   *   // Create a p5.Camera object.
   *   cam = createCamera();
   *
   *   // Place the camera at the top-center.
   *   cam.setPosition(0, -400, 800);
   *
   *   // Point the camera at the origin.
   *   cam.lookAt(0, 0, 0);
   *
   *   describe(
   *     'A white cube on a gray background. The text "eyeZ: 800" is written in black beneath it.'
   *   );
   * }
   *
   * function draw() {
   *   background(200);
   *
   *   // Style the box.
   *   fill(255);
   *
   *   // Draw the box.
   *   box();
   *
   *   // Style the text.
   *   textAlign(CENTER);
   *   textSize(16);
   *   textFont(font);
   *   fill(0);
   *
   *   // Display the value of eyeZ, rounded to the nearest integer.
   *   text(`eyeZ: ${round(cam.eyeZ)}`, 0, 55);
   * }
   * </code>
   * </div>
   *
   * <div>
   * <code>
   * let cam;
   * let font;
   *
   * // Load a font and create a p5.Font object.
   * function preload() {
   *   font = loadFont('assets/inconsolata.otf');
   * }
   *
   * function setup() {
   *   createCanvas(100, 100, WEBGL);
   *
   *   // Create a p5.Camera object.
   *   cam = createCamera();
   *
   *   // Place the camera at the top-center.
   *   cam.setPosition(0, -400, 800);
   *
   *   // Point the camera at the origin.
   *   cam.lookAt(0, 0, 0);
   *
   *   describe(
   *     'A white cube on a gray background. The cube appears to move forward and back as the camera moves. The text "eyeZ: Z" is written in black beneath the cube. Z oscillates between 700 and 900.'
   *   );
   * }
   *
   * function draw() {
   *   background(200);
   *
   *   // Style the box.
   *   fill(255);
   *
   *   // Draw the box.
   *   box();
   *
   *   // Style the text.
   *   textAlign(CENTER);
   *   textSize(16);
   *   textFont(font);
   *   fill(0);
   *
   *   // Calculate the new z-coordinate.
   *   let z = 100 * sin(frameCount * 0.01) + 800;
   *
   *   // Set the camera's position.
   *   cam.setPosition(0, -400, z);
   *
   *   // Display the value of eyeZ, rounded to the nearest integer.
   *   text(`eyeZ: ${round(cam.eyeZ)}`, 0, 55);
   * }
   * </code>
   * </div>
   */

  /**
   * The x-coordinate of the place where the camera looks.
   *
   * By default, the camera looks at the origin `(0, 0, 0)` in "world" space, so
   * `myCamera.centerX` is 0.
   *
   * @property {Number} centerX
   * @readonly
   *
   * @example
   * <div>
   * <code>
   * let cam;
   * let font;
   *
   * // Load a font and create a p5.Font object.
   * function preload() {
   *   font = loadFont('assets/inconsolata.otf');
   * }
   *
   * function setup() {
   *   createCanvas(100, 100, WEBGL);
   *
   *   // Create a p5.Camera object.
   *   cam = createCamera();
   *
   *   // Place the camera at the top-center.
   *   cam.setPosition(0, -400, 800);
   *
   *   // Point the camera at (10, 20, -30).
   *   cam.lookAt(10, 20, -30);
   *
   *   describe(
   *     'A white cube on a gray background. The text "centerX: 10" is written in black beneath it.'
   *   );
   * }
   *
   * function draw() {
   *   background(200);
   *
   *   // Style the box.
   *   fill(255);
   *
   *   // Draw the box.
   *   box();
   *
   *   // Style the text.
   *   textAlign(CENTER);
   *   textSize(16);
   *   textFont(font);
   *   fill(0);
   *
   *   // Display the value of centerX, rounded to the nearest integer.
   *   text(`centerX: ${round(cam.centerX)}`, 0, 55);
   * }
   * </code>
   * </div>
   *
   * <div>
   * <code>
   * let cam;
   * let font;
   *
   * // Load a font and create a p5.Font object.
   * function preload() {
   *   font = loadFont('assets/inconsolata.otf');
   * }
   *
   * function setup() {
   *   createCanvas(100, 100, WEBGL);
   *
   *   // Create a p5.Camera object.
   *   cam = createCamera();
   *
   *   // Place the camera at the top-right.
   *   cam.setPosition(100, -400, 800);
   *
   *   // Point the camera at (10, 20, -30).
   *   cam.lookAt(10, 20, -30);
   *
   *   describe(
   *     'A white cube on a gray background. The cube appears to move left and right as the camera shifts its focus. The text "centerX: X" is written in black beneath the cube. X oscillates between -15 and 35.'
   *   );
   * }
   *
   * function draw() {
   *   background(200);
   *
   *   // Style the box.
   *   fill(255);
   *
   *   // Draw the box.
   *   box();
   *
   *   // Style the text.
   *   textAlign(CENTER);
   *   textSize(16);
   *   textFont(font);
   *   fill(0);
   *
   *   // Calculate the new x-coordinate.
   *   let x = 25 * sin(frameCount * 0.01) + 10;
   *
   *   // Point the camera.
   *   cam.lookAt(x, 20, -30);
   *
   *   // Display the value of centerX, rounded to the nearest integer.
   *   text(`centerX: ${round(cam.centerX)}`, 0, 55);
   * }
   * </code>
   * </div>
   */

  /**
   * The y-coordinate of the place where the camera looks.
   *
   * By default, the camera looks at the origin `(0, 0, 0)` in "world" space, so
   * `myCamera.centerY` is 0.
   *
   * @property {Number} centerY
   * @readonly
   *
   * @example
   * <div>
   * <code>
   * let cam;
   * let font;
   *
   * // Load a font and create a p5.Font object.
   * function preload() {
   *   font = loadFont('assets/inconsolata.otf');
   * }
   *
   * function setup() {
   *   createCanvas(100, 100, WEBGL);
   *
   *   // Create a p5.Camera object.
   *   cam = createCamera();
   *
   *   // Place the camera at the top-center.
   *   cam.setPosition(0, -400, 800);
   *
   *   // Point the camera at (10, 20, -30).
   *   cam.lookAt(10, 20, -30);
   *
   *   describe(
   *     'A white cube on a gray background. The text "centerY: 20" is written in black beneath it.'
   *   );
   * }
   *
   * function draw() {
   *   background(200);
   *
   *   // Style the box.
   *   fill(255);
   *
   *   // Draw the box.
   *   box();
   *
   *   // Style the text.
   *   textAlign(CENTER);
   *   textSize(16);
   *   textFont(font);
   *   fill(0);
   *
   *   // Display the value of centerY, rounded to the nearest integer.
   *   text(`centerY: ${round(cam.centerY)}`, 0, 55);
   * }
   * </code>
   * </div>
   *
   * <div>
   * <code>
   * let cam;
   * let font;
   *
   * // Load a font and create a p5.Font object.
   * function preload() {
   *   font = loadFont('assets/inconsolata.otf');
   * }
   *
   * function setup() {
   *   createCanvas(100, 100, WEBGL);
   *
   *   // Create a p5.Camera object.
   *   cam = createCamera();
   *
   *   // Place the camera at the top-right.
   *   cam.setPosition(100, -400, 800);
   *
   *   // Point the camera at (10, 20, -30).
   *   cam.lookAt(10, 20, -30);
   *
   *   describe(
   *     'A white cube on a gray background. The cube appears to move up and down as the camera shifts its focus. The text "centerY: Y" is written in black beneath the cube. Y oscillates between -5 and 45.'
   *   );
   * }
   *
   * function draw() {
   *   background(200);
   *
   *   // Style the box.
   *   fill(255);
   *
   *   // Draw the box.
   *   box();
   *
   *   // Style the text.
   *   textAlign(CENTER);
   *   textSize(16);
   *   textFont(font);
   *   fill(0);
   *
   *   // Calculate the new y-coordinate.
   *   let y = 25 * sin(frameCount * 0.01) + 20;
   *
   *   // Point the camera.
   *   cam.lookAt(10, y, -30);
   *
   *   // Display the value of centerY, rounded to the nearest integer.
   *   text(`centerY: ${round(cam.centerY)}`, 0, 55);
   * }
   * </code>
   * </div>
   */

  /**
   * The y-coordinate of the place where the camera looks.
   *
   * By default, the camera looks at the origin `(0, 0, 0)` in "world" space, so
   * `myCamera.centerZ` is 0.
   *
   * @property {Number} centerZ
   * @readonly
   *
   * @example
   * <div>
   * <code>
   * let cam;
   * let font;
   *
   * // Load a font and create a p5.Font object.
   * function preload() {
   *   font = loadFont('assets/inconsolata.otf');
   * }
   *
   * function setup() {
   *   createCanvas(100, 100, WEBGL);
   *
   *   // Create a p5.Camera object.
   *   cam = createCamera();
   *
   *   // Place the camera at the top-center.
   *   cam.setPosition(0, -400, 800);
   *
   *   // Point the camera at (10, 20, -30).
   *   cam.lookAt(10, 20, -30);
   *
   *   describe(
   *     'A white cube on a gray background. The text "centerZ: -30" is written in black beneath it.'
   *   );
   * }
   *
   * function draw() {
   *   background(200);
   *
   *   // Style the box.
   *   fill(255);
   *
   *   // Draw the box.
   *   box();
   *
   *   // Style the text.
   *   textAlign(CENTER);
   *   textSize(16);
   *   textFont(font);
   *   fill(0);
   *
   *   // Display the value of centerZ, rounded to the nearest integer.
   *   text(`centerZ: ${round(cam.centerZ)}`, 0, 55);
   * }
   * </code>
   * </div>
   *
   * <div>
   * <code>
   * let cam;
   * let font;
   *
   * // Load a font and create a p5.Font object.
   * function preload() {
   *   font = loadFont('assets/inconsolata.otf');
   * }
   *
   * function setup() {
   *   createCanvas(100, 100, WEBGL);
   *
   *   // Create a p5.Camera object.
   *   cam = createCamera();
   *
   *   // Place the camera at the top-right.
   *   cam.setPosition(100, -400, 800);
   *
   *   // Point the camera at (10, 20, -30).
   *   cam.lookAt(10, 20, -30);
   *
   *   describe(
   *     'A white cube on a gray background. The cube appears to move forward and back as the camera shifts its focus. The text "centerZ: Z" is written in black beneath the cube. Z oscillates between -55 and -25.'
   *   );
   * }
   *
   * function draw() {
   *   background(200);
   *
   *   // Style the box.
   *   fill(255);
   *
   *   // Draw the box.
   *   box();
   *
   *   // Style the text.
   *   textAlign(CENTER);
   *   textSize(16);
   *   textFont(font);
   *   fill(0);
   *
   *   // Calculate the new z-coordinate.
   *   let z = 25 * sin(frameCount * 0.01) - 30;
   *
   *   // Point the camera.
   *   cam.lookAt(10, 20, z);
   *
   *   // Display the value of centerZ, rounded to the nearest integer.
   *   text(`centerZ: ${round(cam.centerZ)}`, 0, 55);
   * }
   * </code>
   * </div>
   */

  /**
   * The x-component of the camera's "up" vector.
   *
   * The camera's "up" vector orients its y-axis. By default, the "up" vector is
   * `(0, 1, 0)`, so its x-component is 0 in "local" space.
   *
   * @property {Number} upX
   * @readonly
   *
   * @example
   * <div>
   * <code>
   * let cam;
   * let font;
   *
   * // Load a font and create a p5.Font object.
   * function preload() {
   *   font = loadFont('assets/inconsolata.otf');
   * }
   *
   * function setup() {
   *   createCanvas(100, 100, WEBGL);
   *
   *   // Create a p5.Camera object.
   *   cam = createCamera();
   *
   *   // Place the camera at the top-right: (100, -400, 800)
   *   // Point it at the origin: (0, 0, 0)
   *   // Set its "up" vector: (0, 1, 0).
   *   cam.camera(100, -400, 800, 0, 0, 0, 0, 1, 0);
   *
   *   describe(
   *     'A white cube on a gray background. The text "upX: 0" is written in black beneath it.'
   *   );
   * }
   *
   * function draw() {
   *   background(200);
   *
   *   // Style the box.
   *   fill(255);
   *
   *   // Draw the box.
   *   box();
   *
   *   // Style the text.
   *   textAlign(CENTER);
   *   textSize(16);
   *   textFont(font);
   *   fill(0);
   *
   *   // Display the value of upX, rounded to the nearest tenth.
   *   text(`upX: ${round(cam.upX, 1)}`, 0, 55);
   * }
   * </code>
   * </div>
   *
   * <div>
   * <code>
   * let cam;
   * let font;
   *
   * // Load a font and create a p5.Font object.
   * function preload() {
   *   font = loadFont('assets/inconsolata.otf');
   * }
   *
   * function setup() {
   *   createCanvas(100, 100, WEBGL);
   *
   *   // Create a p5.Camera object.
   *   cam = createCamera();
   *
   *   // Place the camera at the top-right: (100, -400, 800)
   *   // Point it at the origin: (0, 0, 0)
   *   // Set its "up" vector: (0, 1, 0).
   *   cam.camera(100, -400, 800, 0, 0, 0, 0, 1, 0);
   *
   *   describe(
   *     'A white cube on a gray background. The cube appears to rock back and forth. The text "upX: X" is written in black beneath it. X oscillates between -1 and 1.'
   *   );
   * }
   *
   * function draw() {
   *   background(200);
   *
   *   // Style the box.
   *   fill(255);
   *
   *   // Draw the box.
   *   box();
   *
   *   // Style the text.
   *   textAlign(CENTER);
   *   textSize(16);
   *   textFont(font);
   *   fill(0);
   *
   *   // Calculate the x-component.
   *   let x = sin(frameCount * 0.01);
   *
   *   // Update the camera's "up" vector.
   *   cam.camera(100, -400, 800, 0, 0, 0, x, 1, 0);
   *
   *   // Display the value of upX, rounded to the nearest tenth.
   *   text(`upX: ${round(cam.upX, 1)}`, 0, 55);
   * }
   * </code>
   * </div>
   */

  /**
   * The y-component of the camera's "up" vector.
   *
   * The camera's "up" vector orients its y-axis. By default, the "up" vector is
   * `(0, 1, 0)`, so its y-component is 1 in "local" space.
   *
   * @property {Number} upY
   * @readonly
   *
   * @example
   * <div>
   * <code>
   * let cam;
   * let font;
   *
   * // Load a font and create a p5.Font object.
   * function preload() {
   *   font = loadFont('assets/inconsolata.otf');
   * }
   *
   * function setup() {
   *   createCanvas(100, 100, WEBGL);
   *
   *   // Create a p5.Camera object.
   *   cam = createCamera();
   *
   *   // Place the camera at the top-right: (100, -400, 800)
   *   // Point it at the origin: (0, 0, 0)
   *   // Set its "up" vector: (0, 1, 0).
   *   cam.camera(100, -400, 800, 0, 0, 0, 0, 1, 0);
   *
   *   describe(
   *     'A white cube on a gray background. The text "upY: 1" is written in black beneath it.'
   *   );
   * }
   *
   * function draw() {
   *   background(200);
   *
   *   // Style the box.
   *   fill(255);
   *
   *   // Draw the box.
   *   box();
   *
   *   // Style the text.
   *   textAlign(CENTER);
   *   textSize(16);
   *   textFont(font);
   *   fill(0);
   *
   *   // Display the value of upY, rounded to the nearest tenth.
   *   text(`upY: ${round(cam.upY, 1)}`, 0, 55);
   * }
   * </code>
   * </div>
   *
   * <div>
   * <code>
   * let cam;
   * let font;
   *
   * // Load a font and create a p5.Font object.
   * function preload() {
   *   font = loadFont('assets/inconsolata.otf');
   * }
   *
   * function setup() {
   *   createCanvas(100, 100, WEBGL);
   *
   *   // Create a p5.Camera object.
   *   cam = createCamera();
   *
   *   // Place the camera at the top-right: (100, -400, 800)
   *   // Point it at the origin: (0, 0, 0)
   *   // Set its "up" vector: (0, 1, 0).
   *   cam.camera(100, -400, 800, 0, 0, 0, 0, 1, 0);
   *
   *   describe(
   *     'A white cube on a gray background. The cube flips upside-down periodically. The text "upY: Y" is written in black beneath it. Y oscillates between -1 and 1.'
   *   );
   * }
   *
   * function draw() {
   *   background(200);
   *
   *   // Style the box.
   *   fill(255);
   *
   *   // Draw the box.
   *   box();
   *
   *   // Style the text.
   *   textAlign(CENTER);
   *   textSize(16);
   *   textFont(font);
   *   fill(0);
   *
   *   // Calculate the y-component.
   *   let y = sin(frameCount * 0.01);
   *
   *   // Update the camera's "up" vector.
   *   cam.camera(100, -400, 800, 0, 0, 0, 0, y, 0);
   *
   *   // Display the value of upY, rounded to the nearest tenth.
   *   text(`upY: ${round(cam.upY, 1)}`, 0, 55);
   * }
   * </code>
   * </div>
   */

  /**
   * The z-component of the camera's "up" vector.
   *
   * The camera's "up" vector orients its y-axis. By default, the "up" vector is
   * `(0, 1, 0)`, so its z-component is 0 in "local" space.
   *
   * @property {Number} upZ
   * @readonly
   *
   * @example
   * <div>
   * <code>
   * let cam;
   * let font;
   *
   * // Load a font and create a p5.Font object.
   * function preload() {
   *   font = loadFont('assets/inconsolata.otf');
   * }
   *
   * function setup() {
   *   createCanvas(100, 100, WEBGL);
   *
   *   // Create a p5.Camera object.
   *   cam = createCamera();
   *
   *   // Place the camera at the top-right: (100, -400, 800)
   *   // Point it at the origin: (0, 0, 0)
   *   // Set its "up" vector: (0, 1, 0).
   *   cam.camera(100, -400, 800, 0, 0, 0, 0, 1, 0);
   *
   *   describe(
   *     'A white cube on a gray background. The text "upZ: 0" is written in black beneath it.'
   *   );
   * }
   *
   * function draw() {
   *   background(200);
   *
   *   // Style the box.
   *   fill(255);
   *
   *   // Draw the box.
   *   box();
   *
   *   // Style the text.
   *   textAlign(CENTER);
   *   textSize(16);
   *   textFont(font);
   *   fill(0);
   *
   *   // Display the value of upZ, rounded to the nearest tenth.
   *   text(`upZ: ${round(cam.upZ, 1)}`, 0, 55);
   * }
   * </code>
   * </div>
   *
   * <div>
   * <code>
   * let cam;
   * let font;
   *
   * // Load a font and create a p5.Font object.
   * function preload() {
   *   font = loadFont('assets/inconsolata.otf');
   * }
   *
   * function setup() {
   *   createCanvas(100, 100, WEBGL);
   *
   *   // Create a p5.Camera object.
   *   cam = createCamera();
   *
   *   // Place the camera at the top-right: (100, -400, 800)
   *   // Point it at the origin: (0, 0, 0)
   *   // Set its "up" vector: (0, 1, 0).
   *   cam.camera(100, -400, 800, 0, 0, 0, 0, 1, 0);
   *
   *   describe(
   *     'A white cube on a gray background. The cube appears to rock back and forth. The text "upZ: Z" is written in black beneath it. Z oscillates between -1 and 1.'
   *   );
   * }
   *
   * function draw() {
   *   background(200);
   *
   *   // Style the box.
   *   fill(255);
   *
   *   // Draw the box.
   *   box();
   *
   *   // Style the text.
   *   textAlign(CENTER);
   *   textSize(16);
   *   textFont(font);
   *   fill(0);
   *
   *   // Calculate the z-component.
   *   let z = sin(frameCount * 0.01);
   *
   *   // Update the camera's "up" vector.
   *   cam.camera(100, -400, 800, 0, 0, 0, 0, 1, z);
   *
   *   // Display the value of upZ, rounded to the nearest tenth.
   *   text(`upZ: ${round(cam.upZ, 1)}`, 0, 55);
   * }
   * </code>
   * </div>
   */

  ////////////////////////////////////////////////////////////////////////////////
  // Camera Projection Methods
  ////////////////////////////////////////////////////////////////////////////////

  /**
   * Sets a perspective projection for the camera.
   *
   * In a perspective projection, shapes that are further from the camera appear
   * smaller than shapes that are near the camera. This technique, called
   * foreshortening, creates realistic 3D scenes. It’s applied by default in new
   * `p5.Camera` objects.
   *
   * `myCamera.perspective()` changes the camera’s perspective by changing its
   * viewing frustum. The frustum is the volume of space that’s visible to the
   * camera. The frustum’s shape is a pyramid with its top cut off. The camera
   * is placed where the top of the pyramid should be and points towards the
   * base of the pyramid. It views everything within the frustum.
   *
   * The first parameter, `fovy`, is the camera’s vertical field of view. It’s
   * an angle that describes how tall or narrow a view the camera has. For
   * example, calling `myCamera.perspective(0.5)` sets the camera’s vertical
   * field of view to 0.5 radians. By default, `fovy` is calculated based on the
   * sketch’s height and the camera’s default z-coordinate, which is 800. The
   * formula for the default `fovy` is `2 * atan(height / 2 / 800)`.
   *
   * The second parameter, `aspect`, is the camera’s aspect ratio. It’s a number
   * that describes the ratio of the top plane’s width to its height. For
   * example, calling `myCamera.perspective(0.5, 1.5)` sets the camera’s field
   * of view to 0.5 radians and aspect ratio to 1.5, which would make shapes
   * appear thinner on a square canvas. By default, `aspect` is set to
   * `width / height`.
   *
   * The third parameter, `near`, is the distance from the camera to the near
   * plane. For example, calling `myCamera.perspective(0.5, 1.5, 100)` sets the
   * camera’s field of view to 0.5 radians, its aspect ratio to 1.5, and places
   * the near plane 100 pixels from the camera. Any shapes drawn less than 100
   * pixels from the camera won’t be visible. By default, `near` is set to
   * `0.1 * 800`, which is 1/10th the default distance between the camera and
   * the origin.
   *
   * The fourth parameter, `far`, is the distance from the camera to the far
   * plane. For example, calling `myCamera.perspective(0.5, 1.5, 100, 10000)`
   * sets the camera’s field of view to 0.5 radians, its aspect ratio to 1.5,
   * places the near plane 100 pixels from the camera, and places the far plane
   * 10,000 pixels from the camera. Any shapes drawn more than 10,000 pixels
   * from the camera won’t be visible. By default, `far` is set to `10 * 800`,
   * which is 10 times the default distance between the camera and the origin.
   *
   * @for p5.Camera
   * @param  {Number} [fovy]   camera frustum vertical field of view. Defaults to
   *                           `2 * atan(height / 2 / 800)`.
   * @param  {Number} [aspect] camera frustum aspect ratio. Defaults to
   *                           `width / height`.
   * @param  {Number} [near]   distance from the camera to the near clipping plane.
   *                           Defaults to `0.1 * 800`.
   * @param  {Number} [far]    distance from the camera to the far clipping plane.
   *                           Defaults to `10 * 800`.
   *
   * @example
   * <div>
   * <code>
   * // Double-click to toggle between cameras.
   *
   * let cam1;
   * let cam2;
   * let isDefaultCamera = true;
   *
   * function setup() {
   *   createCanvas(100, 100, WEBGL);
   *
   *   // Create the first camera.
   *   // Keep its default settings.
   *   cam1 = createCamera();
   *
   *   // Create the second camera.
   *   cam2 = createCamera();
   *
   *   // Place it at the top-right.
   *   cam2.camera(400, -400, 800);
   *
   *   // Set its fovy to 0.2.
   *   // Set its aspect to 1.5.
   *   // Set its near to 600.
   *   // Set its far to 1200.
   *   cam2.perspective(0.2, 1.5, 600, 1200);
   *
   *   // Set the current camera to cam1.
   *   setCamera(cam1);
   *
   *   describe('A white cube on a gray background. The camera toggles between a frontal view and a skewed aerial view when the user double-clicks.');
   * }
   *
   * function draw() {
   *   background(200);
   *
   *   // Draw the box.
   *   box();
   * }
   *
   * // Toggle the current camera when the user double-clicks.
   * function doubleClicked() {
   *   if (isDefaultCamera === true) {
   *     setCamera(cam2);
   *     isDefaultCamera = false;
   *   } else {
   *     setCamera(cam1);
   *     isDefaultCamera = true;
   *   }
   * }
   * </code>
   * </div>
   *
   * <div>
   * <code>
   * // Double-click to toggle between cameras.
   *
   * let cam1;
   * let cam2;
   * let isDefaultCamera = true;
   *
   * function setup() {
   *   createCanvas(100, 100, WEBGL);
   *
   *   // Create the first camera.
   *   // Keep its default settings.
   *   cam1 = createCamera();
   *
   *   // Create the second camera.
   *   cam2 = createCamera();
   *
   *   // Place it at the top-right.
   *   cam2.camera(400, -400, 800);
   *
   *   // Set its fovy to 0.2.
   *   // Set its aspect to 1.5.
   *   // Set its near to 600.
   *   // Set its far to 1200.
   *   cam2.perspective(0.2, 1.5, 600, 1200);
   *
   *   // Set the current camera to cam1.
   *   setCamera(cam1);
   *
   *   describe('A white cube moves left and right on a gray background. The camera toggles between a frontal and a skewed aerial view when the user double-clicks.');
   * }
   *
   * function draw() {
   *   background(200);
   *
   *   // Translate the origin left and right.
   *   let x = 100 * sin(frameCount * 0.01);
   *   translate(x, 0, 0);
   *
   *   // Draw the box.
   *   box();
   * }
   *
   * // Toggle the current camera when the user double-clicks.
   * function doubleClicked() {
   *   if (isDefaultCamera === true) {
   *     setCamera(cam2);
   *     isDefaultCamera = false;
   *   } else {
   *     setCamera(cam1);
   *     isDefaultCamera = true;
   *   }
   * }
   * </code>
   * </div>
   */
  perspective(fovy, aspect, near, far) {
    this.cameraType = arguments.length > 0 ? 'custom' : 'default';
    if (typeof fovy === 'undefined') {
      fovy = this.defaultCameraFOV;
      // this avoids issue where setting angleMode(DEGREES) before calling
      // perspective leads to a smaller than expected FOV (because
      // _computeCameraDefaultSettings computes in radians)
      this.cameraFOV = fovy;
    } else {
      this.cameraFOV = this._renderer._pInst._toRadians(fovy);
    }
    if (typeof aspect === 'undefined') {
      aspect = this.defaultAspectRatio;
    }
    if (typeof near === 'undefined') {
      near = this.defaultCameraNear;
    }
    if (typeof far === 'undefined') {
      far = this.defaultCameraFar;
    }

    if (near <= 0.0001) {
      near = 0.01;
      console.log(
        'Avoid perspective near plane values close to or below 0. ' +
        'Setting value to 0.01.'
      );
    }

    if (far < near) {
      console.log(
        'Perspective far plane value is less than near plane value. ' +
        'Nothing will be shown.'
      );
    }

    this.aspectRatio = aspect;
    this.cameraNear = near;
    this.cameraFar = far;

    this.projMatrix = Matrix.identity();

    const f = 1.0 / Math.tan(this.cameraFOV / 2);
    const nf = 1.0 / (this.cameraNear - this.cameraFar);

    /* eslint-disable indent */
    this.projMatrix.set(f / aspect, 0, 0, 0,
      0, -f * this.yScale, 0, 0,
      0, 0, (far + near) * nf, -1,
      0, 0, (2 * far * near) * nf, 0);
    /* eslint-enable indent */

    if (this._isActive()) {
      this._renderer.states.uPMatrix.set(this.projMatrix);
    }
  }

  /**
   * Sets an orthographic projection for the camera.
   *
   * In an orthographic projection, shapes with the same size always appear the
   * same size, regardless of whether they are near or far from the camera.
   *
   * `myCamera.ortho()` changes the camera’s perspective by changing its viewing
   * frustum from a truncated pyramid to a rectangular prism. The frustum is the
   * volume of space that’s visible to the camera. The camera is placed in front
   * of the frustum and views everything within the frustum. `myCamera.ortho()`
   * has six optional parameters to define the viewing frustum.
   *
   * The first four parameters, `left`, `right`, `bottom`, and `top`, set the
   * coordinates of the frustum’s sides, bottom, and top. For example, calling
   * `myCamera.ortho(-100, 100, 200, -200)` creates a frustum that’s 200 pixels
   * wide and 400 pixels tall. By default, these dimensions are set based on
   * the sketch’s width and height, as in
   * `myCamera.ortho(-width / 2, width / 2, -height / 2, height / 2)`.
   *
   * The last two parameters, `near` and `far`, set the distance of the
   * frustum’s near and far plane from the camera. For example, calling
   * `myCamera.ortho(-100, 100, 200, -200, 50, 1000)` creates a frustum that’s
   * 200 pixels wide, 400 pixels tall, starts 50 pixels from the camera, and
   * ends 1,000 pixels from the camera. By default, `near` and `far` are set to
   * 0 and `max(width, height) + 800`, respectively.
   *
   * @for p5.Camera
   * @param  {Number} [left]   x-coordinate of the frustum’s left plane. Defaults to `-width / 2`.
   * @param  {Number} [right]  x-coordinate of the frustum’s right plane. Defaults to `width / 2`.
   * @param  {Number} [bottom] y-coordinate of the frustum’s bottom plane. Defaults to `height / 2`.
   * @param  {Number} [top]    y-coordinate of the frustum’s top plane. Defaults to `-height / 2`.
   * @param  {Number} [near]   z-coordinate of the frustum’s near plane. Defaults to 0.
   * @param  {Number} [far]    z-coordinate of the frustum’s far plane. Defaults to `max(width, height) + 800`.
   *
   * @example
   * <div>
   * <code>
   * // Double-click to toggle between cameras.
   *
   * let cam1;
   * let cam2;
   * let isDefaultCamera = true;
   *
   * function setup() {
   *   createCanvas(100, 100, WEBGL);
   *
   *   // Create the first camera.
   *   // Keep its default settings.
   *   cam1 = createCamera();
   *
   *   // Create the second camera.
   *   cam2 = createCamera();
   *
   *   // Apply an orthographic projection.
   *   cam2.ortho();
   *
   *   // Set the current camera to cam1.
   *   setCamera(cam1);
   *
   *   describe('A row of white cubes against a gray background. The camera toggles between a perspective and an orthographic projection when the user double-clicks.');
   * }
   *
   * function draw() {
   *   background(200);
   *
   *   // Translate the origin toward the camera.
   *   translate(-10, 10, 500);
   *
   *   // Rotate the coordinate system.
   *   rotateY(-0.1);
   *   rotateX(-0.1);
   *
   *   // Draw the row of boxes.
   *   for (let i = 0; i < 6; i += 1) {
   *     translate(0, 0, -40);
   *     box(10);
   *   }
   * }
   *
   * // Toggle the current camera when the user double-clicks.
   * function doubleClicked() {
   *   if (isDefaultCamera === true) {
   *     setCamera(cam2);
   *     isDefaultCamera = false;
   *   } else {
   *     setCamera(cam1);
   *     isDefaultCamera = true;
   *   }
   * }
   * </code>
   * </div>
   *
   * <div>
   * <code>
   * // Double-click to toggle between cameras.
   *
   * let cam1;
   * let cam2;
   * let isDefaultCamera = true;
   *
   * function setup() {
   *   createCanvas(100, 100, WEBGL);
   *
   *   // Create the first camera.
   *   // Keep its default settings.
   *   cam1 = createCamera();
   *
   *   // Create the second camera.
   *   cam2 = createCamera();
   *
   *   // Apply an orthographic projection.
   *   cam2.ortho();
   *
   *   // Set the current camera to cam1.
   *   setCamera(cam1);
   *
   *   describe('A row of white cubes slither like a snake against a gray background. The camera toggles between a perspective and an orthographic projection when the user double-clicks.');
   * }
   *
   * function draw() {
   *   background(200);
   *
   *   // Translate the origin toward the camera.
   *   translate(-10, 10, 500);
   *
   *   // Rotate the coordinate system.
   *   rotateY(-0.1);
   *   rotateX(-0.1);
   *
   *   // Draw the row of boxes.
   *   for (let i = 0; i < 6; i += 1) {
   *     push();
   *     // Calculate the box's coordinates.
   *     let x = 10 * sin(frameCount * 0.02 + i * 0.6);
   *     let z = -40 * i;
   *     // Translate the origin.
   *     translate(x, 0, z);
   *     // Draw the box.
   *     box(10);
   *     pop();
   *   }
   * }
   *
   * // Toggle the current camera when the user double-clicks.
   * function doubleClicked() {
   *   if (isDefaultCamera === true) {
   *     setCamera(cam2);
   *     isDefaultCamera = false;
   *   } else {
   *     setCamera(cam1);
   *     isDefaultCamera = true;
   *   }
   * }
   * </code>
   * </div>
   */
  ortho(left, right, bottom, top, near, far) {
    const source = this.fbo || this._renderer;
    if (left === undefined) left = -source.width / 2;
    if (right === undefined) right = +source.width / 2;
    if (bottom === undefined) bottom = -source.height / 2;
    if (top === undefined) top = +source.height / 2;
    if (near === undefined) near = 0;
    if (far === undefined) far = Math.max(source.width, source.height) + 800;
    this.cameraNear = near;
    this.cameraFar = far;
    const w = right - left;
    const h = top - bottom;
    const d = far - near;
    const x = +2.0 / w;
    const y = +2.0 / h * this.yScale;
    const z = -2.0 / d;
    const tx = -(right + left) / w;
    const ty = -(top + bottom) / h;
    const tz = -(far + near) / d;
    this.projMatrix = Matrix.identity();
    /* eslint-disable indent */
    this.projMatrix.set(x, 0, 0, 0,
      0, -y, 0, 0,
      0, 0, z, 0,
      tx, ty, tz, 1);
    /* eslint-enable indent */
    if (this._isActive()) {
      this._renderer.states.uPMatrix.set(this.projMatrix);
    }
    this.cameraType = 'custom';
  }
  /**
   * Sets the camera's frustum.
   *
   * In a frustum projection, shapes that are further from the camera appear
   * smaller than shapes that are near the camera. This technique, called
   * foreshortening, creates realistic 3D scenes.
   *
   * `myCamera.frustum()` changes the camera’s perspective by changing its
   * viewing frustum. The frustum is the volume of space that’s visible to the
   * camera. The frustum’s shape is a pyramid with its top cut off. The camera
   * is placed where the top of the pyramid should be and points towards the
   * base of the pyramid. It views everything within the frustum.
   *
   * The first four parameters, `left`, `right`, `bottom`, and `top`, set the
   * coordinates of the frustum’s sides, bottom, and top. For example, calling
   * `myCamera.frustum(-100, 100, 200, -200)` creates a frustum that’s 200
   * pixels wide and 400 pixels tall. By default, these coordinates are set
   * based on the sketch’s width and height, as in
   * `myCamera.frustum(-width / 20, width / 20, height / 20, -height / 20)`.
   *
   * The last two parameters, `near` and `far`, set the distance of the
   * frustum’s near and far plane from the camera. For example, calling
   * `myCamera.frustum(-100, 100, 200, -200, 50, 1000)` creates a frustum that’s
   * 200 pixels wide, 400 pixels tall, starts 50 pixels from the camera, and ends
   * 1,000 pixels from the camera. By default, near is set to `0.1 * 800`, which
   * is 1/10th the default distance between the camera and the origin. `far` is
   * set to `10 * 800`, which is 10 times the default distance between the
   * camera and the origin.
   *
   * @for p5.Camera
   * @param  {Number} [left]   x-coordinate of the frustum’s left plane. Defaults to `-width / 20`.
   * @param  {Number} [right]  x-coordinate of the frustum’s right plane. Defaults to `width / 20`.
   * @param  {Number} [bottom] y-coordinate of the frustum’s bottom plane. Defaults to `height / 20`.
   * @param  {Number} [top]    y-coordinate of the frustum’s top plane. Defaults to `-height / 20`.
   * @param  {Number} [near]   z-coordinate of the frustum’s near plane. Defaults to `0.1 * 800`.
   * @param  {Number} [far]    z-coordinate of the frustum’s far plane. Defaults to `10 * 800`.
   *
   * @example
   * <div>
   * <code>
   * // Double-click to toggle between cameras.
   *
   * let cam1;
   * let cam2;
   * let isDefaultCamera = true;
   *
   * function setup() {
   *   createCanvas(100, 100, WEBGL);
   *
   *   // Create the first camera.
   *   // Keep its default settings.
   *   cam1 = createCamera();
   *
   *   // Create the second camera.
   *   cam2 = createCamera();
   *
   *   // Adjust the frustum.
   *   // Center it.
   *   // Set its width and height to 20 pixels.
   *   // Place its near plane 300 pixels from the camera.
   *   // Place its far plane 350 pixels from the camera.
   *   cam2.frustum(-10, 10, -10, 10, 300, 350);
   *
   *   // Set the current camera to cam1.
   *   setCamera(cam1);
   *
   *   describe(
   *     'A row of white cubes against a gray background. The camera zooms in on one cube when the user double-clicks.'
   *   );
   * }
   *
   * function draw() {
   *   background(200);
   *
   *   // Translate the origin toward the camera.
   *   translate(-10, 10, 600);
   *
   *   // Rotate the coordinate system.
   *   rotateY(-0.1);
   *   rotateX(-0.1);
   *
   *   // Draw the row of boxes.
   *   for (let i = 0; i < 6; i += 1) {
   *     translate(0, 0, -40);
   *     box(10);
   *   }
   * }
   *
   * // Toggle the current camera when the user double-clicks.
   * function doubleClicked() {
   *   if (isDefaultCamera === true) {
   *     setCamera(cam2);
   *     isDefaultCamera = false;
   *   } else {
   *     setCamera(cam1);
   *     isDefaultCamera = true;
   *   }
   * }
   * </code>
   * </div>
   */
  frustum(left, right, bottom, top, near, far) {
    if (left === undefined) left = -this._renderer.width * 0.05;
    if (right === undefined) right = +this._renderer.width * 0.05;
    if (bottom === undefined) bottom = +this._renderer.height * 0.05;
    if (top === undefined) top = -this._renderer.height * 0.05;
    if (near === undefined) near = this.defaultCameraNear;
    if (far === undefined) far = this.defaultCameraFar;

    this.cameraNear = near;
    this.cameraFar = far;

    const w = right - left;
    const h = top - bottom;
    const d = far - near;

    const x = +(2.0 * near) / w;
    const y = +(2.0 * near) / h * this.yScale;
    const z = -(2.0 * far * near) / d;

    const tx = (right + left) / w;
    const ty = (top + bottom) / h;
    const tz = -(far + near) / d;

    this.projMatrix = Matrix.identity();

    /* eslint-disable indent */
    this.projMatrix.set(x, 0, 0, 0,
      0, -y, 0, 0,
      tx, ty, tz, -1,
      0, 0, z, 0);
    /* eslint-enable indent */

    if (this._isActive()) {
      this._renderer.states.uPMatrix.set(this.projMatrix);
    }

    this.cameraType = 'custom';
  }

  ////////////////////////////////////////////////////////////////////////////////
  // Camera Orientation Methods
  ////////////////////////////////////////////////////////////////////////////////

  /**
   * Rotate camera view about arbitrary axis defined by x,y,z
   * based on http://learnwebgl.brown37.net/07_cameras/camera_rotating_motion.html
   * @private
   */
  _rotateView(a, x, y, z) {
    let centerX = this.centerX;
    let centerY = this.centerY;
    let centerZ = this.centerZ;

    // move center by eye position such that rotation happens around eye position
    centerX -= this.eyeX;
    centerY -= this.eyeY;
    centerZ -= this.eyeZ;

    const rotation = Matrix.identity(this._renderer._pInst);
    rotation.rotate(this._renderer._pInst._toRadians(a), x, y, z);

    /* eslint-disable max-len */
    const rotatedCenter = [
      centerX * rotation.mat4[0] + centerY * rotation.mat4[4] + centerZ * rotation.mat4[8],
      centerX * rotation.mat4[1] + centerY * rotation.mat4[5] + centerZ * rotation.mat4[9],
      centerX * rotation.mat4[2] + centerY * rotation.mat4[6] + centerZ * rotation.mat4[10]
    ];
    /* eslint-enable max-len */

    // add eye position back into center
    rotatedCenter[0] += this.eyeX;
    rotatedCenter[1] += this.eyeY;
    rotatedCenter[2] += this.eyeZ;

    this.camera(
      this.eyeX,
      this.eyeY,
      this.eyeZ,
      rotatedCenter[0],
      rotatedCenter[1],
      rotatedCenter[2],
      this.upX,
      this.upY,
      this.upZ
    );
  }

  /**
   * Rotates the camera in a clockwise/counter-clockwise direction.
   *
   * Rolling rotates the camera without changing its orientation. The rotation
   * happens in the camera’s "local" space.
   *
   * The parameter, `angle`, is the angle the camera should rotate. Passing a
   * positive angle, as in `myCamera.roll(0.001)`, rotates the camera in counter-clockwise direction.
   * Passing a negative angle, as in `myCamera.roll(-0.001)`, rotates the
   * camera in clockwise direction.
   *
   * Note: Angles are interpreted based on the current
   * <a href="#/p5/angleMode">angleMode()</a>.
   *
   * @method roll
   * @param {Number} angle amount to rotate camera in current
   * <a href="#/p5/angleMode">angleMode</a> units.
   * @example
   * <div>
   * <code>
   * let cam;
   * let delta = 0.01;
   *
   * function setup() {
   *   createCanvas(100, 100, WEBGL);
   *   normalMaterial();
   *   // Create a p5.Camera object.
   *   cam = createCamera();
   * }
   *
   * function draw() {
   *   background(200);
   *
   *   // Roll camera according to angle 'delta'
   *   cam.roll(delta);
   *
   *   translate(0, 0, 0);
   *   box(20);
   *   translate(0, 25, 0);
   *   box(20);
   *   translate(0, 26, 0);
   *   box(20);
   *   translate(0, 27, 0);
   *   box(20);
   *   translate(0, 28, 0);
   *   box(20);
   *   translate(0,29, 0);
   *   box(20);
   *   translate(0, 30, 0);
   *   box(20);
   * }
   * </code>
   * </div>
   *
   * @alt
   * camera view rotates in counter clockwise direction with vertically stacked boxes in front of it.
   */
  roll(amount) {
    const local = this._getLocalAxes();
    const axisQuaternion = Quat.fromAxisAngle(
      this._renderer._pInst._toRadians(amount),
      local.z[0], local.z[1], local.z[2]);
    // const upQuat = new p5.Quat(0, this.upX, this.upY, this.upZ);
    const newUpVector = axisQuaternion.rotateVector(
      new Vector(this.upX, this.upY, this.upZ));
    this.camera(
      this.eyeX,
      this.eyeY,
      this.eyeZ,
      this.centerX,
      this.centerY,
      this.centerZ,
      newUpVector.x,
      newUpVector.y,
      newUpVector.z
    );
  }

  /**
   * Rotates the camera left and right.
   *
   * Panning rotates the camera without changing its position. The rotation
   * happens in the camera’s "local" space.
   *
   * The parameter, `angle`, is the angle the camera should rotate. Passing a
   * positive angle, as in `myCamera.pan(0.001)`, rotates the camera to the
   * right. Passing a negative angle, as in `myCamera.pan(-0.001)`, rotates the
   * camera to the left.
   *
   * Note: Angles are interpreted based on the current
   * <a href="#/p5/angleMode">angleMode()</a>.
   *
   * @param {Number} angle amount to rotate in the current
   *                       <a href="#/p5/angleMode">angleMode()</a>.
   *
   * @example
   * <div>
   * <code>
   * let cam;
   * let delta = 0.001;
   *
   * function setup() {
   *   createCanvas(100, 100, WEBGL);
   *
   *   // Create a p5.Camera object.
   *   cam = createCamera();
   *
   *   // Place the camera at the top-center.
   *   cam.setPosition(0, -400, 800);
   *
   *   // Point the camera at the origin.
   *   cam.lookAt(0, 0, 0);
   *
   *   describe(
   *     'A white cube on a gray background. The cube goes in and out of view as the camera pans left and right.'
   *   );
   * }
   *
   * function draw() {
   *   background(200);
   *
   *   // Pan with the camera.
   *   cam.pan(delta);
   *
   *   // Switch directions every 120 frames.
   *   if (frameCount % 120 === 0) {
   *     delta *= -1;
   *   }
   *
   *   // Draw the box.
   *   box();
   * }
   * </code>
   * </div>
   */
  pan(amount) {
    const local = this._getLocalAxes();
    this._rotateView(amount, local.y[0], local.y[1], local.y[2]);
  }

  /**
   * Rotates the camera up and down.
   *
   * Tilting rotates the camera without changing its position. The rotation
   * happens in the camera’s "local" space.
   *
   * The parameter, `angle`, is the angle the camera should rotate. Passing a
   * positive angle, as in `myCamera.tilt(0.001)`, rotates the camera down.
   * Passing a negative angle, as in `myCamera.tilt(-0.001)`, rotates the camera
   * up.
   *
   * Note: Angles are interpreted based on the current
   * <a href="#/p5/angleMode">angleMode()</a>.
   *
   * @param {Number} angle amount to rotate in the current
   *                       <a href="#/p5/angleMode">angleMode()</a>.
   *
   * @example
   * <div>
   * <code>
   * let cam;
   * let delta = 0.001;
   *
   * function setup() {
   *   createCanvas(100, 100, WEBGL);
   *
   *   // Create a p5.Camera object.
   *   cam = createCamera();
   *
   *   // Place the camera at the top-center.
   *   cam.setPosition(0, -400, 800);
   *
   *   // Point the camera at the origin.
   *   cam.lookAt(0, 0, 0);
   *
   *   describe(
   *     'A white cube on a gray background. The cube goes in and out of view as the camera tilts up and down.'
   *   );
   * }
   *
   * function draw() {
   *   background(200);
   *
   *   // Pan with the camera.
   *   cam.tilt(delta);
   *
   *   // Switch directions every 120 frames.
   *   if (frameCount % 120 === 0) {
   *     delta *= -1;
   *   }
   *
   *   // Draw the box.
   *   box();
   * }
   * </code>
   * </div>
   */
  tilt(amount) {
    const local = this._getLocalAxes();
    this._rotateView(amount, local.x[0], local.x[1], local.x[2]);
  }

  /**
   * Points the camera at a location.
   *
   * `myCamera.lookAt()` changes the camera’s orientation without changing its
   * position.
   *
   * The parameters, `x`, `y`, and `z`, are the coordinates in "world" space
   * where the camera should point. For example, calling
   * `myCamera.lookAt(10, 20, 30)` points the camera at the coordinates
   * `(10, 20, 30)`.
   *
   * @for p5.Camera
   * @param {Number} x x-coordinate of the position where the camera should look in "world" space.
   * @param {Number} y y-coordinate of the position where the camera should look in "world" space.
   * @param {Number} z z-coordinate of the position where the camera should look in "world" space.
   *
   * @example
   * <div>
   * <code>
   * // Double-click to look at a different cube.
   *
   * let cam;
   * let isLookingLeft = true;
   *
   * function setup() {
   *   createCanvas(100, 100, WEBGL);
   *
   *   // Create a p5.Camera object.
   *   cam = createCamera();
   *
   *   // Place the camera at the top-center.
   *   cam.setPosition(0, -400, 800);
   *
   *   // Point the camera at the origin.
   *   cam.lookAt(-30, 0, 0);
   *
   *   describe(
   *     'A red cube and a blue cube on a gray background. The camera switches focus between the cubes when the user double-clicks.'
   *   );
   * }
   *
   * function draw() {
   *   background(200);
   *
   *   // Draw the box on the left.
   *   push();
   *   // Translate the origin to the left.
   *   translate(-30, 0, 0);
   *   // Style the box.
   *   fill(255, 0, 0);
   *   // Draw the box.
   *   box(20);
   *   pop();
   *
   *   // Draw the box on the right.
   *   push();
   *   // Translate the origin to the right.
   *   translate(30, 0, 0);
   *   // Style the box.
   *   fill(0, 0, 255);
   *   // Draw the box.
   *   box(20);
   *   pop();
   * }
   *
   * // Change the camera's focus when the user double-clicks.
   * function doubleClicked() {
   *   if (isLookingLeft === true) {
   *     cam.lookAt(30, 0, 0);
   *     isLookingLeft = false;
   *   } else {
   *     cam.lookAt(-30, 0, 0);
   *     isLookingLeft = true;
   *   }
   * }
   * </code>
   * </div>
   */
  lookAt(x, y, z) {
    this.camera(
      this.eyeX,
      this.eyeY,
      this.eyeZ,
      x,
      y,
      z,
      this.upX,
      this.upY,
      this.upZ
    );
  }

  ////////////////////////////////////////////////////////////////////////////////
  // Camera Position Methods
  ////////////////////////////////////////////////////////////////////////////////

  /**
   * Sets the position and orientation of the camera.
   *
   * `myCamera.camera()` allows objects to be viewed from different angles. It
   * has nine parameters that are all optional.
   *
   * The first three parameters, `x`, `y`, and `z`, are the coordinates of the
   * camera’s position in "world" space. For example, calling
   * `myCamera.camera(0, 0, 0)` places the camera at the origin `(0, 0, 0)`. By
   * default, the camera is placed at `(0, 0, 800)`.
   *
   * The next three parameters, `centerX`, `centerY`, and `centerZ` are the
   * coordinates of the point where the camera faces in "world" space. For
   * example, calling `myCamera.camera(0, 0, 0, 10, 20, 30)` places the camera
   * at the origin `(0, 0, 0)` and points it at `(10, 20, 30)`. By default, the
   * camera points at the origin `(0, 0, 0)`.
   *
   * The last three parameters, `upX`, `upY`, and `upZ` are the components of
   * the "up" vector in "local" space. The "up" vector orients the camera’s
   * y-axis. For example, calling
   * `myCamera.camera(0, 0, 0, 10, 20, 30, 0, -1, 0)` places the camera at the
   * origin `(0, 0, 0)`, points it at `(10, 20, 30)`, and sets the "up" vector
   * to `(0, -1, 0)` which is like holding it upside-down. By default, the "up"
   * vector is `(0, 1, 0)`.
   *
   * @for p5.Camera
   * @param  {Number} [x]        x-coordinate of the camera. Defaults to 0.
   * @param  {Number} [y]        y-coordinate of the camera. Defaults to 0.
   * @param  {Number} [z]        z-coordinate of the camera. Defaults to 800.
   * @param  {Number} [centerX]  x-coordinate of the point the camera faces. Defaults to 0.
   * @param  {Number} [centerY]  y-coordinate of the point the camera faces. Defaults to 0.
   * @param  {Number} [centerZ]  z-coordinate of the point the camera faces. Defaults to 0.
   * @param  {Number} [upX]      x-component of the camera’s "up" vector. Defaults to 0.
   * @param  {Number} [upY]      x-component of the camera’s "up" vector. Defaults to 1.
   * @param  {Number} [upZ]      z-component of the camera’s "up" vector. Defaults to 0.
   *
   * @example
   * <div>
   * <code>
   * // Double-click to toggle between cameras.
   *
   * let cam1;
   * let cam2;
   * let isDefaultCamera = true;
   *
   * function setup() {
   *   createCanvas(100, 100, WEBGL);
   *
   *   // Create the first camera.
   *   // Keep its default settings.
   *   cam1 = createCamera();
   *
   *   // Create the second camera.
   *   cam2 = createCamera();
   *
   *   // Place it at the top-right: (1200, -600, 100)
   *   // Point it at the row of boxes: (-10, -10, 400)
   *   // Set its "up" vector to the default: (0, 1, 0)
   *   cam2.camera(1200, -600, 100, -10, -10, 400, 0, 1, 0);
   *
   *   // Set the current camera to cam1.
   *   setCamera(cam1);
   *
   *   describe(
   *     'A row of white cubes against a gray background. The camera toggles between a frontal and an aerial view when the user double-clicks.'
   *   );
   * }
   *
   * function draw() {
   *   background(200);
   *
   *   // Translate the origin toward the camera.
   *   translate(-10, 10, 500);
   *
   *   // Rotate the coordinate system.
   *   rotateY(-0.1);
   *   rotateX(-0.1);
   *
   *   // Draw the row of boxes.
   *   for (let i = 0; i < 6; i += 1) {
   *     translate(0, 0, -30);
   *     box(10);
   *   }
   * }
   *
   * // Toggle the current camera when the user double-clicks.
   * function doubleClicked() {
   *   if (isDefaultCamera === true) {
   *     setCamera(cam2);
   *     isDefaultCamera = false;
   *   } else {
   *     setCamera(cam1);
   *     isDefaultCamera = true;
   *   }
   * }
   * </code>
   * </div>
   *
   * <div>
   * <code>
   * // Double-click to toggle between cameras.
   *
   * let cam1;
   * let cam2;
   * let isDefaultCamera = true;
   *
   * function setup() {
   *   createCanvas(100, 100, WEBGL);
   *
   *   // Create the first camera.
   *   // Keep its default settings.
   *   cam1 = createCamera();
   *
   *   // Create the second camera.
   *   cam2 = createCamera();
   *
   *   // Place it at the right: (1200, 0, 100)
   *   // Point it at the row of boxes: (-10, -10, 400)
   *   // Set its "up" vector to the default: (0, 1, 0)
   *   cam2.camera(1200, 0, 100, -10, -10, 400, 0, 1, 0);
   *
   *   // Set the current camera to cam1.
   *   setCamera(cam1);
   *
   *   describe(
   *     'A row of white cubes against a gray background. The camera toggles between a static frontal view and an orbiting view when the user double-clicks.'
   *   );
   * }
   *
   * function draw() {
   *   background(200);
   *
   *   // Update cam2's position.
   *   let x = 1200 * cos(frameCount * 0.01);
   *   let y = -600 * sin(frameCount * 0.01);
   *   cam2.camera(x, y, 100, -10, -10, 400, 0, 1, 0);
   *
   *   // Translate the origin toward the camera.
   *   translate(-10, 10, 500);
   *
   *   // Rotate the coordinate system.
   *   rotateY(-0.1);
   *   rotateX(-0.1);
   *
   *   // Draw the row of boxes.
   *   for (let i = 0; i < 6; i += 1) {
   *     translate(0, 0, -30);
   *     box(10);
   *   }
   * }
   *
   * // Toggle the current camera when the user double-clicks.
   * function doubleClicked() {
   *   if (isDefaultCamera === true) {
   *     setCamera(cam2);
   *     isDefaultCamera = false;
   *   } else {
   *     setCamera(cam1);
   *     isDefaultCamera = true;
   *   }
   * }
   * </code>
   * </div>
   */
  camera(
    eyeX,
    eyeY,
    eyeZ,
    centerX,
    centerY,
    centerZ,
    upX,
    upY,
    upZ
  ) {
    if (typeof eyeX === 'undefined') {
      eyeX = this.defaultEyeX;
      eyeY = this.defaultEyeY;
      eyeZ = this.defaultEyeZ;
      centerX = eyeX;
      centerY = eyeY;
      centerZ = 0;
      upX = 0;
      upY = 1;
      upZ = 0;
    }

    this.eyeX = eyeX;
    this.eyeY = eyeY;
    this.eyeZ = eyeZ;

    if (typeof centerX !== 'undefined') {
      this.centerX = centerX;
      this.centerY = centerY;
      this.centerZ = centerZ;
    }

    if (typeof upX !== 'undefined') {
      this.upX = upX;
      this.upY = upY;
      this.upZ = upZ;
    }

    const local = this._getLocalAxes();

    // the camera affects the model view matrix, insofar as it
    // inverse translates the world to the eye position of the camera
    // and rotates it.
    /* eslint-disable indent */
    this.cameraMatrix.set(local.x[0], local.y[0], local.z[0], 0,
      local.x[1], local.y[1], local.z[1], 0,
      local.x[2], local.y[2], local.z[2], 0,
      0, 0, 0, 1);
    /* eslint-enable indent */

    const tx = -eyeX;
    const ty = -eyeY;
    const tz = -eyeZ;

    this.cameraMatrix.translate([tx, ty, tz]);

    if (this._isActive()) {
      this._renderer.states.uViewMatrix.set(this.cameraMatrix);
    }
    return this;
  }

  /**
   * Moves the camera along its "local" axes without changing its orientation.
   *
   * The parameters, `x`, `y`, and `z`, are the distances the camera should
   * move. For example, calling `myCamera.move(10, 20, 30)` moves the camera 10
   * pixels to the right, 20 pixels down, and 30 pixels backward in its "local"
   * space.
   *
   * @param {Number} x distance to move along the camera’s "local" x-axis.
   * @param {Number} y distance to move along the camera’s "local" y-axis.
   * @param {Number} z distance to move along the camera’s "local" z-axis.
   * @example
   * <div>
   * <code>
   * // Click the canvas to begin detecting key presses.
   *
   * let cam;
   *
   * function setup() {
   *   createCanvas(100, 100, WEBGL);
   *
   *   // Create the first camera.
   *   // Keep its default settings.
   *   cam = createCamera();
   *
   *   // Place the camera at the top-right.
   *   cam.setPosition(400, -400, 800);
   *
   *   // Point it at the origin.
   *   cam.lookAt(0, 0, 0);
   *
   *   describe(
   *     'A white cube drawn against a gray background. The cube appears to move when the user presses certain keys.'
   *   );
   * }
   *
   * function draw() {
   *   background(200);
   *
   *   // Move the camera along its "local" axes
   *   // when the user presses certain keys.
   *   if (keyIsPressed === true) {
   *
   *     // Move horizontally.
   *     if (keyCode === LEFT_ARROW) {
   *       cam.move(-1, 0, 0);
   *     }
   *     if (keyCode === RIGHT_ARROW) {
   *       cam.move(1, 0, 0);
   *     }
   *
   *     // Move vertically.
   *     if (keyCode === UP_ARROW) {
   *       cam.move(0, -1, 0);
   *     }
   *     if (keyCode === DOWN_ARROW) {
   *       cam.move(0, 1, 0);
   *     }
   *
   *     // Move in/out of the screen.
   *     if (key === 'i') {
   *       cam.move(0, 0, -1);
   *     }
   *     if (key === 'o') {
   *       cam.move(0, 0, 1);
   *     }
   *   }
   *
   *   // Draw the box.
   *   box();
   * }
   * </code>
   * </div>
   */
  move(x, y, z) {
    const local = this._getLocalAxes();

    // scale local axes by movement amounts
    // based on http://learnwebgl.brown37.net/07_cameras/camera_linear_motion.html
    const dx = [local.x[0] * x, local.x[1] * x, local.x[2] * x];
    const dy = [local.y[0] * y, local.y[1] * y, local.y[2] * y];
    const dz = [local.z[0] * z, local.z[1] * z, local.z[2] * z];

    this.camera(
      this.eyeX + dx[0] + dy[0] + dz[0],
      this.eyeY + dx[1] + dy[1] + dz[1],
      this.eyeZ + dx[2] + dy[2] + dz[2],
      this.centerX + dx[0] + dy[0] + dz[0],
      this.centerY + dx[1] + dy[1] + dz[1],
      this.centerZ + dx[2] + dy[2] + dz[2],
      this.upX,
      this.upY,
      this.upZ
    );
  }

  /**
   * Sets the camera’s position in "world" space without changing its
   * orientation.
   *
   * The parameters, `x`, `y`, and `z`, are the coordinates where the camera
   * should be placed. For example, calling `myCamera.setPosition(10, 20, 30)`
   * places the camera at coordinates `(10, 20, 30)` in "world" space.
   *
   * @param {Number} x x-coordinate in "world" space.
   * @param {Number} y y-coordinate in "world" space.
   * @param {Number} z z-coordinate in "world" space.
   *
   * @example
   * <div>
   * <code>
   * // Double-click to toggle between cameras.
   *
   * let cam1;
   * let cam2;
   * let isDefaultCamera = true;
   *
   * function setup() {
   *   createCanvas(100, 100, WEBGL);
   *
   *   // Create the first camera.
   *   // Keep its default settings.
   *   cam1 = createCamera();
   *
   *   // Create the second camera.
   *   cam2 = createCamera();
   *
   *   // Place it closer to the origin.
   *   cam2.setPosition(0, 0, 600);
   *
   *   // Set the current camera to cam1.
   *   setCamera(cam1);
   *
   *   describe(
   *     'A row of white cubes against a gray background. The camera toggles the amount of zoom when the user double-clicks.'
   *   );
   * }
   *
   * function draw() {
   *   background(200);
   *
   *   // Translate the origin toward the camera.
   *   translate(-10, 10, 500);
   *
   *   // Rotate the coordinate system.
   *   rotateY(-0.1);
   *   rotateX(-0.1);
   *
   *   // Draw the row of boxes.
   *   for (let i = 0; i < 6; i += 1) {
   *     translate(0, 0, -30);
   *     box(10);
   *   }
   * }
   *
   * // Toggle the current camera when the user double-clicks.
   * function doubleClicked() {
   *   if (isDefaultCamera === true) {
   *     setCamera(cam2);
   *     isDefaultCamera = false;
   *   } else {
   *     setCamera(cam1);
   *     isDefaultCamera = true;
   *   }
   * }
   * </code>
   * </div>
   *
   * <div>
   * <code>
   * // Double-click to toggle between cameras.
   *
   * let cam1;
   * let cam2;
   * let isDefaultCamera = true;
   *
   * function setup() {
   *   createCanvas(100, 100, WEBGL);
   *
   *   // Create the first camera.
   *   // Keep its default settings.
   *   cam1 = createCamera();
   *
   *   // Create the second camera.
   *   cam2 = createCamera();
   *
   *   // Place it closer to the origin.
   *   cam2.setPosition(0, 0, 600);
   *
   *   // Set the current camera to cam1.
   *   setCamera(cam1);
   *
   *   describe(
   *     'A row of white cubes against a gray background. The camera toggles between a static view and a view that zooms in and out when the user double-clicks.'
   *   );
   * }
   *
   * function draw() {
   *   background(200);
   *
   *   // Update cam2's z-coordinate.
   *   let z = 100 * sin(frameCount * 0.01) + 700;
   *   cam2.setPosition(0, 0, z);
   *
   *   // Translate the origin toward the camera.
   *   translate(-10, 10, 500);
   *
   *   // Rotate the coordinate system.
   *   rotateY(-0.1);
   *   rotateX(-0.1);
   *
   *   // Draw the row of boxes.
   *   for (let i = 0; i < 6; i += 1) {
   *     translate(0, 0, -30);
   *     box(10);
   *   }
   * }
   *
   * // Toggle the current camera when the user double-clicks.
   * function doubleClicked() {
   *   if (isDefaultCamera === true) {
   *     setCamera(cam2);
   *     isDefaultCamera = false;
   *   } else {
   *     setCamera(cam1);
   *     isDefaultCamera = true;
   *   }
   * }
   * </code>
   * </div>
   */
  setPosition(x, y, z) {
    const diffX = x - this.eyeX;
    const diffY = y - this.eyeY;
    const diffZ = z - this.eyeZ;

    this.camera(
      x,
      y,
      z,
      this.centerX + diffX,
      this.centerY + diffY,
      this.centerZ + diffZ,
      this.upX,
      this.upY,
      this.upZ
    );
  }

  /**
   * Sets the camera’s position, orientation, and projection by copying another
   * camera.
   *
   * The parameter, `cam`, is the `p5.Camera` object to copy. For example, calling
   * `cam2.set(cam1)` will set `cam2` using `cam1`’s configuration.
   *
   * @param {p5.Camera} cam camera to copy.
   *
   * @example
   * <div>
   * <code>
   * // Double-click to "reset" the camera zoom.
   *
   * let cam1;
   * let cam2;
   *
   * function setup() {
   *   createCanvas(100, 100, WEBGL);
   *
   *   // Create the first camera.
   *   cam1 = createCamera();
   *
   *   // Place the camera at the top-right.
   *   cam1.setPosition(400, -400, 800);
   *
   *   // Point it at the origin.
   *   cam1.lookAt(0, 0, 0);
   *
   *   // Create the second camera.
   *   cam2 = createCamera();
   *
   *   // Copy cam1's configuration.
   *   cam2.set(cam1);
   *
   *   describe(
   *     'A white cube drawn against a gray background. The camera slowly moves forward. The camera resets when the user double-clicks.'
   *   );
   * }
   *
   * function draw() {
   *   background(200);
   *
   *   // Update cam2's position.
   *   cam2.move(0, 0, -1);
   *
   *   // Draw the box.
   *   box();
   * }
   *
   * // "Reset" the camera when the user double-clicks.
   * function doubleClicked() {
   *   cam2.set(cam1);
   * }
   */
  set(cam) {
    const keyNamesOfThePropToCopy = [
      'eyeX', 'eyeY', 'eyeZ',
      'centerX', 'centerY', 'centerZ',
      'upX', 'upY', 'upZ',
      'cameraFOV', 'aspectRatio', 'cameraNear', 'cameraFar', 'cameraType',
      'yScale'
    ];
    for (const keyName of keyNamesOfThePropToCopy) {
      this[keyName] = cam[keyName];
    }

    this.cameraMatrix = cam.cameraMatrix.copy();
    this.projMatrix = cam.projMatrix.copy();

    if (this._isActive()) {
      this._renderer.states.uModelMatrix.reset();
      this._renderer.states.uViewMatrix.set(this.cameraMatrix);
      this._renderer.states.uPMatrix.set(this.projMatrix);
    }
  }
  /**
   * Sets the camera’s position and orientation to values that are in-between
   * those of two other cameras.
   *
   * `myCamera.slerp()` uses spherical linear interpolation to calculate a
   * position and orientation that’s in-between two other cameras. Doing so is
   * helpful for transitioning smoothly between two perspectives.
   *
   * The first two parameters, `cam0` and `cam1`, are the `p5.Camera` objects
   * that should be used to set the current camera.
   *
   * The third parameter, `amt`, is the amount to interpolate between `cam0` and
   * `cam1`. 0.0 keeps the camera’s position and orientation equal to `cam0`’s,
   * 0.5 sets them halfway between `cam0`’s and `cam1`’s , and 1.0 sets the
   * position and orientation equal to `cam1`’s.
   *
   * For example, calling `myCamera.slerp(cam0, cam1, 0.1)` sets cam’s position
   * and orientation very close to `cam0`’s. Calling
   * `myCamera.slerp(cam0, cam1, 0.9)` sets cam’s position and orientation very
   * close to `cam1`’s.
   *
   * Note: All of the cameras must use the same projection.
   *
   * @param {p5.Camera} cam0 first camera.
   * @param {p5.Camera} cam1 second camera.
   * @param {Number} amt amount of interpolation between 0.0 (`cam0`) and 1.0 (`cam1`).
   *
   * @example
   * <div>
   * <code>
   * let cam;
   * let cam0;
   * let cam1;
   *
   * function setup() {
   *   createCanvas(100, 100, WEBGL);
   *
   *   // Create the main camera.
   *   // Keep its default settings.
   *   cam = createCamera();
   *
   *   // Create the first camera.
   *   // Keep its default settings.
   *   cam0 = createCamera();
   *
   *   // Create the second camera.
   *   cam1 = createCamera();
   *
   *   // Place it at the top-right.
   *   cam1.setPosition(400, -400, 800);
   *
   *   // Point it at the origin.
   *   cam1.lookAt(0, 0, 0);
   *
   *   // Set the current camera to cam.
   *   setCamera(cam);
   *
   *   describe('A white cube drawn against a gray background. The camera slowly oscillates between a frontal view and an aerial view.');
   * }
   *
   * function draw() {
   *   background(200);
   *
   *   // Calculate the amount to interpolate between cam0 and cam1.
   *   let amt = 0.5 * sin(frameCount * 0.01) + 0.5;
   *
   *   // Update the main camera's position and orientation.
   *   cam.slerp(cam0, cam1, amt);
   *
   *   box();
   * }
   * </code>
   * </div>
   */
  slerp(cam0, cam1, amt) {
    // If t is 0 or 1, do not interpolate and set the argument camera.
    if (amt === 0) {
      this.set(cam0);
      return;
    } else if (amt === 1) {
      this.set(cam1);
      return;
    }

    // For this cameras is ortho, assume that cam0 and cam1 are also ortho
    // and interpolate the elements of the projection matrix.
    // Use logarithmic interpolation for interpolation.
    if (this.projMatrix.mat4[15] !== 0) {
      this.projMatrix.mat4[0] =
        cam0.projMatrix.mat4[0] *
        Math.pow(cam1.projMatrix.mat4[0] / cam0.projMatrix.mat4[0], amt);
      this.projMatrix.mat4[5] =
        cam0.projMatrix.mat4[5] *
        Math.pow(cam1.projMatrix.mat4[5] / cam0.projMatrix.mat4[5], amt);
      // If the camera is active, make uPMatrix reflect changes in projMatrix.
      if (this._isActive()) {
        this._renderer.states.uPMatrix.mat4 = this.projMatrix.mat4.slice();
      }
    }

    // prepare eye vector and center vector of argument cameras.
    const eye0 = new Vector(cam0.eyeX, cam0.eyeY, cam0.eyeZ);
    const eye1 = new Vector(cam1.eyeX, cam1.eyeY, cam1.eyeZ);
    const center0 = new Vector(cam0.centerX, cam0.centerY, cam0.centerZ);
    const center1 = new Vector(cam1.centerX, cam1.centerY, cam1.centerZ);

    // Calculate the distance between eye and center for each camera.
    // Logarithmically interpolate these with amt.
    const dist0 = Vector.dist(eye0, center0);
    const dist1 = Vector.dist(eye1, center1);
    const lerpedDist = dist0 * Math.pow(dist1 / dist0, amt);

    // Next, calculate the ratio to interpolate the eye and center by a constant
    // ratio for each camera. This ratio is the same for both. Also, with this ratio
    // of points, the distance is the minimum distance of the two points of
    // the same ratio.
    // With this method, if the viewpoint is fixed, linear interpolation is performed
    // at the viewpoint, and if the center is fixed, linear interpolation is performed
    // at the center, resulting in reasonable interpolation. If both move, the point
    // halfway between them is taken.
    const eyeDiff = Vector.sub(eye0, eye1);
    const diffDiff = eye0.copy().sub(eye1).sub(center0).add(center1);
    // Suppose there are two line segments. Consider the distance between the points
    // above them as if they were taken in the same ratio. This calculation figures out
    // a ratio that minimizes this.
    // Each line segment is, a line segment connecting the viewpoint and the center
    // for each camera.
    const divider = diffDiff.magSq();
    let ratio = 1; // default.
    if (divider > 0.000001) {
      ratio = Vector.dot(eyeDiff, diffDiff) / divider;
      ratio = Math.max(0, Math.min(ratio, 1));
    }

    // Take the appropriate proportions and work out the points
    // that are between the new viewpoint and the new center position.
    const lerpedMedium = Vector.lerp(
      Vector.lerp(eye0, center0, ratio),
      Vector.lerp(eye1, center1, ratio),
      amt
    );

    // Prepare each of rotation matrix from their camera matrix
    const rotMat0 = cam0.cameraMatrix.createSubMatrix3x3();
    const rotMat1 = cam1.cameraMatrix.createSubMatrix3x3();

    // get front and up vector from local-coordinate-system.
    const front0 = rotMat0.row(2);
    const front1 = rotMat1.row(2);
    const up0 = rotMat0.row(1);
    const up1 = rotMat1.row(1);

    // prepare new vectors.
    const newFront = new Vector();
    const newUp = new Vector();
    const newEye = new Vector();
    const newCenter = new Vector();

    // Create the inverse matrix of mat0 by transposing mat0,
    // and multiply it to mat1 from the right.
    // This matrix represents the difference between the two.
    // 'deltaRot' means 'difference of rotation matrices'.
    const deltaRot = rotMat1.mult3x3(rotMat0.copy().transpose3x3());

    // Calculate the trace and from it the cos value of the angle.
    // An orthogonal matrix is just an orthonormal basis. If this is not the identity
    // matrix, it is a centered orthonormal basis plus some angle of rotation about
    // some axis. That's the angle. Letting this be theta, trace becomes 1+2cos(theta).
    // reference: https://en.wikipedia.org/wiki/Rotation_matrix#Determining_the_angle
    const diag = deltaRot.diagonal();
    let cosTheta = 0.5 * (diag[0] + diag[1] + diag[2] - 1);

    // If the angle is close to 0, the two matrices are very close,
    // so in that case we execute linearly interpolate.
    if (1 - cosTheta < 0.0000001) {
      // Obtain the front vector and up vector by linear interpolation
      // and normalize them.
      // calculate newEye, newCenter with newFront vector.
      newFront.set(Vector.lerp(front0, front1, amt)).normalize();

      newEye.set(newFront).mult(ratio * lerpedDist).add(lerpedMedium);
      newCenter.set(newFront).mult((ratio - 1) * lerpedDist).add(lerpedMedium);

      newUp.set(Vector.lerp(up0, up1, amt)).normalize();

      // set the camera
      this.camera(
        newEye.x, newEye.y, newEye.z,
        newCenter.x, newCenter.y, newCenter.z,
        newUp.x, newUp.y, newUp.z
      );
      return;
    }

    // Calculates the axis vector and the angle of the difference orthogonal matrix.
    // The axis vector is what I explained earlier in the comments.
    // similar calculation is here:
    // https://github.com/mrdoob/three.js/blob/883249620049d1632e8791732808fefd1a98c871/src/math/Quaternion.js#L294
    let a, b, c, sinTheta;
    let invOneMinusCosTheta = 1 / (1 - cosTheta);
    const maxDiag = Math.max(diag[0], diag[1], diag[2]);
    const offDiagSum13 = deltaRot.mat3[1] + deltaRot.mat3[3];
    const offDiagSum26 = deltaRot.mat3[2] + deltaRot.mat3[6];
    const offDiagSum57 = deltaRot.mat3[5] + deltaRot.mat3[7];

    if (maxDiag === diag[0]) {
      a = Math.sqrt((diag[0] - cosTheta) * invOneMinusCosTheta); // not zero.
      invOneMinusCosTheta /= a;
      b = 0.5 * offDiagSum13 * invOneMinusCosTheta;
      c = 0.5 * offDiagSum26 * invOneMinusCosTheta;
      sinTheta = 0.5 * (deltaRot.mat3[7] - deltaRot.mat3[5]) / a;

    } else if (maxDiag === diag[1]) {
      b = Math.sqrt((diag[1] - cosTheta) * invOneMinusCosTheta); // not zero.
      invOneMinusCosTheta /= b;
      c = 0.5 * offDiagSum57 * invOneMinusCosTheta;
      a = 0.5 * offDiagSum13 * invOneMinusCosTheta;
      sinTheta = 0.5 * (deltaRot.mat3[2] - deltaRot.mat3[6]) / b;

    } else {
      c = Math.sqrt((diag[2] - cosTheta) * invOneMinusCosTheta); // not zero.
      invOneMinusCosTheta /= c;
      a = 0.5 * offDiagSum26 * invOneMinusCosTheta;
      b = 0.5 * offDiagSum57 * invOneMinusCosTheta;
      sinTheta = 0.5 * (deltaRot.mat3[3] - deltaRot.mat3[1]) / c;
    }

    // Constructs a new matrix after interpolating the angles.
    // Multiplying mat0 by the first matrix yields mat1, but by creating a state
    // in the middle of that matrix, you can obtain a matrix that is
    // an intermediate state between mat0 and mat1.
    const angle = amt * Math.atan2(sinTheta, cosTheta);
    const cosAngle = Math.cos(angle);
    const sinAngle = Math.sin(angle);
    const oneMinusCosAngle = 1 - cosAngle;
    const ab = a * b;
    const bc = b * c;
    const ca = c * a;
    const lerpedRotMat = new Matrix('mat3', [
      cosAngle + oneMinusCosAngle * a * a,
      oneMinusCosAngle * ab + sinAngle * c,
      oneMinusCosAngle * ca - sinAngle * b,
      oneMinusCosAngle * ab - sinAngle * c,
      cosAngle + oneMinusCosAngle * b * b,
      oneMinusCosAngle * bc + sinAngle * a,
      oneMinusCosAngle * ca + sinAngle * b,
      oneMinusCosAngle * bc - sinAngle * a,
      cosAngle + oneMinusCosAngle * c * c
    ]);

    // Multiply this to mat0 from left to get the interpolated front vector.
    // calculate newEye, newCenter with newFront vector.
    lerpedRotMat.multiplyVec3(front0, newFront);

    newEye.set(newFront).mult(ratio * lerpedDist).add(lerpedMedium);
    newCenter.set(newFront).mult((ratio - 1) * lerpedDist).add(lerpedMedium);

    lerpedRotMat.multiplyVec3(up0, newUp);

    // We also get the up vector in the same way and set the camera.
    // The eye position and center position are calculated based on the front vector.
    this.camera(
      newEye.x, newEye.y, newEye.z,
      newCenter.x, newCenter.y, newCenter.z,
      newUp.x, newUp.y, newUp.z
    );
  }

  ////////////////////////////////////////////////////////////////////////////////
  // Camera Helper Methods
  ////////////////////////////////////////////////////////////////////////////////

  // @TODO: combine this function with _setDefaultCamera to compute these values
  // as-needed
  _computeCameraDefaultSettings() {
    this.defaultAspectRatio = this._renderer.width / this._renderer.height;
    this.defaultEyeX = 0;
    this.defaultEyeY = 0;
    this.defaultEyeZ = 800;
    this.defaultCameraFOV =
      2 * Math.atan(this._renderer.height / 2 / this.defaultEyeZ);
    this.defaultCenterX = 0;
    this.defaultCenterY = 0;
    this.defaultCenterZ = 0;
    this.defaultCameraNear = this.defaultEyeZ * 0.1;
    this.defaultCameraFar = this.defaultEyeZ * 10;
  }

  //detect if user didn't set the camera
  //then call this function below
  _setDefaultCamera() {
    this.cameraFOV = this.defaultCameraFOV;
    this.aspectRatio = this.defaultAspectRatio;
    this.eyeX = this.defaultEyeX;
    this.eyeY = this.defaultEyeY;
    this.eyeZ = this.defaultEyeZ;
    this.centerX = this.defaultCenterX;
    this.centerY = this.defaultCenterY;
    this.centerZ = this.defaultCenterZ;
    this.upX = 0;
    this.upY = 1;
    this.upZ = 0;
    this.cameraNear = this.defaultCameraNear;
    this.cameraFar = this.defaultCameraFar;

    this.perspective();
    this.camera();

    this.cameraType = 'default';
  }

  _resize() {
    // If we're using the default camera, update the aspect ratio
    if (this.cameraType === 'default') {
      this._computeCameraDefaultSettings();
      this.cameraFOV = this.defaultCameraFOV;
      this.aspectRatio = this.defaultAspectRatio;
      this.perspective();
    }
  }

  /**
   * Returns a copy of a camera.
   * @private
   */
  copy() {
    const _cam = new Camera(this._renderer);
    _cam.cameraFOV = this.cameraFOV;
    _cam.aspectRatio = this.aspectRatio;
    _cam.eyeX = this.eyeX;
    _cam.eyeY = this.eyeY;
    _cam.eyeZ = this.eyeZ;
    _cam.centerX = this.centerX;
    _cam.centerY = this.centerY;
    _cam.centerZ = this.centerZ;
    _cam.upX = this.upX;
    _cam.upY = this.upY;
    _cam.upZ = this.upZ;
    _cam.cameraNear = this.cameraNear;
    _cam.cameraFar = this.cameraFar;

    _cam.cameraType = this.cameraType;

    _cam.cameraMatrix = this.cameraMatrix.copy();
    _cam.projMatrix = this.projMatrix.copy();
    _cam.yScale = this.yScale;

    return _cam;
  }

  clone() {
    return this.copy();
  }

  /**
   * Returns a camera's local axes: left-right, up-down, and forward-backward,
   * as defined by vectors in world-space.
   * @private
   */
  _getLocalAxes() {
    // calculate camera local Z vector
    let z0 = this.eyeX - this.centerX;
    let z1 = this.eyeY - this.centerY;
    let z2 = this.eyeZ - this.centerZ;

    // normalize camera local Z vector
    const eyeDist = Math.sqrt(z0 * z0 + z1 * z1 + z2 * z2);
    if (eyeDist !== 0) {
      z0 /= eyeDist;
      z1 /= eyeDist;
      z2 /= eyeDist;
    }

    // calculate camera Y vector
    let y0 = this.upX;
    let y1 = this.upY;
    let y2 = this.upZ;

    // compute camera local X vector as up vector (local Y) cross local Z
    let x0 = y1 * z2 - y2 * z1;
    let x1 = -y0 * z2 + y2 * z0;
    let x2 = y0 * z1 - y1 * z0;

    // recompute y = z cross x
    y0 = z1 * x2 - z2 * x1;
    y1 = -z0 * x2 + z2 * x0;
    y2 = z0 * x1 - z1 * x0;

    // cross product gives area of parallelogram, which is < 1.0 for
    // non-perpendicular unit-length vectors; so normalize x, y here:
    const xmag = Math.sqrt(x0 * x0 + x1 * x1 + x2 * x2);
    if (xmag !== 0) {
      x0 /= xmag;
      x1 /= xmag;
      x2 /= xmag;
    }

    const ymag = Math.sqrt(y0 * y0 + y1 * y1 + y2 * y2);
    if (ymag !== 0) {
      y0 /= ymag;
      y1 /= ymag;
      y2 /= ymag;
    }

    return {
      x: [x0, x1, x2],
      y: [y0, y1, y2],
      z: [z0, z1, z2]
    };
  }

  /**
   * Orbits the camera about center point. For use with orbitControl().
   * @private
   * @param {Number} dTheta change in spherical coordinate theta
   * @param {Number} dPhi change in spherical coordinate phi
   * @param {Number} dRadius change in radius
   */
  _orbit(dTheta, dPhi, dRadius) {
    // Calculate the vector and its magnitude from the center to the viewpoint
    const diffX = this.eyeX - this.centerX;
    const diffY = this.eyeY - this.centerY;
    const diffZ = this.eyeZ - this.centerZ;
    let camRadius = Math.hypot(diffX, diffY, diffZ);
    // front vector. unit vector from center to eye.
    const front = new Vector(diffX, diffY, diffZ).normalize();
    // up vector. normalized camera's up vector.
    const up = new Vector(this.upX, this.upY, this.upZ).normalize(); // y-axis
    // side vector. Right when viewed from the front
    const side = Vector.cross(up, front).normalize(); // x-axis
    // vertical vector. normalized vector of projection of front vector.
    const vertical = Vector.cross(side, up); // z-axis

    // update camRadius
    camRadius *= Math.pow(10, dRadius);
    // prevent zooming through the center:
    if (camRadius < this.cameraNear) {
      camRadius = this.cameraNear;
    }
    if (camRadius > this.cameraFar) {
      camRadius = this.cameraFar;
    }

    // calculate updated camera angle
    // Find the angle between the "up" and the "front", add dPhi to that.
    // angleBetween() may return negative value. Since this specification is subject to change
    // due to version updates, it cannot be adopted, so here we calculate using a method
    // that directly obtains the absolute value.
    const camPhi =
      Math.acos(Math.max(-1, Math.min(1, Vector.dot(front, up)))) + dPhi;
    // Rotate by dTheta in the shortest direction from "vertical" to "side"
    const camTheta = dTheta;

    // Invert camera's upX, upY, upZ if dPhi is below 0 or above PI
    if (camPhi <= 0 || camPhi >= Math.PI) {
      this.upX *= -1;
      this.upY *= -1;
      this.upZ *= -1;
    }

    // update eye vector by calculate new front vector
    up.mult(Math.cos(camPhi));
    vertical.mult(Math.cos(camTheta) * Math.sin(camPhi));
    side.mult(Math.sin(camTheta) * Math.sin(camPhi));

    front.set(up).add(vertical).add(side);

    this.eyeX = camRadius * front.x + this.centerX;
    this.eyeY = camRadius * front.y + this.centerY;
    this.eyeZ = camRadius * front.z + this.centerZ;

    // update camera
    this.camera(
      this.eyeX, this.eyeY, this.eyeZ,
      this.centerX, this.centerY, this.centerZ,
      this.upX, this.upY, this.upZ
    );
  }

  /**
   * Orbits the camera about center point. For use with orbitControl().
   * Unlike _orbit(), the direction of rotation always matches the direction of pointer movement.
   * @private
   * @param {Number} dx the x component of the rotation vector.
   * @param {Number} dy the y component of the rotation vector.
   * @param {Number} dRadius change in radius
   */
  _orbitFree(dx, dy, dRadius) {
    // Calculate the vector and its magnitude from the center to the viewpoint
    const diffX = this.eyeX - this.centerX;
    const diffY = this.eyeY - this.centerY;
    const diffZ = this.eyeZ - this.centerZ;
    let camRadius = Math.hypot(diffX, diffY, diffZ);
    // front vector. unit vector from center to eye.
    const front = new Vector(diffX, diffY, diffZ).normalize();
    // up vector. camera's up vector.
    const up = new Vector(this.upX, this.upY, this.upZ);
    // side vector. Right when viewed from the front. (like x-axis)
    const side = Vector.cross(up, front).normalize();
    // down vector. Bottom when viewed from the front. (like y-axis)
    const down = Vector.cross(front, side);

    // side vector and down vector are no longer used as-is.
    // Create a vector representing the direction of rotation
    // in the form cos(direction)*side + sin(direction)*down.
    // Make the current side vector into this.
    const directionAngle = Math.atan2(dy, dx);
    down.mult(Math.sin(directionAngle));
    side.mult(Math.cos(directionAngle)).add(down);
    // The amount of rotation is the size of the vector (dx, dy).
    const rotAngle = Math.sqrt(dx * dx + dy * dy);
    // The vector that is orthogonal to both the front vector and
    // the rotation direction vector is the rotation axis vector.
    const axis = Vector.cross(front, side);

    // update camRadius
    camRadius *= Math.pow(10, dRadius);
    // prevent zooming through the center:
    if (camRadius < this.cameraNear) {
      camRadius = this.cameraNear;
    }
    if (camRadius > this.cameraFar) {
      camRadius = this.cameraFar;
    }

    // If the axis vector is likened to the z-axis, the front vector is
    // the x-axis and the side vector is the y-axis. Rotate the up and front
    // vectors respectively by thinking of them as rotations around the z-axis.

    // Calculate the components by taking the dot product and
    // calculate a rotation based on that.
    const c = Math.cos(rotAngle);
    const s = Math.sin(rotAngle);
    const dotFront = up.dot(front);
    const dotSide = up.dot(side);
    const ux = dotFront * c + dotSide * s;
    const uy = -dotFront * s + dotSide * c;
    const uz = up.dot(axis);
    up.x = ux * front.x + uy * side.x + uz * axis.x;
    up.y = ux * front.y + uy * side.y + uz * axis.y;
    up.z = ux * front.z + uy * side.z + uz * axis.z;
    // We won't be using the side vector and the front vector anymore,
    // so let's make the front vector into the vector from the center to the new eye.
    side.mult(-s);
    front.mult(c).add(side).mult(camRadius);

    // it's complete. let's update camera.
    this.camera(
      front.x + this.centerX,
      front.y + this.centerY,
      front.z + this.centerZ,
      this.centerX, this.centerY, this.centerZ,
      up.x, up.y, up.z
    );
  }

  /**
   * Returns true if camera is currently attached to renderer.
   * @private
   */
  _isActive() {
    return this === this._renderer.states.curCamera;
  }
};

function camera(p5, fn){
  ////////////////////////////////////////////////////////////////////////////////
  // p5.Prototype Methods
  ////////////////////////////////////////////////////////////////////////////////

  /**
   * Sets the position and orientation of the current camera in a 3D sketch.
   *
   * `camera()` allows objects to be viewed from different angles. It has nine
   * parameters that are all optional.
   *
   * The first three parameters, `x`, `y`, and `z`, are the coordinates of the
   * camera’s position. For example, calling `camera(0, 0, 0)` places the camera
   * at the origin `(0, 0, 0)`. By default, the camera is placed at
   * `(0, 0, 800)`.
   *
   * The next three parameters, `centerX`, `centerY`, and `centerZ` are the
   * coordinates of the point where the camera faces. For example, calling
   * `camera(0, 0, 0, 10, 20, 30)` places the camera at the origin `(0, 0, 0)`
   * and points it at `(10, 20, 30)`. By default, the camera points at the
   * origin `(0, 0, 0)`.
   *
   * The last three parameters, `upX`, `upY`, and `upZ` are the components of
   * the "up" vector. The "up" vector orients the camera’s y-axis. For example,
   * calling `camera(0, 0, 0, 10, 20, 30, 0, -1, 0)` places the camera at the
   * origin `(0, 0, 0)`, points it at `(10, 20, 30)`, and sets the "up" vector
   * to `(0, -1, 0)` which is like holding it upside-down. By default, the "up"
   * vector is `(0, 1, 0)`.
   *
   * Note: `camera()` can only be used in WebGL mode.
   *
   * @method camera
   * @for p5
   * @param  {Number} [x]        x-coordinate of the camera. Defaults to 0.
   * @param  {Number} [y]        y-coordinate of the camera. Defaults to 0.
   * @param  {Number} [z]        z-coordinate of the camera. Defaults to 800.
   * @param  {Number} [centerX]  x-coordinate of the point the camera faces. Defaults to 0.
   * @param  {Number} [centerY]  y-coordinate of the point the camera faces. Defaults to 0.
   * @param  {Number} [centerZ]  z-coordinate of the point the camera faces. Defaults to 0.
   * @param  {Number} [upX]      x-component of the camera’s "up" vector. Defaults to 0.
   * @param  {Number} [upY]      y-component of the camera’s "up" vector. Defaults to 1.
   * @param  {Number} [upZ]      z-component of the camera’s "up" vector. Defaults to 0.
   * @chainable
   *
   * @example
   * <div>
   * <code>
   * function setup() {
   *   createCanvas(100, 100, WEBGL);
   *
   *   describe('A white cube on a gray background.');
   * }
   *
   * function draw() {
   *   background(200);
   *
   *   // Move the camera to the top-right.
   *   camera(200, -400, 800);
   *
   *   // Draw the box.
   *   box();
   * }
   * </code>
   * </div>
   *
   * <div>
   * <code>
   * function setup() {
   *   createCanvas(100, 100, WEBGL);
   *
   *   describe('A white cube apperas to sway left and right on a gray background.');
   * }
   *
   * function draw() {
   *   background(200);
   *
   *   // Calculate the camera's x-coordinate.
   *   let x = 400 * cos(frameCount * 0.01);
   *
   *   // Orbit the camera around the box.
   *   camera(x, -400, 800);
   *
   *   // Draw the box.
   *   box();
   * }
   * </code>
   * </div>
   *
   * <div>
   * <code>
   * // Adjust the range sliders to change the camera's position.
   *
   * let xSlider;
   * let ySlider;
   * let zSlider;
   *
   * function setup() {
   *   createCanvas(100, 100, WEBGL);
   *
   *   // Create slider objects to set the camera's coordinates.
   *   xSlider = createSlider(-400, 400, 400);
   *   xSlider.position(0, 100);
   *   xSlider.size(100);
   *   ySlider = createSlider(-400, 400, -200);
   *   ySlider.position(0, 120);
   *   ySlider.size(100);
   *   zSlider = createSlider(0, 1600, 800);
   *   zSlider.position(0, 140);
   *   zSlider.size(100);
   *
   *   describe(
   *     'A white cube drawn against a gray background. Three range sliders appear beneath the image. The camera position changes when the user moves the sliders.'
   *   );
   * }
   *
   * function draw() {
   *   background(200);
   *
   *   // Get the camera's coordinates from the sliders.
   *   let x = xSlider.value();
   *   let y = ySlider.value();
   *   let z = zSlider.value();
   *
   *   // Move the camera.
   *   camera(x, y, z);
   *
   *   // Draw the box.
   *   box();
   * }
   * </code>
   * </div>
   */
  fn.camera = function (...args) {
    this._assert3d('camera');
    p5._validateParameters('camera', args);
    this._renderer.camera(...args);
    return this;
  };

  /**
   * Sets a perspective projection for the current camera in a 3D sketch.
   *
   * In a perspective projection, shapes that are further from the camera appear
   * smaller than shapes that are near the camera. This technique, called
   * foreshortening, creates realistic 3D scenes. It’s applied by default in
   * WebGL mode.
   *
   * `perspective()` changes the camera’s perspective by changing its viewing
   * frustum. The frustum is the volume of space that’s visible to the camera.
   * Its shape is a pyramid with its top cut off. The camera is placed where
   * the top of the pyramid should be and views everything between the frustum’s
   * top (near) plane and its bottom (far) plane.
   *
   * The first parameter, `fovy`, is the camera’s vertical field of view. It’s
   * an angle that describes how tall or narrow a view the camera has. For
   * example, calling `perspective(0.5)` sets the camera’s vertical field of
   * view to 0.5 radians. By default, `fovy` is calculated based on the sketch’s
   * height and the camera’s default z-coordinate, which is 800. The formula for
   * the default `fovy` is `2 * atan(height / 2 / 800)`.
   *
   * The second parameter, `aspect`, is the camera’s aspect ratio. It’s a number
   * that describes the ratio of the top plane’s width to its height. For
   * example, calling `perspective(0.5, 1.5)` sets the camera’s field of view to
   * 0.5 radians and aspect ratio to 1.5, which would make shapes appear thinner
   * on a square canvas. By default, aspect is set to `width / height`.
   *
   * The third parameter, `near`, is the distance from the camera to the near
   * plane. For example, calling `perspective(0.5, 1.5, 100)` sets the camera’s
   * field of view to 0.5 radians, its aspect ratio to 1.5, and places the near
   * plane 100 pixels from the camera. Any shapes drawn less than 100 pixels
   * from the camera won’t be visible. By default, near is set to `0.1 * 800`,
   * which is 1/10th the default distance between the camera and the origin.
   *
   * The fourth parameter, `far`, is the distance from the camera to the far
   * plane. For example, calling `perspective(0.5, 1.5, 100, 10000)` sets the
   * camera’s field of view to 0.5 radians, its aspect ratio to 1.5, places the
   * near plane 100 pixels from the camera, and places the far plane 10,000
   * pixels from the camera. Any shapes drawn more than 10,000 pixels from the
   * camera won’t be visible. By default, far is set to `10 * 800`, which is 10
   * times the default distance between the camera and the origin.
   *
   * Note: `perspective()` can only be used in WebGL mode.
   *
   * @method  perspective
   * @for p5
   * @param  {Number} [fovy]   camera frustum vertical field of view. Defaults to
   *                           `2 * atan(height / 2 / 800)`.
   * @param  {Number} [aspect] camera frustum aspect ratio. Defaults to
   *                           `width / height`.
   * @param  {Number} [near]   distance from the camera to the near clipping plane.
   *                           Defaults to `0.1 * 800`.
   * @param  {Number} [far]    distance from the camera to the far clipping plane.
   *                           Defaults to `10 * 800`.
   * @chainable
   *
   * @example
   * <div>
   * <code>
   * // Double-click to squeeze the box.
   *
   * let isSqueezed = false;
   *
   * function setup() {
   *   createCanvas(100, 100, WEBGL);
   *
   *   describe('A white rectangular prism on a gray background. The box appears to become thinner when the user double-clicks.');
   * }
   *
   * function draw() {
   *   background(200);
   *
   *   // Place the camera at the top-right.
   *   camera(400, -400, 800);
   *
   *   if (isSqueezed === true) {
   *     // Set fovy to 0.2.
   *     // Set aspect to 1.5.
   *     perspective(0.2, 1.5);
   *   }
   *
   *   // Draw the box.
   *   box();
   * }
   *
   * // Change the camera's perspective when the user double-clicks.
   * function doubleClicked() {
   *   isSqueezed = true;
   * }
   * </code>
   * </div>
   *
   * <div>
   * <code>
   * function setup() {
   *   createCanvas(100, 100, WEBGL);
   *
   *   describe('A white rectangular prism on a gray background. The prism moves away from the camera until it disappears.');
   * }
   *
   * function draw() {
   *   background(200);
   *
   *   // Place the camera at the top-right.
   *   camera(400, -400, 800);
   *
   *   // Set fovy to 0.2.
   *   // Set aspect to 1.5.
   *   // Set near to 600.
   *   // Set far to 1200.
   *   perspective(0.2, 1.5, 600, 1200);
   *
   *   // Move the origin away from the camera.
   *   let x = -frameCount;
   *   let y = frameCount;
   *   let z = -2 * frameCount;
   *   translate(x, y, z);
   *
   *   // Draw the box.
   *   box();
   * }
   * </code>
   * </div>
   */
  fn.perspective = function (...args) {
    this._assert3d('perspective');
    p5._validateParameters('perspective', args);
    this._renderer.perspective(...args);
    return this;
  };


  /**
   * Enables or disables perspective for lines in 3D sketches.
   *
   * In WebGL mode, lines can be drawn with a thinner stroke when they’re
   * further from the camera. Doing so gives them a more realistic appearance.
   *
   * By default, lines are drawn differently based on the type of perspective
   * being used:
   * - `perspective()` and `frustum()` simulate a realistic perspective. In
   * these modes, stroke weight is affected by the line’s distance from the
   * camera. Doing so results in a more natural appearance. `perspective()` is
   * the default mode for 3D sketches.
   * - `ortho()` doesn’t simulate a realistic perspective. In this mode, stroke
   * weights are consistent regardless of the line’s distance from the camera.
   * Doing so results in a more predictable and consistent appearance.
   *
   * `linePerspective()` can override the default line drawing mode.
   *
   * The parameter, `enable`, is optional. It’s a `Boolean` value that sets the
   * way lines are drawn. If `true` is passed, as in `linePerspective(true)`,
   * then lines will appear thinner when they are further from the camera. If
   * `false` is passed, as in `linePerspective(false)`, then lines will have
   * consistent stroke weights regardless of their distance from the camera. By
   * default, `linePerspective()` is enabled.
   *
   * Calling `linePerspective()` without passing an argument returns `true` if
   * it's enabled and `false` if not.
   *
   * Note: `linePerspective()` can only be used in WebGL mode.
   *
   * @method linePerspective
   * @for p5
   * @param {Boolean} enable whether to enable line perspective.
   *
   * @example
   * <div>
   * <code>
   * // Double-click the canvas to toggle the line perspective.
   *
   * function setup() {
   *   createCanvas(100, 100, WEBGL);
   *
   *   describe(
   *     'A white cube with black edges on a gray background. Its edges toggle between thick and thin when the user double-clicks.'
   *   );
   * }
   *
   * function draw() {
   *   background(200);
   *
   *   // Translate the origin toward the camera.
   *   translate(-10, 10, 600);
   *
   *   // Rotate the coordinate system.
   *   rotateY(-0.1);
   *   rotateX(-0.1);
   *
   *   // Draw the row of boxes.
   *   for (let i = 0; i < 6; i += 1) {
   *     translate(0, 0, -40);
   *     box(10);
   *   }
   * }
   *
   * // Toggle the line perspective when the user double-clicks.
   * function doubleClicked() {
   *   let isEnabled = linePerspective();
   *   linePerspective(!isEnabled);
   * }
   * </code>
   * </div>
   *
   * <div>
   * <code>
   * // Double-click the canvas to toggle the line perspective.
   *
   * function setup() {
   *   createCanvas(100, 100, WEBGL);
   *
   *   describe(
   *     'A row of cubes with black edges on a gray background. Their edges toggle between thick and thin when the user double-clicks.'
   *   );
   * }
   *
   * function draw() {
   *   background(200);
   *
   *   // Use an orthographic projection.
   *   ortho();
   *
   *   // Translate the origin toward the camera.
   *   translate(-10, 10, 600);
   *
   *   // Rotate the coordinate system.
   *   rotateY(-0.1);
   *   rotateX(-0.1);
   *
   *   // Draw the row of boxes.
   *   for (let i = 0; i < 6; i += 1) {
   *     translate(0, 0, -40);
   *     box(10);
   *   }
   * }
   *
   * // Toggle the line perspective when the user double-clicks.
   * function doubleClicked() {
   *   let isEnabled = linePerspective();
   *   linePerspective(!isEnabled);
   * }
   * </code>
   * </div>
   */
  /**
   * @method linePerspective
   * @return {Boolean} whether line perspective is enabled.
   */

  fn.linePerspective = function (enable) {
    p5._validateParameters('linePerspective', arguments);
    if (!(this._renderer instanceof RendererGL)) {
      throw new Error('linePerspective() must be called in WebGL mode.');
    }
    this._renderer.linePerspective(enable);
  };


  /**
   * Sets an orthographic projection for the current camera in a 3D sketch.
   *
   * In an orthographic projection, shapes with the same size always appear the
   * same size, regardless of whether they are near or far from the camera.
   *
   * `ortho()` changes the camera’s perspective by changing its viewing frustum
   * from a truncated pyramid to a rectangular prism. The camera is placed in
   * front of the frustum and views everything between the frustum’s near plane
   * and its far plane. `ortho()` has six optional parameters to define the
   * frustum.
   *
   * The first four parameters, `left`, `right`, `bottom`, and `top`, set the
   * coordinates of the frustum’s sides, bottom, and top. For example, calling
   * `ortho(-100, 100, 200, -200)` creates a frustum that’s 200 pixels wide and
   * 400 pixels tall. By default, these coordinates are set based on the
   * sketch’s width and height, as in
   * `ortho(-width / 2, width / 2, -height / 2, height / 2)`.
   *
   * The last two parameters, `near` and `far`, set the distance of the
   * frustum’s near and far plane from the camera. For example, calling
   * `ortho(-100, 100, 200, 200, 50, 1000)` creates a frustum that’s 200 pixels
   * wide, 400 pixels tall, starts 50 pixels from the camera, and ends 1,000
   * pixels from the camera. By default, `near` and `far` are set to 0 and
   * `max(width, height) + 800`, respectively.
   *
   * Note: `ortho()` can only be used in WebGL mode.
   *
   * @method  ortho
   * @for p5
   * @param  {Number} [left]   x-coordinate of the frustum’s left plane. Defaults to `-width / 2`.
   * @param  {Number} [right]  x-coordinate of the frustum’s right plane. Defaults to `width / 2`.
   * @param  {Number} [bottom] y-coordinate of the frustum’s bottom plane. Defaults to `height / 2`.
   * @param  {Number} [top]    y-coordinate of the frustum’s top plane. Defaults to `-height / 2`.
   * @param  {Number} [near]   z-coordinate of the frustum’s near plane. Defaults to 0.
   * @param  {Number} [far]    z-coordinate of the frustum’s far plane. Defaults to `max(width, height) + 800`.
   * @chainable
   *
   * @example
   * <div>
   * <code>
   * function setup() {
   *   createCanvas(100, 100, WEBGL);
   *
   *   describe('A row of tiny, white cubes on a gray background. All the cubes appear the same size.');
   * }
   *
   * function draw() {
   *   background(200);
   *
   *   // Apply an orthographic projection.
   *   ortho();
   *
   *   // Translate the origin toward the camera.
   *   translate(-10, 10, 600);
   *
   *   // Rotate the coordinate system.
   *   rotateY(-0.1);
   *   rotateX(-0.1);
   *
   *   // Draw the row of boxes.
   *   for (let i = 0; i < 6; i += 1) {
   *     translate(0, 0, -40);
   *     box(10);
   *   }
   * }
   * </code>
   * </div>
   *
   * <div>
   * <code>
   * function setup() {
   *   createCanvas(100, 100, WEBGL);
   *
   *   describe('A white cube on a gray background.');
   * }
   *
   * function draw() {
   *   background(200);
   *
   *   // Apply an orthographic projection.
   *   // Center the frustum.
   *   // Set its width and height to 20.
   *   // Place its near plane 300 pixels from the camera.
   *   // Place its far plane 350 pixels from the camera.
   *   ortho(-10, 10, -10, 10, 300, 350);
   *
   *   // Translate the origin toward the camera.
   *   translate(-10, 10, 600);
   *
   *   // Rotate the coordinate system.
   *   rotateY(-0.1);
   *   rotateX(-0.1);
   *
   *   // Draw the row of boxes.
   *   for (let i = 0; i < 6; i += 1) {
   *     translate(0, 0, -40);
   *     box(10);
   *   }
   * }
   * </code>
   * </div>
   */
  fn.ortho = function (...args) {
    this._assert3d('ortho');
    p5._validateParameters('ortho', args);
    this._renderer.ortho(...args);
    return this;
  };

  /**
   * Sets the frustum of the current camera in a 3D sketch.
   *
   * In a frustum projection, shapes that are further from the camera appear
   * smaller than shapes that are near the camera. This technique, called
   * foreshortening, creates realistic 3D scenes.
   *
   * `frustum()` changes the default camera’s perspective by changing its
   * viewing frustum. The frustum is the volume of space that’s visible to the
   * camera. The frustum’s shape is a pyramid with its top cut off. The camera
   * is placed where the top of the pyramid should be and points towards the
   * base of the pyramid. It views everything within the frustum.
   *
   * The first four parameters, `left`, `right`, `bottom`, and `top`, set the
   * coordinates of the frustum’s sides, bottom, and top. For example, calling
   * `frustum(-100, 100, 200, -200)` creates a frustum that’s 200 pixels wide
   * and 400 pixels tall. By default, these coordinates are set based on the
   * sketch’s width and height, as in
   * `ortho(-width / 20, width / 20, height / 20, -height / 20)`.
   *
   * The last two parameters, `near` and `far`, set the distance of the
   * frustum’s near and far plane from the camera. For example, calling
   * `ortho(-100, 100, 200, -200, 50, 1000)` creates a frustum that’s 200 pixels
   * wide, 400 pixels tall, starts 50 pixels from the camera, and ends 1,000
   * pixels from the camera. By default, near is set to `0.1 * 800`, which is
   * 1/10th the default distance between the camera and the origin. `far` is set
   * to `10 * 800`, which is 10 times the default distance between the camera
   * and the origin.
   *
   * Note: `frustum()` can only be used in WebGL mode.
   *
   * @method frustum
   * @for p5
   * @param  {Number} [left]   x-coordinate of the frustum’s left plane. Defaults to `-width / 20`.
   * @param  {Number} [right]  x-coordinate of the frustum’s right plane. Defaults to `width / 20`.
   * @param  {Number} [bottom] y-coordinate of the frustum’s bottom plane. Defaults to `height / 20`.
   * @param  {Number} [top]    y-coordinate of the frustum’s top plane. Defaults to `-height / 20`.
   * @param  {Number} [near]   z-coordinate of the frustum’s near plane. Defaults to `0.1 * 800`.
   * @param  {Number} [far]    z-coordinate of the frustum’s far plane. Defaults to `10 * 800`.
   * @chainable
   *
   * @example
   * <div>
   * <code>
   * function setup() {
   *   createCanvas(100, 100, WEBGL);
   *
   *   describe('A row of white cubes on a gray background.');
   * }
   *
   * function draw() {
   *   background(200);
   *
   *   // Apply the default frustum projection.
   *   frustum();
   *
   *   // Translate the origin toward the camera.
   *   translate(-10, 10, 600);
   *
   *   // Rotate the coordinate system.
   *   rotateY(-0.1);
   *   rotateX(-0.1);
   *
   *   // Draw the row of boxes.
   *   for (let i = 0; i < 6; i += 1) {
   *     translate(0, 0, -40);
   *     box(10);
   *   }
   * }
   * </code>
   * </div>
   *
   * <div>
   * <code>
   * function setup() {
   *   createCanvas(100, 100, WEBGL);
   *   describe('A white cube on a gray background.');
   * }
   *
   * function draw() {
   *   background(200);
   *
   *   // Adjust the frustum.
   *   // Center it.
   *   // Set its width and height to 20 pixels.
   *   // Place its near plane 300 pixels from the camera.
   *   // Place its far plane 350 pixels from the camera.
   *   frustum(-10, 10, -10, 10, 300, 350);
   *
   *   // Translate the origin toward the camera.
   *   translate(-10, 10, 600);
   *
   *   // Rotate the coordinate system.
   *   rotateY(-0.1);
   *   rotateX(-0.1);
   *
   *   // Draw the row of boxes.
   *   for (let i = 0; i < 6; i += 1) {
   *     translate(0, 0, -40);
   *     box(10);
   *   }
   * }
   * </code>
   * </div>
   */
  fn.frustum = function (...args) {
    this._assert3d('frustum');
    p5._validateParameters('frustum', args);
    this._renderer.frustum(...args);
    return this;
  };

  /**
   * Creates a new <a href="#/p5.Camera">p5.Camera</a> object and sets it
   * as the current (active) camera.
   *
   * The new camera is initialized with a default position `(0, 0, 800)` and a
   * default perspective projection. Its properties can be controlled with
   * <a href="#/p5.Camera">p5.Camera</a> methods such as
   * `myCamera.lookAt(0, 0, 0)`.
   *
   * Note: Every 3D sketch starts with a default camera initialized.
   * This camera can be controlled with the functions
   * <a href="#/p5/camera">camera()</a>,
   * <a href="#/p5/perspective">perspective()</a>,
   * <a href="#/p5/ortho">ortho()</a>, and
   * <a href="#/p5/frustum">frustum()</a> if it's the only camera in the scene.
   *
   * Note: `createCamera()` can only be used in WebGL mode.
   *
   * @method createCamera
   * @return {p5.Camera} the new camera.
   * @for p5
   *
   * @example
   * <div>
   * <code>
   * // Double-click to toggle between cameras.
   *
   * let cam1;
   * let cam2;
   * let usingCam1 = true;
   *
   * function setup() {
   *   createCanvas(100, 100, WEBGL);
   *
   *   // Create the first camera.
   *   // Keep its default settings.
   *   cam1 = createCamera();
   *
   *   // Create the second camera.
   *   // Place it at the top-left.
   *   // Point it at the origin.
   *   cam2 = createCamera();
   *   cam2.setPosition(400, -400, 800);
   *   cam2.lookAt(0, 0, 0);
   *
   *   // Set the current camera to cam1.
   *   setCamera(cam1);
   *
   *   describe('A white cube on a gray background. The camera toggles between frontal and aerial views when the user double-clicks.');
   * }
   *
   * function draw() {
   *   background(200);
   *
   *   // Draw the box.
   *   box();
   * }
   *
   * // Toggle the current camera when the user double-clicks.
   * function doubleClicked() {
   *   if (usingCam1 === true) {
   *     setCamera(cam2);
   *     usingCam1 = false;
   *   } else {
   *     setCamera(cam1);
   *     usingCam1 = true;
   *   }
   * }
   * </code>
   * </div>
   */
  fn.createCamera = function () {
    this._assert3d('createCamera');

    return this._renderer.createCamera();
  };

  /**
   * Sets the current (active) camera of a 3D sketch.
   *
   * `setCamera()` allows for switching between multiple cameras created with
   * <a href="#/p5/createCamera">createCamera()</a>.
   *
   * Note: `setCamera()` can only be used in WebGL mode.
   *
   * @method setCamera
   * @param  {p5.Camera} cam camera that should be made active.
   * @for p5
   *
   * @example
   * <div>
   * <code>
   * // Double-click to toggle between cameras.
   *
   * let cam1;
   * let cam2;
   * let usingCam1 = true;
   *
   * function setup() {
   *   createCanvas(100, 100, WEBGL);
   *
   *   // Create the first camera.
   *   // Keep its default settings.
   *   cam1 = createCamera();
   *
   *   // Create the second camera.
   *   // Place it at the top-left.
   *   // Point it at the origin.
   *   cam2 = createCamera();
   *   cam2.setPosition(400, -400, 800);
   *   cam2.lookAt(0, 0, 0);
   *
   *   // Set the current camera to cam1.
   *   setCamera(cam1);
   *
   *   describe('A white cube on a gray background. The camera toggles between frontal and aerial views when the user double-clicks.');
   * }
   *
   * function draw() {
   *   background(200);
   *
   *   // Draw the box.
   *   box();
   * }
   *
   * // Toggle the current camera when the user double-clicks.
   * function doubleClicked() {
   *   if (usingCam1 === true) {
   *     setCamera(cam2);
   *     usingCam1 = false;
   *   } else {
   *     setCamera(cam1);
   *     usingCam1 = true;
   *   }
   * }
   * </code>
   * </div>
   */
  fn.setCamera = function (cam) {
    this._renderer.setCamera(cam);
  };

  /**
   * A class to describe a camera for viewing a 3D sketch.
   *
   * Each `p5.Camera` object represents a camera that views a section of 3D
   * space. It stores information about the camera’s position, orientation, and
   * projection.
   *
   * In WebGL mode, the default camera is a `p5.Camera` object that can be
   * controlled with the <a href="#/p5/camera">camera()</a>,
   * <a href="#/p5/perspective">perspective()</a>,
   * <a href="#/p5/ortho">ortho()</a>, and
   * <a href="#/p5/frustum">frustum()</a> functions. Additional cameras can be
   * created with <a href="#/p5/createCamera">createCamera()</a> and activated
   * with <a href="#/p5/setCamera">setCamera()</a>.
   *
   * Note: `p5.Camera`’s methods operate in two coordinate systems:
   * - The “world” coordinate system describes positions in terms of their
   * relationship to the origin along the x-, y-, and z-axes. For example,
   * calling `myCamera.setPosition()` places the camera in 3D space using
   * "world" coordinates.
   * - The "local" coordinate system describes positions from the camera's point
   * of view: left-right, up-down, and forward-backward. For example, calling
   * `myCamera.move()` moves the camera along its own axes.
   *
   * @class p5.Camera
   * @param {rendererGL} rendererGL instance of WebGL renderer
   *
   * @example
   * <div>
   * <code>
   * let cam;
   * let delta = 0.001;
   *
   * function setup() {
   *   createCanvas(100, 100, WEBGL);
   *
   *   // Create a p5.Camera object.
   *   cam = createCamera();
   *
   *   // Place the camera at the top-center.
   *   cam.setPosition(0, -400, 800);
   *
   *   // Point the camera at the origin.
   *   cam.lookAt(0, 0, 0);
   *
   *   describe(
   *     'A white cube on a gray background. The cube goes in and out of view as the camera pans left and right.'
   *   );
   * }
   *
   * function draw() {
   *   background(200);
   *
   *   // Turn the camera left and right, called "panning".
   *   cam.pan(delta);
   *
   *   // Switch directions every 120 frames.
   *   if (frameCount % 120 === 0) {
   *     delta *= -1;
   *   }
   *
   *   // Draw the box.
   *   box();
   * }
   * </code>
   * </div>
<<<<<<< HEAD
   */
    slerp(cam0, cam1, amt) {
      // If t is 0 or 1, do not interpolate and set the argument camera.
      if (amt === 0) {
        this.set(cam0);
        return;
      } else if (amt === 1) {
        this.set(cam1);
        return;
      }

      // For this cameras is ortho, assume that cam0 and cam1 are also ortho
      // and interpolate the elements of the projection matrix.
      // Use logarithmic interpolation for interpolation.
      if (this.projMatrix.mat4[15] !== 0) {
        this.projMatrix.setMat4Elem(0, cam0.projMatrix.mat4[0] * Math.pow(cam1.projMatrix.mat4[0] / cam0.projMatrix.mat4[0], amt));
        this.projMatrix.setMat4Elem(5, cam0.projMatrix.mat4[5] * Math.pow(cam1.projMatrix.mat4[5] / cam0.projMatrix.mat4[5], amt));
        // If the camera is active, make uPMatrix reflect changes in projMatrix.
        if (this._isActive()) {
          this._renderer.states.uPMatrix.mat4 = this.projMatrix.mat4.slice();
        }
      }

      // prepare eye vector and center vector of argument cameras.
      const eye0 = new p5.Vector(cam0.eyeX, cam0.eyeY, cam0.eyeZ);
      const eye1 = new p5.Vector(cam1.eyeX, cam1.eyeY, cam1.eyeZ);
      const center0 = new p5.Vector(cam0.centerX, cam0.centerY, cam0.centerZ);
      const center1 = new p5.Vector(cam1.centerX, cam1.centerY, cam1.centerZ);

      // Calculate the distance between eye and center for each camera.
      // Logarithmically interpolate these with amt.
      const dist0 = p5.Vector.dist(eye0, center0);
      const dist1 = p5.Vector.dist(eye1, center1);
      const lerpedDist = dist0 * Math.pow(dist1 / dist0, amt);

      // Next, calculate the ratio to interpolate the eye and center by a constant
      // ratio for each camera. This ratio is the same for both. Also, with this ratio
      // of points, the distance is the minimum distance of the two points of
      // the same ratio.
      // With this method, if the viewpoint is fixed, linear interpolation is performed
      // at the viewpoint, and if the center is fixed, linear interpolation is performed
      // at the center, resulting in reasonable interpolation. If both move, the point
      // halfway between them is taken.
      const eyeDiff = p5.Vector.sub(eye0, eye1);
      const diffDiff = eye0.copy().sub(eye1).sub(center0).add(center1);
      // Suppose there are two line segments. Consider the distance between the points
      // above them as if they were taken in the same ratio. This calculation figures out
      // a ratio that minimizes this.
      // Each line segment is, a line segment connecting the viewpoint and the center
      // for each camera.
      const divider = diffDiff.magSq();
      let ratio = 1; // default.
      if (divider > 0.000001) {
        ratio = p5.Vector.dot(eyeDiff, diffDiff) / divider;
        ratio = Math.max(0, Math.min(ratio, 1));
      }

      // Take the appropriate proportions and work out the points
      // that are between the new viewpoint and the new center position.
      const lerpedMedium = p5.Vector.lerp(
        p5.Vector.lerp(eye0, center0, ratio),
        p5.Vector.lerp(eye1, center1, ratio),
        amt
      );

      // Prepare each of rotation matrix from their camera matrix
      const rotMat0 = cam0.cameraMatrix.createSubMatrix3x3();
      const rotMat1 = cam1.cameraMatrix.createSubMatrix3x3();

      // get front and up vector from local-coordinate-system.
      const front0 = rotMat0.row(2);
      const front1 = rotMat1.row(2);
      const up0 = rotMat0.row(1);
      const up1 = rotMat1.row(1);

      // prepare new vectors.
      const newFront = new p5.Vector();
      const newUp = new p5.Vector();
      const newEye = new p5.Vector();
      const newCenter = new p5.Vector();

      // Create the inverse matrix of mat0 by transposing mat0,
      // and multiply it to mat1 from the right.
      // This matrix represents the difference between the two.
      // 'deltaRot' means 'difference of rotation matrices'.
      const deltaRot = rotMat1.mult3x3(rotMat0.copy().transpose3x3());

      // Calculate the trace and from it the cos value of the angle.
      // An orthogonal matrix is just an orthonormal basis. If this is not the identity
      // matrix, it is a centered orthonormal basis plus some angle of rotation about
      // some axis. That's the angle. Letting this be theta, trace becomes 1+2cos(theta).
      // reference: https://en.wikipedia.org/wiki/Rotation_matrix#Determining_the_angle
      const diag = deltaRot.diagonal();
      let cosTheta = 0.5 * (diag[0] + diag[1] + diag[2] - 1);

      // If the angle is close to 0, the two matrices are very close,
      // so in that case we execute linearly interpolate.
      if (1 - cosTheta < 0.0000001) {
        // Obtain the front vector and up vector by linear interpolation
        // and normalize them.
        // calculate newEye, newCenter with newFront vector.
        newFront.set(p5.Vector.lerp(front0, front1, amt)).normalize();

        newEye.set(newFront).mult(ratio * lerpedDist).add(lerpedMedium);
        newCenter.set(newFront).mult((ratio - 1) * lerpedDist).add(lerpedMedium);

        newUp.set(p5.Vector.lerp(up0, up1, amt)).normalize();

        // set the camera
        this.camera(
          newEye.x, newEye.y, newEye.z,
          newCenter.x, newCenter.y, newCenter.z,
          newUp.x, newUp.y, newUp.z
        );
        return;
      }

      // Calculates the axis vector and the angle of the difference orthogonal matrix.
      // The axis vector is what I explained earlier in the comments.
      // similar calculation is here:
      // https://github.com/mrdoob/three.js/blob/883249620049d1632e8791732808fefd1a98c871/src/math/Quaternion.js#L294
      let a, b, c, sinTheta;
      let invOneMinusCosTheta = 1 / (1 - cosTheta);
      const maxDiag = Math.max(diag[0], diag[1], diag[2]);
      const offDiagSum13 = deltaRot.mat3[1] + deltaRot.mat3[3];
      const offDiagSum26 = deltaRot.mat3[2] + deltaRot.mat3[6];
      const offDiagSum57 = deltaRot.mat3[5] + deltaRot.mat3[7];

      if (maxDiag === diag[0]) {
        a = Math.sqrt((diag[0] - cosTheta) * invOneMinusCosTheta); // not zero.
        invOneMinusCosTheta /= a;
        b = 0.5 * offDiagSum13 * invOneMinusCosTheta;
        c = 0.5 * offDiagSum26 * invOneMinusCosTheta;
        sinTheta = 0.5 * (deltaRot.mat3[7] - deltaRot.mat3[5]) / a;

      } else if (maxDiag === diag[1]) {
        b = Math.sqrt((diag[1] - cosTheta) * invOneMinusCosTheta); // not zero.
        invOneMinusCosTheta /= b;
        c = 0.5 * offDiagSum57 * invOneMinusCosTheta;
        a = 0.5 * offDiagSum13 * invOneMinusCosTheta;
        sinTheta = 0.5 * (deltaRot.mat3[2] - deltaRot.mat3[6]) / b;

      } else {
        c = Math.sqrt((diag[2] - cosTheta) * invOneMinusCosTheta); // not zero.
        invOneMinusCosTheta /= c;
        a = 0.5 * offDiagSum26 * invOneMinusCosTheta;
        b = 0.5 * offDiagSum57 * invOneMinusCosTheta;
        sinTheta = 0.5 * (deltaRot.mat3[3] - deltaRot.mat3[1]) / c;
      }

      // Constructs a new matrix after interpolating the angles.
      // Multiplying mat0 by the first matrix yields mat1, but by creating a state
      // in the middle of that matrix, you can obtain a matrix that is
      // an intermediate state between mat0 and mat1.
      const angle = amt * Math.atan2(sinTheta, cosTheta);
      const cosAngle = Math.cos(angle);
      const sinAngle = Math.sin(angle);
      const oneMinusCosAngle = 1 - cosAngle;
      const ab = a * b;
      const bc = b * c;
      const ca = c * a;
      const lerpedRotMat = new p5.Matrix('mat3', [
        cosAngle + oneMinusCosAngle * a * a,
        oneMinusCosAngle * ab + sinAngle * c,
        oneMinusCosAngle * ca - sinAngle * b,
        oneMinusCosAngle * ab - sinAngle * c,
        cosAngle + oneMinusCosAngle * b * b,
        oneMinusCosAngle * bc + sinAngle * a,
        oneMinusCosAngle * ca + sinAngle * b,
        oneMinusCosAngle * bc - sinAngle * a,
        cosAngle + oneMinusCosAngle * c * c
      ]);

      // Multiply this to mat0 from left to get the interpolated front vector.
      // calculate newEye, newCenter with newFront vector.
      lerpedRotMat.multiplyVec3(front0, newFront);

      newEye.set(newFront).mult(ratio * lerpedDist).add(lerpedMedium);
      newCenter.set(newFront).mult((ratio - 1) * lerpedDist).add(lerpedMedium);

      lerpedRotMat.multiplyVec3(up0, newUp);

      // We also get the up vector in the same way and set the camera.
      // The eye position and center position are calculated based on the front vector.
      this.camera(
        newEye.x, newEye.y, newEye.z,
        newCenter.x, newCenter.y, newCenter.z,
        newUp.x, newUp.y, newUp.z
      );
    }

    ////////////////////////////////////////////////////////////////////////////////
    // Camera Helper Methods
    ////////////////////////////////////////////////////////////////////////////////

    // @TODO: combine this function with _setDefaultCamera to compute these values
    // as-needed
    _computeCameraDefaultSettings() {
      this.defaultAspectRatio = this._renderer.width / this._renderer.height;
      this.defaultEyeX = 0;
      this.defaultEyeY = 0;
      this.defaultEyeZ = 800;
      this.defaultCameraFOV =
        2 * Math.atan(this._renderer.height / 2 / this.defaultEyeZ);
      this.defaultCenterX = 0;
      this.defaultCenterY = 0;
      this.defaultCenterZ = 0;
      this.defaultCameraNear = this.defaultEyeZ * 0.1;
      this.defaultCameraFar = this.defaultEyeZ * 10;
    }

    //detect if user didn't set the camera
    //then call this function below
    _setDefaultCamera() {
      this.cameraFOV = this.defaultCameraFOV;
      this.aspectRatio = this.defaultAspectRatio;
      this.eyeX = this.defaultEyeX;
      this.eyeY = this.defaultEyeY;
      this.eyeZ = this.defaultEyeZ;
      this.centerX = this.defaultCenterX;
      this.centerY = this.defaultCenterY;
      this.centerZ = this.defaultCenterZ;
      this.upX = 0;
      this.upY = 1;
      this.upZ = 0;
      this.cameraNear = this.defaultCameraNear;
      this.cameraFar = this.defaultCameraFar;

      this.perspective();
      this.camera();

      this.cameraType = 'default';
    }

    _resize() {
      // If we're using the default camera, update the aspect ratio
      if (this.cameraType === 'default') {
        this._computeCameraDefaultSettings();
        this.cameraFOV = this.defaultCameraFOV;
        this.aspectRatio = this.defaultAspectRatio;
        this.perspective();
      }
    }

    /**
   * Returns a copy of a camera.
   * @private
   */
    copy() {
      const _cam = new p5.Camera(this._renderer);
      _cam.cameraFOV = this.cameraFOV;
      _cam.aspectRatio = this.aspectRatio;
      _cam.eyeX = this.eyeX;
      _cam.eyeY = this.eyeY;
      _cam.eyeZ = this.eyeZ;
      _cam.centerX = this.centerX;
      _cam.centerY = this.centerY;
      _cam.centerZ = this.centerZ;
      _cam.upX = this.upX;
      _cam.upY = this.upY;
      _cam.upZ = this.upZ;
      _cam.cameraNear = this.cameraNear;
      _cam.cameraFar = this.cameraFar;

      _cam.cameraType = this.cameraType;

      _cam.cameraMatrix = this.cameraMatrix.copy();
      _cam.projMatrix = this.projMatrix.copy();
      _cam.yScale = this.yScale;

      return _cam;
    }

    clone() {
      return this.copy();
    }

    /**
   * Returns a camera's local axes: left-right, up-down, and forward-backward,
   * as defined by vectors in world-space.
   * @private
   */
    _getLocalAxes() {
      // calculate camera local Z vector
      let z0 = this.eyeX - this.centerX;
      let z1 = this.eyeY - this.centerY;
      let z2 = this.eyeZ - this.centerZ;

      // normalize camera local Z vector
      const eyeDist = Math.sqrt(z0 * z0 + z1 * z1 + z2 * z2);
      if (eyeDist !== 0) {
        z0 /= eyeDist;
        z1 /= eyeDist;
        z2 /= eyeDist;
      }

      // calculate camera Y vector
      let y0 = this.upX;
      let y1 = this.upY;
      let y2 = this.upZ;

      // compute camera local X vector as up vector (local Y) cross local Z
      let x0 = y1 * z2 - y2 * z1;
      let x1 = -y0 * z2 + y2 * z0;
      let x2 = y0 * z1 - y1 * z0;

      // recompute y = z cross x
      y0 = z1 * x2 - z2 * x1;
      y1 = -z0 * x2 + z2 * x0;
      y2 = z0 * x1 - z1 * x0;

      // cross product gives area of parallelogram, which is < 1.0 for
      // non-perpendicular unit-length vectors; so normalize x, y here:
      const xmag = Math.sqrt(x0 * x0 + x1 * x1 + x2 * x2);
      if (xmag !== 0) {
        x0 /= xmag;
        x1 /= xmag;
        x2 /= xmag;
      }

      const ymag = Math.sqrt(y0 * y0 + y1 * y1 + y2 * y2);
      if (ymag !== 0) {
        y0 /= ymag;
        y1 /= ymag;
        y2 /= ymag;
      }

      return {
        x: [x0, x1, x2],
        y: [y0, y1, y2],
        z: [z0, z1, z2]
      };
    }

    /**
   * Orbits the camera about center point. For use with orbitControl().
   * @private
   * @param {Number} dTheta change in spherical coordinate theta
   * @param {Number} dPhi change in spherical coordinate phi
   * @param {Number} dRadius change in radius
   */
    _orbit(dTheta, dPhi, dRadius) {
      // Calculate the vector and its magnitude from the center to the viewpoint
      const diffX = this.eyeX - this.centerX;
      const diffY = this.eyeY - this.centerY;
      const diffZ = this.eyeZ - this.centerZ;
      let camRadius = Math.hypot(diffX, diffY, diffZ);
      // front vector. unit vector from center to eye.
      const front = new p5.Vector(diffX, diffY, diffZ).normalize();
      // up vector. normalized camera's up vector.
      const up = new p5.Vector(this.upX, this.upY, this.upZ).normalize(); // y-axis
      // side vector. Right when viewed from the front
      const side = p5.Vector.cross(up, front).normalize(); // x-axis
      // vertical vector. normalized vector of projection of front vector.
      const vertical = p5.Vector.cross(side, up); // z-axis

      // update camRadius
      camRadius *= Math.pow(10, dRadius);
      // prevent zooming through the center:
      if (camRadius < this.cameraNear) {
        camRadius = this.cameraNear;
      }
      if (camRadius > this.cameraFar) {
        camRadius = this.cameraFar;
      }

      // calculate updated camera angle
      // Find the angle between the "up" and the "front", add dPhi to that.
      // angleBetween() may return negative value. Since this specification is subject to change
      // due to version updates, it cannot be adopted, so here we calculate using a method
      // that directly obtains the absolute value.
      const camPhi =
        Math.acos(Math.max(-1, Math.min(1, p5.Vector.dot(front, up)))) + dPhi;
      // Rotate by dTheta in the shortest direction from "vertical" to "side"
      const camTheta = dTheta;

      // Invert camera's upX, upY, upZ if dPhi is below 0 or above PI
      if (camPhi <= 0 || camPhi >= Math.PI) {
        this.upX *= -1;
        this.upY *= -1;
        this.upZ *= -1;
      }

      // update eye vector by calculate new front vector
      up.mult(Math.cos(camPhi));
      vertical.mult(Math.cos(camTheta) * Math.sin(camPhi));
      side.mult(Math.sin(camTheta) * Math.sin(camPhi));

      front.set(up).add(vertical).add(side);

      this.eyeX = camRadius * front.x + this.centerX;
      this.eyeY = camRadius * front.y + this.centerY;
      this.eyeZ = camRadius * front.z + this.centerZ;

      // update camera
      this.camera(
        this.eyeX, this.eyeY, this.eyeZ,
        this.centerX, this.centerY, this.centerZ,
        this.upX, this.upY, this.upZ
      );
    }

    /**
   * Orbits the camera about center point. For use with orbitControl().
   * Unlike _orbit(), the direction of rotation always matches the direction of pointer movement.
   * @private
   * @param {Number} dx the x component of the rotation vector.
   * @param {Number} dy the y component of the rotation vector.
   * @param {Number} dRadius change in radius
   */
    _orbitFree(dx, dy, dRadius) {
      // Calculate the vector and its magnitude from the center to the viewpoint
      const diffX = this.eyeX - this.centerX;
      const diffY = this.eyeY - this.centerY;
      const diffZ = this.eyeZ - this.centerZ;
      let camRadius = Math.hypot(diffX, diffY, diffZ);
      // front vector. unit vector from center to eye.
      const front = new p5.Vector(diffX, diffY, diffZ).normalize();
      // up vector. camera's up vector.
      const up = new p5.Vector(this.upX, this.upY, this.upZ);
      // side vector. Right when viewed from the front. (like x-axis)
      const side = p5.Vector.cross(up, front).normalize();
      // down vector. Bottom when viewed from the front. (like y-axis)
      const down = p5.Vector.cross(front, side);

      // side vector and down vector are no longer used as-is.
      // Create a vector representing the direction of rotation
      // in the form cos(direction)*side + sin(direction)*down.
      // Make the current side vector into this.
      const directionAngle = Math.atan2(dy, dx);
      down.mult(Math.sin(directionAngle));
      side.mult(Math.cos(directionAngle)).add(down);
      // The amount of rotation is the size of the vector (dx, dy).
      const rotAngle = Math.sqrt(dx * dx + dy * dy);
      // The vector that is orthogonal to both the front vector and
      // the rotation direction vector is the rotation axis vector.
      const axis = p5.Vector.cross(front, side);

      // update camRadius
      camRadius *= Math.pow(10, dRadius);
      // prevent zooming through the center:
      if (camRadius < this.cameraNear) {
        camRadius = this.cameraNear;
      }
      if (camRadius > this.cameraFar) {
        camRadius = this.cameraFar;
      }

      // If the axis vector is likened to the z-axis, the front vector is
      // the x-axis and the side vector is the y-axis. Rotate the up and front
      // vectors respectively by thinking of them as rotations around the z-axis.

      // Calculate the components by taking the dot product and
      // calculate a rotation based on that.
      const c = Math.cos(rotAngle);
      const s = Math.sin(rotAngle);
      const dotFront = up.dot(front);
      const dotSide = up.dot(side);
      const ux = dotFront * c + dotSide * s;
      const uy = -dotFront * s + dotSide * c;
      const uz = up.dot(axis);
      up.x = ux * front.x + uy * side.x + uz * axis.x;
      up.y = ux * front.y + uy * side.y + uz * axis.y;
      up.z = ux * front.z + uy * side.z + uz * axis.z;
      // We won't be using the side vector and the front vector anymore,
      // so let's make the front vector into the vector from the center to the new eye.
      side.mult(-s);
      front.mult(c).add(side).mult(camRadius);

      // it's complete. let's update camera.
      this.camera(
        front.x + this.centerX,
        front.y + this.centerY,
        front.z + this.centerZ,
        this.centerX, this.centerY, this.centerZ,
        up.x, up.y, up.z
      );
    }

    /**
   * Returns true if camera is currently attached to renderer.
   * @private
   */
    _isActive() {
      return this === this._renderer.states.curCamera;
    }
  };

  /**
   * Sets the current (active) camera of a 3D sketch.
   *
   * `setCamera()` allows for switching between multiple cameras created with
   * <a href="#/p5/createCamera">createCamera()</a>.
   *
   * Note: `setCamera()` can only be used in WebGL mode.
   *
   * @method setCamera
   * @param  {p5.Camera} cam camera that should be made active.
   * @for p5
=======
>>>>>>> 8909e1b7
   *
   * <div>
   * <code>
   * // Double-click to toggle between cameras.
   *
   * let cam1;
   * let cam2;
   * let isDefaultCamera = true;
   *
   * function setup() {
   *   createCanvas(100, 100, WEBGL);
   *
   *   // Create the first camera.
   *   // Keep its default settings.
   *   cam1 = createCamera();
   *
   *   // Create the second camera.
   *   // Place it at the top-left.
   *   // Point it at the origin.
   *   cam2 = createCamera();
   *   cam2.setPosition(400, -400, 800);
   *   cam2.lookAt(0, 0, 0);
   *
   *   // Set the current camera to cam1.
   *   setCamera(cam1);
   *
   *   describe(
   *     'A white cube on a gray background. The camera toggles between frontal and aerial views when the user double-clicks.'
   *   );
   * }
   *
   * function draw() {
   *   background(200);
   *
   *   // Draw the box.
   *   box();
   * }
   *
   * // Toggle the current camera when the user double-clicks.
   * function doubleClicked() {
   *   if (isDefaultCamera === true) {
   *     setCamera(cam2);
   *     isDefaultCamera = false;
   *   } else {
   *     setCamera(cam1);
   *     isDefaultCamera = true;
   *   }
   * }
   * </code>
   * </div>
   */
  p5.Camera = Camera;

  RendererGL.prototype.camera = function(...args) {
    this.states.curCamera.camera(...args);
  }

  RendererGL.prototype.perspective = function(...args) {
    this.states.curCamera.perspective(...args);
  }

  RendererGL.prototype.linePerspective = function(enable) {
    if (enable !== undefined) {
      // Set the line perspective if enable is provided
      this.states.curCamera.useLinePerspective = enable;
    } else {
      // If no argument is provided, return the current value
      return this.states.curCamera.useLinePerspective;
    }
  }

  RendererGL.prototype.ortho = function(...args) {
    this.states.curCamera.ortho(...args);
  }

  RendererGL.prototype.frustum = function(...args) {
    this.states.curCamera.frustum(...args);
  }

  RendererGL.prototype.createCamera = function() {
    // compute default camera settings, then set a default camera
    const _cam = new Camera(this);
    _cam._computeCameraDefaultSettings();
    _cam._setDefaultCamera();

    return _cam;
  }

  RendererGL.prototype.setCamera = function(cam) {
    this.states.curCamera = cam;

    // set the projection matrix (which is not normally updated each frame)
    this.states.uPMatrix.set(cam.projMatrix);
    this.states.uViewMatrix.set(cam.cameraMatrix);
  }
}

export default camera;
export { Camera };

if(typeof p5 !== 'undefined'){
  camera(p5, p5.prototype);
}<|MERGE_RESOLUTION|>--- conflicted
+++ resolved
@@ -3870,508 +3870,6 @@
    * }
    * </code>
    * </div>
-<<<<<<< HEAD
-   */
-    slerp(cam0, cam1, amt) {
-      // If t is 0 or 1, do not interpolate and set the argument camera.
-      if (amt === 0) {
-        this.set(cam0);
-        return;
-      } else if (amt === 1) {
-        this.set(cam1);
-        return;
-      }
-
-      // For this cameras is ortho, assume that cam0 and cam1 are also ortho
-      // and interpolate the elements of the projection matrix.
-      // Use logarithmic interpolation for interpolation.
-      if (this.projMatrix.mat4[15] !== 0) {
-        this.projMatrix.setMat4Elem(0, cam0.projMatrix.mat4[0] * Math.pow(cam1.projMatrix.mat4[0] / cam0.projMatrix.mat4[0], amt));
-        this.projMatrix.setMat4Elem(5, cam0.projMatrix.mat4[5] * Math.pow(cam1.projMatrix.mat4[5] / cam0.projMatrix.mat4[5], amt));
-        // If the camera is active, make uPMatrix reflect changes in projMatrix.
-        if (this._isActive()) {
-          this._renderer.states.uPMatrix.mat4 = this.projMatrix.mat4.slice();
-        }
-      }
-
-      // prepare eye vector and center vector of argument cameras.
-      const eye0 = new p5.Vector(cam0.eyeX, cam0.eyeY, cam0.eyeZ);
-      const eye1 = new p5.Vector(cam1.eyeX, cam1.eyeY, cam1.eyeZ);
-      const center0 = new p5.Vector(cam0.centerX, cam0.centerY, cam0.centerZ);
-      const center1 = new p5.Vector(cam1.centerX, cam1.centerY, cam1.centerZ);
-
-      // Calculate the distance between eye and center for each camera.
-      // Logarithmically interpolate these with amt.
-      const dist0 = p5.Vector.dist(eye0, center0);
-      const dist1 = p5.Vector.dist(eye1, center1);
-      const lerpedDist = dist0 * Math.pow(dist1 / dist0, amt);
-
-      // Next, calculate the ratio to interpolate the eye and center by a constant
-      // ratio for each camera. This ratio is the same for both. Also, with this ratio
-      // of points, the distance is the minimum distance of the two points of
-      // the same ratio.
-      // With this method, if the viewpoint is fixed, linear interpolation is performed
-      // at the viewpoint, and if the center is fixed, linear interpolation is performed
-      // at the center, resulting in reasonable interpolation. If both move, the point
-      // halfway between them is taken.
-      const eyeDiff = p5.Vector.sub(eye0, eye1);
-      const diffDiff = eye0.copy().sub(eye1).sub(center0).add(center1);
-      // Suppose there are two line segments. Consider the distance between the points
-      // above them as if they were taken in the same ratio. This calculation figures out
-      // a ratio that minimizes this.
-      // Each line segment is, a line segment connecting the viewpoint and the center
-      // for each camera.
-      const divider = diffDiff.magSq();
-      let ratio = 1; // default.
-      if (divider > 0.000001) {
-        ratio = p5.Vector.dot(eyeDiff, diffDiff) / divider;
-        ratio = Math.max(0, Math.min(ratio, 1));
-      }
-
-      // Take the appropriate proportions and work out the points
-      // that are between the new viewpoint and the new center position.
-      const lerpedMedium = p5.Vector.lerp(
-        p5.Vector.lerp(eye0, center0, ratio),
-        p5.Vector.lerp(eye1, center1, ratio),
-        amt
-      );
-
-      // Prepare each of rotation matrix from their camera matrix
-      const rotMat0 = cam0.cameraMatrix.createSubMatrix3x3();
-      const rotMat1 = cam1.cameraMatrix.createSubMatrix3x3();
-
-      // get front and up vector from local-coordinate-system.
-      const front0 = rotMat0.row(2);
-      const front1 = rotMat1.row(2);
-      const up0 = rotMat0.row(1);
-      const up1 = rotMat1.row(1);
-
-      // prepare new vectors.
-      const newFront = new p5.Vector();
-      const newUp = new p5.Vector();
-      const newEye = new p5.Vector();
-      const newCenter = new p5.Vector();
-
-      // Create the inverse matrix of mat0 by transposing mat0,
-      // and multiply it to mat1 from the right.
-      // This matrix represents the difference between the two.
-      // 'deltaRot' means 'difference of rotation matrices'.
-      const deltaRot = rotMat1.mult3x3(rotMat0.copy().transpose3x3());
-
-      // Calculate the trace and from it the cos value of the angle.
-      // An orthogonal matrix is just an orthonormal basis. If this is not the identity
-      // matrix, it is a centered orthonormal basis plus some angle of rotation about
-      // some axis. That's the angle. Letting this be theta, trace becomes 1+2cos(theta).
-      // reference: https://en.wikipedia.org/wiki/Rotation_matrix#Determining_the_angle
-      const diag = deltaRot.diagonal();
-      let cosTheta = 0.5 * (diag[0] + diag[1] + diag[2] - 1);
-
-      // If the angle is close to 0, the two matrices are very close,
-      // so in that case we execute linearly interpolate.
-      if (1 - cosTheta < 0.0000001) {
-        // Obtain the front vector and up vector by linear interpolation
-        // and normalize them.
-        // calculate newEye, newCenter with newFront vector.
-        newFront.set(p5.Vector.lerp(front0, front1, amt)).normalize();
-
-        newEye.set(newFront).mult(ratio * lerpedDist).add(lerpedMedium);
-        newCenter.set(newFront).mult((ratio - 1) * lerpedDist).add(lerpedMedium);
-
-        newUp.set(p5.Vector.lerp(up0, up1, amt)).normalize();
-
-        // set the camera
-        this.camera(
-          newEye.x, newEye.y, newEye.z,
-          newCenter.x, newCenter.y, newCenter.z,
-          newUp.x, newUp.y, newUp.z
-        );
-        return;
-      }
-
-      // Calculates the axis vector and the angle of the difference orthogonal matrix.
-      // The axis vector is what I explained earlier in the comments.
-      // similar calculation is here:
-      // https://github.com/mrdoob/three.js/blob/883249620049d1632e8791732808fefd1a98c871/src/math/Quaternion.js#L294
-      let a, b, c, sinTheta;
-      let invOneMinusCosTheta = 1 / (1 - cosTheta);
-      const maxDiag = Math.max(diag[0], diag[1], diag[2]);
-      const offDiagSum13 = deltaRot.mat3[1] + deltaRot.mat3[3];
-      const offDiagSum26 = deltaRot.mat3[2] + deltaRot.mat3[6];
-      const offDiagSum57 = deltaRot.mat3[5] + deltaRot.mat3[7];
-
-      if (maxDiag === diag[0]) {
-        a = Math.sqrt((diag[0] - cosTheta) * invOneMinusCosTheta); // not zero.
-        invOneMinusCosTheta /= a;
-        b = 0.5 * offDiagSum13 * invOneMinusCosTheta;
-        c = 0.5 * offDiagSum26 * invOneMinusCosTheta;
-        sinTheta = 0.5 * (deltaRot.mat3[7] - deltaRot.mat3[5]) / a;
-
-      } else if (maxDiag === diag[1]) {
-        b = Math.sqrt((diag[1] - cosTheta) * invOneMinusCosTheta); // not zero.
-        invOneMinusCosTheta /= b;
-        c = 0.5 * offDiagSum57 * invOneMinusCosTheta;
-        a = 0.5 * offDiagSum13 * invOneMinusCosTheta;
-        sinTheta = 0.5 * (deltaRot.mat3[2] - deltaRot.mat3[6]) / b;
-
-      } else {
-        c = Math.sqrt((diag[2] - cosTheta) * invOneMinusCosTheta); // not zero.
-        invOneMinusCosTheta /= c;
-        a = 0.5 * offDiagSum26 * invOneMinusCosTheta;
-        b = 0.5 * offDiagSum57 * invOneMinusCosTheta;
-        sinTheta = 0.5 * (deltaRot.mat3[3] - deltaRot.mat3[1]) / c;
-      }
-
-      // Constructs a new matrix after interpolating the angles.
-      // Multiplying mat0 by the first matrix yields mat1, but by creating a state
-      // in the middle of that matrix, you can obtain a matrix that is
-      // an intermediate state between mat0 and mat1.
-      const angle = amt * Math.atan2(sinTheta, cosTheta);
-      const cosAngle = Math.cos(angle);
-      const sinAngle = Math.sin(angle);
-      const oneMinusCosAngle = 1 - cosAngle;
-      const ab = a * b;
-      const bc = b * c;
-      const ca = c * a;
-      const lerpedRotMat = new p5.Matrix('mat3', [
-        cosAngle + oneMinusCosAngle * a * a,
-        oneMinusCosAngle * ab + sinAngle * c,
-        oneMinusCosAngle * ca - sinAngle * b,
-        oneMinusCosAngle * ab - sinAngle * c,
-        cosAngle + oneMinusCosAngle * b * b,
-        oneMinusCosAngle * bc + sinAngle * a,
-        oneMinusCosAngle * ca + sinAngle * b,
-        oneMinusCosAngle * bc - sinAngle * a,
-        cosAngle + oneMinusCosAngle * c * c
-      ]);
-
-      // Multiply this to mat0 from left to get the interpolated front vector.
-      // calculate newEye, newCenter with newFront vector.
-      lerpedRotMat.multiplyVec3(front0, newFront);
-
-      newEye.set(newFront).mult(ratio * lerpedDist).add(lerpedMedium);
-      newCenter.set(newFront).mult((ratio - 1) * lerpedDist).add(lerpedMedium);
-
-      lerpedRotMat.multiplyVec3(up0, newUp);
-
-      // We also get the up vector in the same way and set the camera.
-      // The eye position and center position are calculated based on the front vector.
-      this.camera(
-        newEye.x, newEye.y, newEye.z,
-        newCenter.x, newCenter.y, newCenter.z,
-        newUp.x, newUp.y, newUp.z
-      );
-    }
-
-    ////////////////////////////////////////////////////////////////////////////////
-    // Camera Helper Methods
-    ////////////////////////////////////////////////////////////////////////////////
-
-    // @TODO: combine this function with _setDefaultCamera to compute these values
-    // as-needed
-    _computeCameraDefaultSettings() {
-      this.defaultAspectRatio = this._renderer.width / this._renderer.height;
-      this.defaultEyeX = 0;
-      this.defaultEyeY = 0;
-      this.defaultEyeZ = 800;
-      this.defaultCameraFOV =
-        2 * Math.atan(this._renderer.height / 2 / this.defaultEyeZ);
-      this.defaultCenterX = 0;
-      this.defaultCenterY = 0;
-      this.defaultCenterZ = 0;
-      this.defaultCameraNear = this.defaultEyeZ * 0.1;
-      this.defaultCameraFar = this.defaultEyeZ * 10;
-    }
-
-    //detect if user didn't set the camera
-    //then call this function below
-    _setDefaultCamera() {
-      this.cameraFOV = this.defaultCameraFOV;
-      this.aspectRatio = this.defaultAspectRatio;
-      this.eyeX = this.defaultEyeX;
-      this.eyeY = this.defaultEyeY;
-      this.eyeZ = this.defaultEyeZ;
-      this.centerX = this.defaultCenterX;
-      this.centerY = this.defaultCenterY;
-      this.centerZ = this.defaultCenterZ;
-      this.upX = 0;
-      this.upY = 1;
-      this.upZ = 0;
-      this.cameraNear = this.defaultCameraNear;
-      this.cameraFar = this.defaultCameraFar;
-
-      this.perspective();
-      this.camera();
-
-      this.cameraType = 'default';
-    }
-
-    _resize() {
-      // If we're using the default camera, update the aspect ratio
-      if (this.cameraType === 'default') {
-        this._computeCameraDefaultSettings();
-        this.cameraFOV = this.defaultCameraFOV;
-        this.aspectRatio = this.defaultAspectRatio;
-        this.perspective();
-      }
-    }
-
-    /**
-   * Returns a copy of a camera.
-   * @private
-   */
-    copy() {
-      const _cam = new p5.Camera(this._renderer);
-      _cam.cameraFOV = this.cameraFOV;
-      _cam.aspectRatio = this.aspectRatio;
-      _cam.eyeX = this.eyeX;
-      _cam.eyeY = this.eyeY;
-      _cam.eyeZ = this.eyeZ;
-      _cam.centerX = this.centerX;
-      _cam.centerY = this.centerY;
-      _cam.centerZ = this.centerZ;
-      _cam.upX = this.upX;
-      _cam.upY = this.upY;
-      _cam.upZ = this.upZ;
-      _cam.cameraNear = this.cameraNear;
-      _cam.cameraFar = this.cameraFar;
-
-      _cam.cameraType = this.cameraType;
-
-      _cam.cameraMatrix = this.cameraMatrix.copy();
-      _cam.projMatrix = this.projMatrix.copy();
-      _cam.yScale = this.yScale;
-
-      return _cam;
-    }
-
-    clone() {
-      return this.copy();
-    }
-
-    /**
-   * Returns a camera's local axes: left-right, up-down, and forward-backward,
-   * as defined by vectors in world-space.
-   * @private
-   */
-    _getLocalAxes() {
-      // calculate camera local Z vector
-      let z0 = this.eyeX - this.centerX;
-      let z1 = this.eyeY - this.centerY;
-      let z2 = this.eyeZ - this.centerZ;
-
-      // normalize camera local Z vector
-      const eyeDist = Math.sqrt(z0 * z0 + z1 * z1 + z2 * z2);
-      if (eyeDist !== 0) {
-        z0 /= eyeDist;
-        z1 /= eyeDist;
-        z2 /= eyeDist;
-      }
-
-      // calculate camera Y vector
-      let y0 = this.upX;
-      let y1 = this.upY;
-      let y2 = this.upZ;
-
-      // compute camera local X vector as up vector (local Y) cross local Z
-      let x0 = y1 * z2 - y2 * z1;
-      let x1 = -y0 * z2 + y2 * z0;
-      let x2 = y0 * z1 - y1 * z0;
-
-      // recompute y = z cross x
-      y0 = z1 * x2 - z2 * x1;
-      y1 = -z0 * x2 + z2 * x0;
-      y2 = z0 * x1 - z1 * x0;
-
-      // cross product gives area of parallelogram, which is < 1.0 for
-      // non-perpendicular unit-length vectors; so normalize x, y here:
-      const xmag = Math.sqrt(x0 * x0 + x1 * x1 + x2 * x2);
-      if (xmag !== 0) {
-        x0 /= xmag;
-        x1 /= xmag;
-        x2 /= xmag;
-      }
-
-      const ymag = Math.sqrt(y0 * y0 + y1 * y1 + y2 * y2);
-      if (ymag !== 0) {
-        y0 /= ymag;
-        y1 /= ymag;
-        y2 /= ymag;
-      }
-
-      return {
-        x: [x0, x1, x2],
-        y: [y0, y1, y2],
-        z: [z0, z1, z2]
-      };
-    }
-
-    /**
-   * Orbits the camera about center point. For use with orbitControl().
-   * @private
-   * @param {Number} dTheta change in spherical coordinate theta
-   * @param {Number} dPhi change in spherical coordinate phi
-   * @param {Number} dRadius change in radius
-   */
-    _orbit(dTheta, dPhi, dRadius) {
-      // Calculate the vector and its magnitude from the center to the viewpoint
-      const diffX = this.eyeX - this.centerX;
-      const diffY = this.eyeY - this.centerY;
-      const diffZ = this.eyeZ - this.centerZ;
-      let camRadius = Math.hypot(diffX, diffY, diffZ);
-      // front vector. unit vector from center to eye.
-      const front = new p5.Vector(diffX, diffY, diffZ).normalize();
-      // up vector. normalized camera's up vector.
-      const up = new p5.Vector(this.upX, this.upY, this.upZ).normalize(); // y-axis
-      // side vector. Right when viewed from the front
-      const side = p5.Vector.cross(up, front).normalize(); // x-axis
-      // vertical vector. normalized vector of projection of front vector.
-      const vertical = p5.Vector.cross(side, up); // z-axis
-
-      // update camRadius
-      camRadius *= Math.pow(10, dRadius);
-      // prevent zooming through the center:
-      if (camRadius < this.cameraNear) {
-        camRadius = this.cameraNear;
-      }
-      if (camRadius > this.cameraFar) {
-        camRadius = this.cameraFar;
-      }
-
-      // calculate updated camera angle
-      // Find the angle between the "up" and the "front", add dPhi to that.
-      // angleBetween() may return negative value. Since this specification is subject to change
-      // due to version updates, it cannot be adopted, so here we calculate using a method
-      // that directly obtains the absolute value.
-      const camPhi =
-        Math.acos(Math.max(-1, Math.min(1, p5.Vector.dot(front, up)))) + dPhi;
-      // Rotate by dTheta in the shortest direction from "vertical" to "side"
-      const camTheta = dTheta;
-
-      // Invert camera's upX, upY, upZ if dPhi is below 0 or above PI
-      if (camPhi <= 0 || camPhi >= Math.PI) {
-        this.upX *= -1;
-        this.upY *= -1;
-        this.upZ *= -1;
-      }
-
-      // update eye vector by calculate new front vector
-      up.mult(Math.cos(camPhi));
-      vertical.mult(Math.cos(camTheta) * Math.sin(camPhi));
-      side.mult(Math.sin(camTheta) * Math.sin(camPhi));
-
-      front.set(up).add(vertical).add(side);
-
-      this.eyeX = camRadius * front.x + this.centerX;
-      this.eyeY = camRadius * front.y + this.centerY;
-      this.eyeZ = camRadius * front.z + this.centerZ;
-
-      // update camera
-      this.camera(
-        this.eyeX, this.eyeY, this.eyeZ,
-        this.centerX, this.centerY, this.centerZ,
-        this.upX, this.upY, this.upZ
-      );
-    }
-
-    /**
-   * Orbits the camera about center point. For use with orbitControl().
-   * Unlike _orbit(), the direction of rotation always matches the direction of pointer movement.
-   * @private
-   * @param {Number} dx the x component of the rotation vector.
-   * @param {Number} dy the y component of the rotation vector.
-   * @param {Number} dRadius change in radius
-   */
-    _orbitFree(dx, dy, dRadius) {
-      // Calculate the vector and its magnitude from the center to the viewpoint
-      const diffX = this.eyeX - this.centerX;
-      const diffY = this.eyeY - this.centerY;
-      const diffZ = this.eyeZ - this.centerZ;
-      let camRadius = Math.hypot(diffX, diffY, diffZ);
-      // front vector. unit vector from center to eye.
-      const front = new p5.Vector(diffX, diffY, diffZ).normalize();
-      // up vector. camera's up vector.
-      const up = new p5.Vector(this.upX, this.upY, this.upZ);
-      // side vector. Right when viewed from the front. (like x-axis)
-      const side = p5.Vector.cross(up, front).normalize();
-      // down vector. Bottom when viewed from the front. (like y-axis)
-      const down = p5.Vector.cross(front, side);
-
-      // side vector and down vector are no longer used as-is.
-      // Create a vector representing the direction of rotation
-      // in the form cos(direction)*side + sin(direction)*down.
-      // Make the current side vector into this.
-      const directionAngle = Math.atan2(dy, dx);
-      down.mult(Math.sin(directionAngle));
-      side.mult(Math.cos(directionAngle)).add(down);
-      // The amount of rotation is the size of the vector (dx, dy).
-      const rotAngle = Math.sqrt(dx * dx + dy * dy);
-      // The vector that is orthogonal to both the front vector and
-      // the rotation direction vector is the rotation axis vector.
-      const axis = p5.Vector.cross(front, side);
-
-      // update camRadius
-      camRadius *= Math.pow(10, dRadius);
-      // prevent zooming through the center:
-      if (camRadius < this.cameraNear) {
-        camRadius = this.cameraNear;
-      }
-      if (camRadius > this.cameraFar) {
-        camRadius = this.cameraFar;
-      }
-
-      // If the axis vector is likened to the z-axis, the front vector is
-      // the x-axis and the side vector is the y-axis. Rotate the up and front
-      // vectors respectively by thinking of them as rotations around the z-axis.
-
-      // Calculate the components by taking the dot product and
-      // calculate a rotation based on that.
-      const c = Math.cos(rotAngle);
-      const s = Math.sin(rotAngle);
-      const dotFront = up.dot(front);
-      const dotSide = up.dot(side);
-      const ux = dotFront * c + dotSide * s;
-      const uy = -dotFront * s + dotSide * c;
-      const uz = up.dot(axis);
-      up.x = ux * front.x + uy * side.x + uz * axis.x;
-      up.y = ux * front.y + uy * side.y + uz * axis.y;
-      up.z = ux * front.z + uy * side.z + uz * axis.z;
-      // We won't be using the side vector and the front vector anymore,
-      // so let's make the front vector into the vector from the center to the new eye.
-      side.mult(-s);
-      front.mult(c).add(side).mult(camRadius);
-
-      // it's complete. let's update camera.
-      this.camera(
-        front.x + this.centerX,
-        front.y + this.centerY,
-        front.z + this.centerZ,
-        this.centerX, this.centerY, this.centerZ,
-        up.x, up.y, up.z
-      );
-    }
-
-    /**
-   * Returns true if camera is currently attached to renderer.
-   * @private
-   */
-    _isActive() {
-      return this === this._renderer.states.curCamera;
-    }
-  };
-
-  /**
-   * Sets the current (active) camera of a 3D sketch.
-   *
-   * `setCamera()` allows for switching between multiple cameras created with
-   * <a href="#/p5/createCamera">createCamera()</a>.
-   *
-   * Note: `setCamera()` can only be used in WebGL mode.
-   *
-   * @method setCamera
-   * @param  {p5.Camera} cam camera that should be made active.
-   * @for p5
-=======
->>>>>>> 8909e1b7
    *
    * <div>
    * <code>
