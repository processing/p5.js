--- conflicted
+++ resolved
@@ -190,6 +190,7 @@
    * </div>
    */
   perspective(fovy, aspect, near, far) {
+    const range = this._renderer.zClipRange();
     this.cameraType = arguments.length > 0 ? 'custom' : 'default';
     if (typeof fovy === 'undefined') {
       fovy = this.defaultCameraFOV;
@@ -234,10 +235,21 @@
     const f = 1.0 / Math.tan(this.cameraFOV / 2);
     const nf = 1.0 / (this.cameraNear - this.cameraFar);
 
+    let A, B;
+    if (range[0] === 0) {
+      // WebGPU clip space, z in [0, 1]
+      A = far * nf;
+      B = far * near * nf;
+    } else {
+      // WebGL clip space, z in [-1, 1]
+      A = (far + near) * nf;
+      B = (2 * far * near) * nf;
+    }
+
     this.projMatrix.set(f / aspect, 0, 0, 0,
       0, -f * this.yScale, 0, 0,
-      0, 0, (far + near) * nf, -1,
-      0, 0, (2 * far * near) * nf, 0);
+      0, 0, A, -1,
+      0, 0, B, 0);
 
     if (this._isActive()) {
       this._renderer.states.setValue('uPMatrix', this._renderer.states.uPMatrix.clone());
@@ -1595,200 +1607,11 @@
       }
     }
 
-<<<<<<< HEAD
-  /**
-   * Sets a perspective projection for the camera.
-   *
-   * In a perspective projection, shapes that are further from the camera appear
-   * smaller than shapes that are near the camera. This technique, called
-   * foreshortening, creates realistic 3D scenes. It’s applied by default in new
-   * `p5.Camera` objects.
-   *
-   * `myCamera.perspective()` changes the camera’s perspective by changing its
-   * viewing frustum. The frustum is the volume of space that’s visible to the
-   * camera. The frustum’s shape is a pyramid with its top cut off. The camera
-   * is placed where the top of the pyramid should be and points towards the
-   * base of the pyramid. It views everything within the frustum.
-   *
-   * The first parameter, `fovy`, is the camera’s vertical field of view. It’s
-   * an angle that describes how tall or narrow a view the camera has. For
-   * example, calling `myCamera.perspective(0.5)` sets the camera’s vertical
-   * field of view to 0.5 radians. By default, `fovy` is calculated based on the
-   * sketch’s height and the camera’s default z-coordinate, which is 800. The
-   * formula for the default `fovy` is `2 * atan(height / 2 / 800)`.
-   *
-   * The second parameter, `aspect`, is the camera’s aspect ratio. It’s a number
-   * that describes the ratio of the top plane’s width to its height. For
-   * example, calling `myCamera.perspective(0.5, 1.5)` sets the camera’s field
-   * of view to 0.5 radians and aspect ratio to 1.5, which would make shapes
-   * appear thinner on a square canvas. By default, `aspect` is set to
-   * `width / height`.
-   *
-   * The third parameter, `near`, is the distance from the camera to the near
-   * plane. For example, calling `myCamera.perspective(0.5, 1.5, 100)` sets the
-   * camera’s field of view to 0.5 radians, its aspect ratio to 1.5, and places
-   * the near plane 100 pixels from the camera. Any shapes drawn less than 100
-   * pixels from the camera won’t be visible. By default, `near` is set to
-   * `0.1 * 800`, which is 1/10th the default distance between the camera and
-   * the origin.
-   *
-   * The fourth parameter, `far`, is the distance from the camera to the far
-   * plane. For example, calling `myCamera.perspective(0.5, 1.5, 100, 10000)`
-   * sets the camera’s field of view to 0.5 radians, its aspect ratio to 1.5,
-   * places the near plane 100 pixels from the camera, and places the far plane
-   * 10,000 pixels from the camera. Any shapes drawn more than 10,000 pixels
-   * from the camera won’t be visible. By default, `far` is set to `10 * 800`,
-   * which is 10 times the default distance between the camera and the origin.
-   *
-   * @for p5.Camera
-   * @param  {Number} [fovy]   camera frustum vertical field of view. Defaults to
-   *                           `2 * atan(height / 2 / 800)`.
-   * @param  {Number} [aspect] camera frustum aspect ratio. Defaults to
-   *                           `width / height`.
-   * @param  {Number} [near]   distance from the camera to the near clipping plane.
-   *                           Defaults to `0.1 * 800`.
-   * @param  {Number} [far]    distance from the camera to the far clipping plane.
-   *                           Defaults to `10 * 800`.
-   *
-   * @example
-   * <div>
-   * <code>
-   * // Double-click to toggle between cameras.
-   *
-   * let cam1;
-   * let cam2;
-   * let isDefaultCamera = true;
-   *
-   * function setup() {
-   *   createCanvas(100, 100, WEBGL);
-   *
-   *   // Create the first camera.
-   *   // Keep its default settings.
-   *   cam1 = createCamera();
-   *
-   *   // Create the second camera.
-   *   cam2 = createCamera();
-   *
-   *   // Place it at the top-right.
-   *   cam2.camera(400, -400, 800);
-   *
-   *   // Set its fovy to 0.2.
-   *   // Set its aspect to 1.5.
-   *   // Set its near to 600.
-   *   // Set its far to 1200.
-   *   cam2.perspective(0.2, 1.5, 600, 1200);
-   *
-   *   // Set the current camera to cam1.
-   *   setCamera(cam1);
-   *
-   *   describe('A white cube on a gray background. The camera toggles between a frontal view and a skewed aerial view when the user double-clicks.');
-   * }
-   *
-   * function draw() {
-   *   background(200);
-   *
-   *   // Draw the box.
-   *   box();
-   * }
-   *
-   * // Toggle the current camera when the user double-clicks.
-   * function doubleClicked() {
-   *   if (isDefaultCamera === true) {
-   *     setCamera(cam2);
-   *     isDefaultCamera = false;
-   *   } else {
-   *     setCamera(cam1);
-   *     isDefaultCamera = true;
-   *   }
-   * }
-   * </code>
-   * </div>
-   *
-   * <div>
-   * <code>
-   * // Double-click to toggle between cameras.
-   *
-   * let cam1;
-   * let cam2;
-   * let isDefaultCamera = true;
-   *
-   * function setup() {
-   *   createCanvas(100, 100, WEBGL);
-   *
-   *   // Create the first camera.
-   *   // Keep its default settings.
-   *   cam1 = createCamera();
-   *
-   *   // Create the second camera.
-   *   cam2 = createCamera();
-   *
-   *   // Place it at the top-right.
-   *   cam2.camera(400, -400, 800);
-   *
-   *   // Set its fovy to 0.2.
-   *   // Set its aspect to 1.5.
-   *   // Set its near to 600.
-   *   // Set its far to 1200.
-   *   cam2.perspective(0.2, 1.5, 600, 1200);
-   *
-   *   // Set the current camera to cam1.
-   *   setCamera(cam1);
-   *
-   *   describe('A white cube moves left and right on a gray background. The camera toggles between a frontal and a skewed aerial view when the user double-clicks.');
-   * }
-   *
-   * function draw() {
-   *   background(200);
-   *
-   *   // Translate the origin left and right.
-   *   let x = 100 * sin(frameCount * 0.01);
-   *   translate(x, 0, 0);
-   *
-   *   // Draw the box.
-   *   box();
-   * }
-   *
-   * // Toggle the current camera when the user double-clicks.
-   * function doubleClicked() {
-   *   if (isDefaultCamera === true) {
-   *     setCamera(cam2);
-   *     isDefaultCamera = false;
-   *   } else {
-   *     setCamera(cam1);
-   *     isDefaultCamera = true;
-   *   }
-   * }
-   * </code>
-   * </div>
-   */
-  perspective(fovy, aspect, near, far) {
-    const range = this._renderer.zClipRange();
-    this.cameraType = arguments.length > 0 ? 'custom' : 'default';
-    if (typeof fovy === 'undefined') {
-      fovy = this.defaultCameraFOV;
-      // this avoids issue where setting angleMode(DEGREES) before calling
-      // perspective leads to a smaller than expected FOV (because
-      // _computeCameraDefaultSettings computes in radians)
-      this.cameraFOV = fovy;
-    } else {
-      this.cameraFOV = this._renderer._pInst._toRadians(fovy);
-    }
-    if (typeof aspect === 'undefined') {
-      aspect = this.defaultAspectRatio;
-    }
-    if (typeof near === 'undefined') {
-      near = this.defaultCameraNear;
-    }
-    if (typeof far === 'undefined') {
-      far = this.defaultCameraFar;
-    }
-=======
     // prepare eye vector and center vector of argument cameras.
     const eye0 = new Vector(cam0.eyeX, cam0.eyeY, cam0.eyeZ);
     const eye1 = new Vector(cam1.eyeX, cam1.eyeY, cam1.eyeZ);
     const center0 = new Vector(cam0.centerX, cam0.centerY, cam0.centerZ);
     const center1 = new Vector(cam1.centerX, cam1.centerY, cam1.centerZ);
->>>>>>> 83c871cc
 
     // Calculate the distance between eye and center for each camera.
     // Logarithmically interpolate these with amt.
@@ -1836,31 +1659,11 @@
     const up0 = rotMat0.row(1);
     const up1 = rotMat1.row(1);
 
-<<<<<<< HEAD
-    let A, B;
-    if (range[0] === 0) {
-      // WebGPU clip space, z in [0, 1]
-      A = far * nf;
-      B = far * near * nf;
-    } else {
-      // WebGL clip space, z in [-1, 1]
-      A = (far + near) * nf;
-      B = (2 * far * near) * nf;
-    }
-
-    /* eslint-disable indent */
-    this.projMatrix.set(f / aspect, 0, 0, 0,
-      0, -f * this.yScale, 0, 0,
-      0, 0, A, -1,
-      0, 0, B, 0);
-    /* eslint-enable indent */
-=======
     // prepare new vectors.
     const newFront = new Vector();
     const newUp = new Vector();
     const newEye = new Vector();
     const newCenter = new Vector();
->>>>>>> 83c871cc
 
     // Create the inverse matrix of mat0 by transposing mat0,
     // and multiply it to mat1 from the right.
@@ -2660,7 +2463,7 @@
    */
   fn.linePerspective = function (enable) {
     // p5._validateParameters('linePerspective', arguments);
-    if (!(this._renderer instanceof RendererGL)) {
+    if (!(this._renderer instanceof Renderer3D)) {
       throw new Error('linePerspective() must be called in WebGL mode.');
     }
     return this._renderer.linePerspective(enable);
@@ -3153,15 +2956,15 @@
    */
   p5.Camera = Camera;
 
-  RendererGL.prototype.camera = function(...args) {
+  Renderer3D.prototype.camera = function(...args) {
     this.states.curCamera.camera(...args);
   };
 
-  RendererGL.prototype.perspective = function(...args) {
+  Renderer3D.prototype.perspective = function(...args) {
     this.states.curCamera.perspective(...args);
   };
 
-  RendererGL.prototype.linePerspective = function(enable) {
+  Renderer3D.prototype.linePerspective = function(enable) {
     if (enable !== undefined) {
       // Set the line perspective if enable is provided
       this.states.curCamera.useLinePerspective = enable;
@@ -3171,15 +2974,15 @@
     }
   };
 
-  RendererGL.prototype.ortho = function(...args) {
+  Renderer3D.prototype.ortho = function(...args) {
     this.states.curCamera.ortho(...args);
   };
 
-  RendererGL.prototype.frustum = function(...args) {
+  Renderer3D.prototype.frustum = function(...args) {
     this.states.curCamera.frustum(...args);
   };
 
-  RendererGL.prototype.createCamera = function() {
+  Renderer3D.prototype.createCamera = function() {
     // compute default camera settings, then set a default camera
     const _cam = new Camera(this);
     _cam._computeCameraDefaultSettings();
@@ -3188,7 +2991,7 @@
     return _cam;
   };
 
-  RendererGL.prototype.setCamera = function(cam) {
+  Renderer3D.prototype.setCamera = function(cam) {
     this.states.setValue('curCamera', cam);
 
     // set the projection matrix (which is not normally updated each frame)
@@ -3761,21 +3564,6 @@
    * </code>
    * </div>
    */
-<<<<<<< HEAD
-  /**
-   * @method linePerspective
-   * @return {boolean} whether line perspective is enabled.
-   */
-  fn.linePerspective = function (enable) {
-    // p5._validateParameters('linePerspective', arguments);
-    if (!(this._renderer instanceof Renderer3D)) {
-      throw new Error('linePerspective() must be called in WebGL mode.');
-    }
-    return this._renderer.linePerspective(enable);
-  };
-
-=======
->>>>>>> 83c871cc
 
   /**
    * The y-coordinate of the place where the camera looks.
@@ -4223,55 +4011,6 @@
    * </code>
    * </div>
    */
-<<<<<<< HEAD
-  p5.Camera = Camera;
-
-  Renderer3D.prototype.camera = function(...args) {
-    this.states.curCamera.camera(...args);
-  }
-
-  Renderer3D.prototype.perspective = function(...args) {
-    this.states.curCamera.perspective(...args);
-  }
-
-  Renderer3D.prototype.linePerspective = function(enable) {
-    if (enable !== undefined) {
-      // Set the line perspective if enable is provided
-      this.states.curCamera.useLinePerspective = enable;
-    } else {
-      // If no argument is provided, return the current value
-      return this.states.curCamera.useLinePerspective;
-    }
-  }
-
-  Renderer3D.prototype.ortho = function(...args) {
-    this.states.curCamera.ortho(...args);
-  }
-
-  Renderer3D.prototype.frustum = function(...args) {
-    this.states.curCamera.frustum(...args);
-  }
-
-  Renderer3D.prototype.createCamera = function() {
-    // compute default camera settings, then set a default camera
-    const _cam = new Camera(this);
-    _cam._computeCameraDefaultSettings();
-    _cam._setDefaultCamera();
-
-    return _cam;
-  }
-
-  Renderer3D.prototype.setCamera = function(cam) {
-    this.states.setValue('curCamera', cam);
-
-    // set the projection matrix (which is not normally updated each frame)
-    this.states.setValue('uPMatrix', this.states.uPMatrix.clone());
-    this.states.uPMatrix.set(cam.projMatrix);
-    this.states.setValue('uViewMatrix', this.states.uViewMatrix.clone());
-    this.states.uViewMatrix.set(cam.cameraMatrix);
-  }
-=======
->>>>>>> 83c871cc
 }
 
 export default camera;
