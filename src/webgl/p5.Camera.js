/**
 * @module 3D
 * @submodule Camera
 * @requires core
 */

import { Matrix } from '../math/p5.Matrix';
import { Vector } from '../math/p5.Vector';
import { Quat } from './p5.Quat';
import { RendererGL } from './p5.RendererGL';

class Camera {
  constructor(renderer) {
    this._renderer = renderer;

    this.cameraType = 'default';
    this.useLinePerspective = true;
    this.cameraMatrix = new Matrix(4);
    this.projMatrix = new Matrix(4);
    this.yScale = 1;
  }

  ////////////////////////////////////////////////////////////////////////////////
  // Camera Projection Methods
  ////////////////////////////////////////////////////////////////////////////////

  /**
   * Sets a perspective projection for the camera.
   *
   * In a perspective projection, shapes that are further from the camera appear
   * smaller than shapes that are near the camera. This technique, called
   * foreshortening, creates realistic 3D scenes. It’s applied by default in new
   * `p5.Camera` objects.
   *
   * `myCamera.perspective()` changes the camera’s perspective by changing its
   * viewing frustum. The frustum is the volume of space that’s visible to the
   * camera. The frustum’s shape is a pyramid with its top cut off. The camera
   * is placed where the top of the pyramid should be and points towards the
   * base of the pyramid. It views everything within the frustum.
   *
   * The first parameter, `fovy`, is the camera’s vertical field of view. It’s
   * an angle that describes how tall or narrow a view the camera has. For
   * example, calling `myCamera.perspective(0.5)` sets the camera’s vertical
   * field of view to 0.5 radians. By default, `fovy` is calculated based on the
   * sketch’s height and the camera’s default z-coordinate, which is 800. The
   * formula for the default `fovy` is `2 * atan(height / 2 / 800)`.
   *
   * The second parameter, `aspect`, is the camera’s aspect ratio. It’s a number
   * that describes the ratio of the top plane’s width to its height. For
   * example, calling `myCamera.perspective(0.5, 1.5)` sets the camera’s field
   * of view to 0.5 radians and aspect ratio to 1.5, which would make shapes
   * appear thinner on a square canvas. By default, `aspect` is set to
   * `width / height`.
   *
   * The third parameter, `near`, is the distance from the camera to the near
   * plane. For example, calling `myCamera.perspective(0.5, 1.5, 100)` sets the
   * camera’s field of view to 0.5 radians, its aspect ratio to 1.5, and places
   * the near plane 100 pixels from the camera. Any shapes drawn less than 100
   * pixels from the camera won’t be visible. By default, `near` is set to
   * `0.1 * 800`, which is 1/10th the default distance between the camera and
   * the origin.
   *
   * The fourth parameter, `far`, is the distance from the camera to the far
   * plane. For example, calling `myCamera.perspective(0.5, 1.5, 100, 10000)`
   * sets the camera’s field of view to 0.5 radians, its aspect ratio to 1.5,
   * places the near plane 100 pixels from the camera, and places the far plane
   * 10,000 pixels from the camera. Any shapes drawn more than 10,000 pixels
   * from the camera won’t be visible. By default, `far` is set to `10 * 800`,
   * which is 10 times the default distance between the camera and the origin.
   *
   * @for p5.Camera
   * @param  {Number} [fovy]   camera frustum vertical field of view. Defaults to
   *                           `2 * atan(height / 2 / 800)`.
   * @param  {Number} [aspect] camera frustum aspect ratio. Defaults to
   *                           `width / height`.
   * @param  {Number} [near]   distance from the camera to the near clipping plane.
   *                           Defaults to `0.1 * 800`.
   * @param  {Number} [far]    distance from the camera to the far clipping plane.
   *                           Defaults to `10 * 800`.
   *
   * @example
   * <div>
   * <code>
   * // Double-click to toggle between cameras.
   *
   * let cam1;
   * let cam2;
   * let isDefaultCamera = true;
   *
   * function setup() {
   *   createCanvas(100, 100, WEBGL);
   *
   *   // Create the first camera.
   *   // Keep its default settings.
   *   cam1 = createCamera();
   *
   *   // Create the second camera.
   *   cam2 = createCamera();
   *
   *   // Place it at the top-right.
   *   cam2.camera(400, -400, 800);
   *
   *   // Set its fovy to 0.2.
   *   // Set its aspect to 1.5.
   *   // Set its near to 600.
   *   // Set its far to 1200.
   *   cam2.perspective(0.2, 1.5, 600, 1200);
   *
   *   // Set the current camera to cam1.
   *   setCamera(cam1);
   *
   *   describe('A white cube on a gray background. The camera toggles between a frontal view and a skewed aerial view when the user double-clicks.');
   * }
   *
   * function draw() {
   *   background(200);
   *
   *   // Draw the box.
   *   box();
   * }
   *
   * // Toggle the current camera when the user double-clicks.
   * function doubleClicked() {
   *   if (isDefaultCamera === true) {
   *     setCamera(cam2);
   *     isDefaultCamera = false;
   *   } else {
   *     setCamera(cam1);
   *     isDefaultCamera = true;
   *   }
   * }
   * </code>
   * </div>
   *
   * <div>
   * <code>
   * // Double-click to toggle between cameras.
   *
   * let cam1;
   * let cam2;
   * let isDefaultCamera = true;
   *
   * function setup() {
   *   createCanvas(100, 100, WEBGL);
   *
   *   // Create the first camera.
   *   // Keep its default settings.
   *   cam1 = createCamera();
   *
   *   // Create the second camera.
   *   cam2 = createCamera();
   *
   *   // Place it at the top-right.
   *   cam2.camera(400, -400, 800);
   *
   *   // Set its fovy to 0.2.
   *   // Set its aspect to 1.5.
   *   // Set its near to 600.
   *   // Set its far to 1200.
   *   cam2.perspective(0.2, 1.5, 600, 1200);
   *
   *   // Set the current camera to cam1.
   *   setCamera(cam1);
   *
   *   describe('A white cube moves left and right on a gray background. The camera toggles between a frontal and a skewed aerial view when the user double-clicks.');
   * }
   *
   * function draw() {
   *   background(200);
   *
   *   // Translate the origin left and right.
   *   let x = 100 * sin(frameCount * 0.01);
   *   translate(x, 0, 0);
   *
   *   // Draw the box.
   *   box();
   * }
   *
   * // Toggle the current camera when the user double-clicks.
   * function doubleClicked() {
   *   if (isDefaultCamera === true) {
   *     setCamera(cam2);
   *     isDefaultCamera = false;
   *   } else {
   *     setCamera(cam1);
   *     isDefaultCamera = true;
   *   }
   * }
   * </code>
   * </div>
   */
  perspective(fovy, aspect, near, far) {
    this.cameraType = arguments.length > 0 ? 'custom' : 'default';
    if (typeof fovy === 'undefined') {
      fovy = this.defaultCameraFOV;
      // this avoids issue where setting angleMode(DEGREES) before calling
      // perspective leads to a smaller than expected FOV (because
      // _computeCameraDefaultSettings computes in radians)
      this.cameraFOV = fovy;
    } else {
      this.cameraFOV = this._renderer._pInst._toRadians(fovy);
    }
    if (typeof aspect === 'undefined') {
      aspect = this.defaultAspectRatio;
    }
    if (typeof near === 'undefined') {
      near = this.defaultCameraNear;
    }
    if (typeof far === 'undefined') {
      far = this.defaultCameraFar;
    }

    if (near <= 0.0001) {
      near = 0.01;
      console.log(
        'Avoid perspective near plane values close to or below 0. ' +
        'Setting value to 0.01.'
      );
    }

    if (far < near) {
      console.log(
        'Perspective far plane value is less than near plane value. ' +
        'Nothing will be shown.'
      );
    }

    this.aspectRatio = aspect;
    this.cameraNear = near;
    this.cameraFar = far;

    this.projMatrix = new Matrix(4);

    const f = 1.0 / Math.tan(this.cameraFOV / 2);
    const nf = 1.0 / (this.cameraNear - this.cameraFar);

    this.projMatrix.set(f / aspect, 0, 0, 0,
      0, -f * this.yScale, 0, 0,
      0, 0, (far + near) * nf, -1,
      0, 0, (2 * far * near) * nf, 0);

    if (this._isActive()) {
      this._renderer.states.setValue('uPMatrix', this._renderer.states.uPMatrix.clone());
      this._renderer.states.uPMatrix.set(this.projMatrix);
    }
  }

  /**
   * Sets an orthographic projection for the camera.
   *
   * In an orthographic projection, shapes with the same size always appear the
   * same size, regardless of whether they are near or far from the camera.
   *
   * `myCamera.ortho()` changes the camera’s perspective by changing its viewing
   * frustum from a truncated pyramid to a rectangular prism. The frustum is the
   * volume of space that’s visible to the camera. The camera is placed in front
   * of the frustum and views everything within the frustum. `myCamera.ortho()`
   * has six optional parameters to define the viewing frustum.
   *
   * The first four parameters, `left`, `right`, `bottom`, and `top`, set the
   * coordinates of the frustum’s sides, bottom, and top. For example, calling
   * `myCamera.ortho(-100, 100, 200, -200)` creates a frustum that’s 200 pixels
   * wide and 400 pixels tall. By default, these dimensions are set based on
   * the sketch’s width and height, as in
   * `myCamera.ortho(-width / 2, width / 2, -height / 2, height / 2)`.
   *
   * The last two parameters, `near` and `far`, set the distance of the
   * frustum’s near and far plane from the camera. For example, calling
   * `myCamera.ortho(-100, 100, 200, -200, 50, 1000)` creates a frustum that’s
   * 200 pixels wide, 400 pixels tall, starts 50 pixels from the camera, and
   * ends 1,000 pixels from the camera. By default, `near` and `far` are set to
   * 0 and `max(width, height) + 800`, respectively.
   *
   * @for p5.Camera
   * @param  {Number} [left]   x-coordinate of the frustum’s left plane. Defaults to `-width / 2`.
   * @param  {Number} [right]  x-coordinate of the frustum’s right plane. Defaults to `width / 2`.
   * @param  {Number} [bottom] y-coordinate of the frustum’s bottom plane. Defaults to `height / 2`.
   * @param  {Number} [top]    y-coordinate of the frustum’s top plane. Defaults to `-height / 2`.
   * @param  {Number} [near]   z-coordinate of the frustum’s near plane. Defaults to 0.
   * @param  {Number} [far]    z-coordinate of the frustum’s far plane. Defaults to `max(width, height) + 800`.
   *
   * @example
   * <div>
   * <code>
   * // Double-click to toggle between cameras.
   *
   * let cam1;
   * let cam2;
   * let isDefaultCamera = true;
   *
   * function setup() {
   *   createCanvas(100, 100, WEBGL);
   *
   *   // Create the first camera.
   *   // Keep its default settings.
   *   cam1 = createCamera();
   *
   *   // Create the second camera.
   *   cam2 = createCamera();
   *
   *   // Apply an orthographic projection.
   *   cam2.ortho();
   *
   *   // Set the current camera to cam1.
   *   setCamera(cam1);
   *
   *   describe('A row of white cubes against a gray background. The camera toggles between a perspective and an orthographic projection when the user double-clicks.');
   * }
   *
   * function draw() {
   *   background(200);
   *
   *   // Translate the origin toward the camera.
   *   translate(-10, 10, 500);
   *
   *   // Rotate the coordinate system.
   *   rotateY(-0.1);
   *   rotateX(-0.1);
   *
   *   // Draw the row of boxes.
   *   for (let i = 0; i < 6; i += 1) {
   *     translate(0, 0, -40);
   *     box(10);
   *   }
   * }
   *
   * // Toggle the current camera when the user double-clicks.
   * function doubleClicked() {
   *   if (isDefaultCamera === true) {
   *     setCamera(cam2);
   *     isDefaultCamera = false;
   *   } else {
   *     setCamera(cam1);
   *     isDefaultCamera = true;
   *   }
   * }
   * </code>
   * </div>
   *
   * <div>
   * <code>
   * // Double-click to toggle between cameras.
   *
   * let cam1;
   * let cam2;
   * let isDefaultCamera = true;
   *
   * function setup() {
   *   createCanvas(100, 100, WEBGL);
   *
   *   // Create the first camera.
   *   // Keep its default settings.
   *   cam1 = createCamera();
   *
   *   // Create the second camera.
   *   cam2 = createCamera();
   *
   *   // Apply an orthographic projection.
   *   cam2.ortho();
   *
   *   // Set the current camera to cam1.
   *   setCamera(cam1);
   *
   *   describe('A row of white cubes slither like a snake against a gray background. The camera toggles between a perspective and an orthographic projection when the user double-clicks.');
   * }
   *
   * function draw() {
   *   background(200);
   *
   *   // Translate the origin toward the camera.
   *   translate(-10, 10, 500);
   *
   *   // Rotate the coordinate system.
   *   rotateY(-0.1);
   *   rotateX(-0.1);
   *
   *   // Draw the row of boxes.
   *   for (let i = 0; i < 6; i += 1) {
   *     push();
   *     // Calculate the box's coordinates.
   *     let x = 10 * sin(frameCount * 0.02 + i * 0.6);
   *     let z = -40 * i;
   *     // Translate the origin.
   *     translate(x, 0, z);
   *     // Draw the box.
   *     box(10);
   *     pop();
   *   }
   * }
   *
   * // Toggle the current camera when the user double-clicks.
   * function doubleClicked() {
   *   if (isDefaultCamera === true) {
   *     setCamera(cam2);
   *     isDefaultCamera = false;
   *   } else {
   *     setCamera(cam1);
   *     isDefaultCamera = true;
   *   }
   * }
   * </code>
   * </div>
   */
  ortho(left, right, bottom, top, near, far) {
    const source = this.fbo || this._renderer;
    if (left === undefined) left = -source.width / 2;
    if (right === undefined) right = +source.width / 2;
    if (bottom === undefined) bottom = -source.height / 2;
    if (top === undefined) top = +source.height / 2;
    if (near === undefined) near = 0;
    if (far === undefined) far = Math.max(source.width, source.height) + 800;
    this.cameraNear = near;
    this.cameraFar = far;
    const w = right - left;
    const h = top - bottom;
    const d = far - near;
    const x = +2.0 / w;
    const y = +2.0 / h * this.yScale;
    const z = -2.0 / d;
    const tx = -(right + left) / w;
    const ty = -(top + bottom) / h;
    const tz = -(far + near) / d;
    this.projMatrix = new Matrix(4);

    this.projMatrix.set(x, 0, 0, 0,
      0, -y, 0, 0,
      0, 0, z, 0,
      tx, ty, tz, 1);

    if (this._isActive()) {
      this._renderer.states.setValue('uPMatrix', this._renderer.states.uPMatrix.clone());
      this._renderer.states.uPMatrix.set(this.projMatrix);
    }
    this.cameraType = 'custom';
  }
  /**
   * Sets the camera's frustum.
   *
   * In a frustum projection, shapes that are further from the camera appear
   * smaller than shapes that are near the camera. This technique, called
   * foreshortening, creates realistic 3D scenes.
   *
   * `myCamera.frustum()` changes the camera’s perspective by changing its
   * viewing frustum. The frustum is the volume of space that’s visible to the
   * camera. The frustum’s shape is a pyramid with its top cut off. The camera
   * is placed where the top of the pyramid should be and points towards the
   * base of the pyramid. It views everything within the frustum.
   *
   * The first four parameters, `left`, `right`, `bottom`, and `top`, set the
   * coordinates of the frustum’s sides, bottom, and top. For example, calling
   * `myCamera.frustum(-100, 100, 200, -200)` creates a frustum that’s 200
   * pixels wide and 400 pixels tall. By default, these coordinates are set
   * based on the sketch’s width and height, as in
   * `myCamera.frustum(-width / 20, width / 20, height / 20, -height / 20)`.
   *
   * The last two parameters, `near` and `far`, set the distance of the
   * frustum’s near and far plane from the camera. For example, calling
   * `myCamera.frustum(-100, 100, 200, -200, 50, 1000)` creates a frustum that’s
   * 200 pixels wide, 400 pixels tall, starts 50 pixels from the camera, and ends
   * 1,000 pixels from the camera. By default, near is set to `0.1 * 800`, which
   * is 1/10th the default distance between the camera and the origin. `far` is
   * set to `10 * 800`, which is 10 times the default distance between the
   * camera and the origin.
   *
   * @for p5.Camera
   * @param  {Number} [left]   x-coordinate of the frustum’s left plane. Defaults to `-width / 20`.
   * @param  {Number} [right]  x-coordinate of the frustum’s right plane. Defaults to `width / 20`.
   * @param  {Number} [bottom] y-coordinate of the frustum’s bottom plane. Defaults to `height / 20`.
   * @param  {Number} [top]    y-coordinate of the frustum’s top plane. Defaults to `-height / 20`.
   * @param  {Number} [near]   z-coordinate of the frustum’s near plane. Defaults to `0.1 * 800`.
   * @param  {Number} [far]    z-coordinate of the frustum’s far plane. Defaults to `10 * 800`.
   *
   * @example
   * <div>
   * <code>
   * // Double-click to toggle between cameras.
   *
   * let cam1;
   * let cam2;
   * let isDefaultCamera = true;
   *
   * function setup() {
   *   createCanvas(100, 100, WEBGL);
   *
   *   // Create the first camera.
   *   // Keep its default settings.
   *   cam1 = createCamera();
   *
   *   // Create the second camera.
   *   cam2 = createCamera();
   *
   *   // Adjust the frustum.
   *   // Center it.
   *   // Set its width and height to 20 pixels.
   *   // Place its near plane 300 pixels from the camera.
   *   // Place its far plane 350 pixels from the camera.
   *   cam2.frustum(-10, 10, -10, 10, 300, 350);
   *
   *   // Set the current camera to cam1.
   *   setCamera(cam1);
   *
   *   describe(
   *     'A row of white cubes against a gray background. The camera zooms in on one cube when the user double-clicks.'
   *   );
   * }
   *
   * function draw() {
   *   background(200);
   *
   *   // Translate the origin toward the camera.
   *   translate(-10, 10, 600);
   *
   *   // Rotate the coordinate system.
   *   rotateY(-0.1);
   *   rotateX(-0.1);
   *
   *   // Draw the row of boxes.
   *   for (let i = 0; i < 6; i += 1) {
   *     translate(0, 0, -40);
   *     box(10);
   *   }
   * }
   *
   * // Toggle the current camera when the user double-clicks.
   * function doubleClicked() {
   *   if (isDefaultCamera === true) {
   *     setCamera(cam2);
   *     isDefaultCamera = false;
   *   } else {
   *     setCamera(cam1);
   *     isDefaultCamera = true;
   *   }
   * }
   * </code>
   * </div>
   */
  frustum(left, right, bottom, top, near, far) {
    if (left === undefined) left = -this._renderer.width * 0.05;
    if (right === undefined) right = +this._renderer.width * 0.05;
    if (bottom === undefined) bottom = +this._renderer.height * 0.05;
    if (top === undefined) top = -this._renderer.height * 0.05;
    if (near === undefined) near = this.defaultCameraNear;
    if (far === undefined) far = this.defaultCameraFar;

    this.cameraNear = near;
    this.cameraFar = far;

    const w = right - left;
    const h = top - bottom;
    const d = far - near;

    const x = +(2.0 * near) / w;
    const y = +(2.0 * near) / h * this.yScale;
    const z = -(2.0 * far * near) / d;

    const tx = (right + left) / w;
    const ty = (top + bottom) / h;
    const tz = -(far + near) / d;

    this.projMatrix = new Matrix(4);


    this.projMatrix.set(x, 0, 0, 0,
      0, -y, 0, 0,
      tx, ty, tz, -1,
      0, 0, z, 0);


    if (this._isActive()) {
      this._renderer.states.setValue('uPMatrix', this._renderer.states.uPMatrix.clone());
      this._renderer.states.uPMatrix.set(this.projMatrix);
    }

    this.cameraType = 'custom';
  }

  ////////////////////////////////////////////////////////////////////////////////
  // Camera Orientation Methods
  ////////////////////////////////////////////////////////////////////////////////

  /**
   * Rotate camera view about arbitrary axis defined by x,y,z
   * based on http://learnwebgl.brown37.net/07_cameras/camera_rotating_motion.html
   * @private
   */
  _rotateView(a, x, y, z) {
    let centerX = this.centerX;
    let centerY = this.centerY;
    let centerZ = this.centerZ;

    // move center by eye position such that rotation happens around eye position
    centerX -= this.eyeX;
    centerY -= this.eyeY;
    centerZ -= this.eyeZ;

    const rotation = new Matrix(4); // TODO Maybe pass p5
    rotation.rotate4x4(this._renderer._pInst._toRadians(a), x, y, z);

    const rotatedCenter = [
      centerX * rotation.mat4[0] + centerY * rotation.mat4[4] + centerZ * rotation.mat4[8],
      centerX * rotation.mat4[1] + centerY * rotation.mat4[5] + centerZ * rotation.mat4[9],
      centerX * rotation.mat4[2] + centerY * rotation.mat4[6] + centerZ * rotation.mat4[10]
    ];

    // add eye position back into center
    rotatedCenter[0] += this.eyeX;
    rotatedCenter[1] += this.eyeY;
    rotatedCenter[2] += this.eyeZ;

    this.camera(
      this.eyeX,
      this.eyeY,
      this.eyeZ,
      rotatedCenter[0],
      rotatedCenter[1],
      rotatedCenter[2],
      this.upX,
      this.upY,
      this.upZ
    );
  }

  /**
   * Rotates the camera in a clockwise/counter-clockwise direction.
   *
   * Rolling rotates the camera without changing its orientation. The rotation
   * happens in the camera’s "local" space.
   *
   * The parameter, `angle`, is the angle the camera should rotate. Passing a
   * positive angle, as in `myCamera.roll(0.001)`, rotates the camera in counter-clockwise direction.
   * Passing a negative angle, as in `myCamera.roll(-0.001)`, rotates the
   * camera in clockwise direction.
   *
   * Note: Angles are interpreted based on the current
   * <a href="#/p5/angleMode">angleMode()</a>.
   *
   * @method roll
   * @param {Number} angle amount to rotate camera in current
   * <a href="#/p5/angleMode">angleMode</a> units.
   * @example
   * <div>
   * <code>
   * let cam;
   * let delta = 0.01;
   *
   * function setup() {
   *   createCanvas(100, 100, WEBGL);
   *   normalMaterial();
   *   // Create a p5.Camera object.
   *   cam = createCamera();
   *
   *   // Set the camera
   *   setCamera(cam);
   * }
   *
   * function draw() {
   *   background(200);
   *
   *   // Roll camera according to angle 'delta'
   *   cam.roll(delta);
   *
   *   translate(0, 0, 0);
   *   box(20);
   *   translate(0, 25, 0);
   *   box(20);
   *   translate(0, 26, 0);
   *   box(20);
   *   translate(0, 27, 0);
   *   box(20);
   *   translate(0, 28, 0);
   *   box(20);
   *   translate(0,29, 0);
   *   box(20);
   *   translate(0, 30, 0);
   *   box(20);
   * }
   * </code>
   * </div>
   *
   * @alt
   * camera view rotates in counter clockwise direction with vertically stacked boxes in front of it.
   */
  roll(amount) {
    const local = this._getLocalAxes();
    const axisQuaternion = Quat.fromAxisAngle(
      this._renderer._pInst._toRadians(amount),
      local.z[0], local.z[1], local.z[2]);
    // const upQuat = new p5.Quat(0, this.upX, this.upY, this.upZ);
    const newUpVector = axisQuaternion.rotateVector(
      new Vector(this.upX, this.upY, this.upZ));
    this.camera(
      this.eyeX,
      this.eyeY,
      this.eyeZ,
      this.centerX,
      this.centerY,
      this.centerZ,
      newUpVector.x,
      newUpVector.y,
      newUpVector.z
    );
  }

  /**
   * Rotates the camera left and right.
   *
   * Panning rotates the camera without changing its position. The rotation
   * happens in the camera’s "local" space.
   *
   * The parameter, `angle`, is the angle the camera should rotate. Passing a
   * positive angle, as in `myCamera.pan(0.001)`, rotates the camera to the
   * right. Passing a negative angle, as in `myCamera.pan(-0.001)`, rotates the
   * camera to the left.
   *
   * Note: Angles are interpreted based on the current
   * <a href="#/p5/angleMode">angleMode()</a>.
   *
   * @param {Number} angle amount to rotate in the current
   *                       <a href="#/p5/angleMode">angleMode()</a>.
   *
   * @example
   * <div>
   * <code>
   * let cam;
   * let delta = 0.001;
   *
   * function setup() {
   *   createCanvas(100, 100, WEBGL);
   *
   *   // Create a p5.Camera object.
   *   cam = createCamera();
   *
   *   // Set the camera
   *   setCamera(cam);
   *
   *   // Place the camera at the top-center.
   *   cam.setPosition(0, -400, 800);
   *
   *   // Point the camera at the origin.
   *   cam.lookAt(0, 0, 0);
   *
   *   describe(
   *     'A white cube on a gray background. The cube goes in and out of view as the camera pans left and right.'
   *   );
   * }
   *
   * function draw() {
   *   background(200);
   *
   *   // Pan with the camera.
   *   cam.pan(delta);
   *
   *   // Switch directions every 120 frames.
   *   if (frameCount % 120 === 0) {
   *     delta *= -1;
   *   }
   *
   *   // Draw the box.
   *   box();
   * }
   * </code>
   * </div>
   */
  pan(amount) {
    const local = this._getLocalAxes();
    this._rotateView(amount, local.y[0], local.y[1], local.y[2]);
  }

  /**
   * Rotates the camera up and down.
   *
   * Tilting rotates the camera without changing its position. The rotation
   * happens in the camera’s "local" space.
   *
   * The parameter, `angle`, is the angle the camera should rotate. Passing a
   * positive angle, as in `myCamera.tilt(0.001)`, rotates the camera down.
   * Passing a negative angle, as in `myCamera.tilt(-0.001)`, rotates the camera
   * up.
   *
   * Note: Angles are interpreted based on the current
   * <a href="#/p5/angleMode">angleMode()</a>.
   *
   * @param {Number} angle amount to rotate in the current
   *                       <a href="#/p5/angleMode">angleMode()</a>.
   *
   * @example
   * <div>
   * <code>
   * let cam;
   * let delta = 0.001;
   *
   * function setup() {
   *   createCanvas(100, 100, WEBGL);
   *
   *   // Create a p5.Camera object.
   *   cam = createCamera();
   *
   *   // Set the camera
   *   setCamera(cam);
   *
   *   // Place the camera at the top-center.
   *   cam.setPosition(0, -400, 800);
   *
   *   // Point the camera at the origin.
   *   cam.lookAt(0, 0, 0);
   *
   *   describe(
   *     'A white cube on a gray background. The cube goes in and out of view as the camera tilts up and down.'
   *   );
   * }
   *
   * function draw() {
   *   background(200);
   *
   *   // Pan with the camera.
   *   cam.tilt(delta);
   *
   *   // Switch directions every 120 frames.
   *   if (frameCount % 120 === 0) {
   *     delta *= -1;
   *   }
   *
   *   // Draw the box.
   *   box();
   * }
   * </code>
   * </div>
   */
  tilt(amount) {
    const local = this._getLocalAxes();
    this._rotateView(amount, local.x[0], local.x[1], local.x[2]);
  }

  /**
   * Points the camera at a location.
   *
   * `myCamera.lookAt()` changes the camera’s orientation without changing its
   * position.
   *
   * The parameters, `x`, `y`, and `z`, are the coordinates in "world" space
   * where the camera should point. For example, calling
   * `myCamera.lookAt(10, 20, 30)` points the camera at the coordinates
   * `(10, 20, 30)`.
   *
   * @for p5.Camera
   * @param {Number} x x-coordinate of the position where the camera should look in "world" space.
   * @param {Number} y y-coordinate of the position where the camera should look in "world" space.
   * @param {Number} z z-coordinate of the position where the camera should look in "world" space.
   *
   * @example
   * <div>
   * <code>
   * // Double-click to look at a different cube.
   *
   * let cam;
   * let isLookingLeft = true;
   *
   * function setup() {
   *   createCanvas(100, 100, WEBGL);
   *
   *   // Create a p5.Camera object.
   *   cam = createCamera();
   *
   *   // Set the camera
   *   setCamera(cam);
   *
   *   // Place the camera at the top-center.
   *   cam.setPosition(0, -400, 800);
   *
   *   // Point the camera at the origin.
   *   cam.lookAt(-30, 0, 0);
   *
   *   describe(
   *     'A red cube and a blue cube on a gray background. The camera switches focus between the cubes when the user double-clicks.'
   *   );
   * }
   *
   * function draw() {
   *   background(200);
   *
   *   // Draw the box on the left.
   *   push();
   *   // Translate the origin to the left.
   *   translate(-30, 0, 0);
   *   // Style the box.
   *   fill(255, 0, 0);
   *   // Draw the box.
   *   box(20);
   *   pop();
   *
   *   // Draw the box on the right.
   *   push();
   *   // Translate the origin to the right.
   *   translate(30, 0, 0);
   *   // Style the box.
   *   fill(0, 0, 255);
   *   // Draw the box.
   *   box(20);
   *   pop();
   * }
   *
   * // Change the camera's focus when the user double-clicks.
   * function doubleClicked() {
   *   if (isLookingLeft === true) {
   *     cam.lookAt(30, 0, 0);
   *     isLookingLeft = false;
   *   } else {
   *     cam.lookAt(-30, 0, 0);
   *     isLookingLeft = true;
   *   }
   * }
   * </code>
   * </div>
   */
  lookAt(x, y, z) {
    this.camera(
      this.eyeX,
      this.eyeY,
      this.eyeZ,
      x,
      y,
      z,
      this.upX,
      this.upY,
      this.upZ
    );
  }

  ////////////////////////////////////////////////////////////////////////////////
  // Camera Position Methods
  ////////////////////////////////////////////////////////////////////////////////

  /**
   * Sets the position and orientation of the camera.
   *
   * `myCamera.camera()` allows objects to be viewed from different angles. It
   * has nine parameters that are all optional.
   *
   * The first three parameters, `x`, `y`, and `z`, are the coordinates of the
   * camera’s position in "world" space. For example, calling
   * `myCamera.camera(0, 0, 0)` places the camera at the origin `(0, 0, 0)`. By
   * default, the camera is placed at `(0, 0, 800)`.
   *
   * The next three parameters, `centerX`, `centerY`, and `centerZ` are the
   * coordinates of the point where the camera faces in "world" space. For
   * example, calling `myCamera.camera(0, 0, 0, 10, 20, 30)` places the camera
   * at the origin `(0, 0, 0)` and points it at `(10, 20, 30)`. By default, the
   * camera points at the origin `(0, 0, 0)`.
   *
   * The last three parameters, `upX`, `upY`, and `upZ` are the components of
   * the "up" vector in "local" space. The "up" vector orients the camera’s
   * y-axis. For example, calling
   * `myCamera.camera(0, 0, 0, 10, 20, 30, 0, -1, 0)` places the camera at the
   * origin `(0, 0, 0)`, points it at `(10, 20, 30)`, and sets the "up" vector
   * to `(0, -1, 0)` which is like holding it upside-down. By default, the "up"
   * vector is `(0, 1, 0)`.
   *
   * @for p5.Camera
   * @param  {Number} [x]        x-coordinate of the camera. Defaults to 0.
   * @param  {Number} [y]        y-coordinate of the camera. Defaults to 0.
   * @param  {Number} [z]        z-coordinate of the camera. Defaults to 800.
   * @param  {Number} [centerX]  x-coordinate of the point the camera faces. Defaults to 0.
   * @param  {Number} [centerY]  y-coordinate of the point the camera faces. Defaults to 0.
   * @param  {Number} [centerZ]  z-coordinate of the point the camera faces. Defaults to 0.
   * @param  {Number} [upX]      x-component of the camera’s "up" vector. Defaults to 0.
   * @param  {Number} [upY]      x-component of the camera’s "up" vector. Defaults to 1.
   * @param  {Number} [upZ]      z-component of the camera’s "up" vector. Defaults to 0.
   *
   * @example
   * <div>
   * <code>
   * // Double-click to toggle between cameras.
   *
   * let cam1;
   * let cam2;
   * let isDefaultCamera = true;
   *
   * function setup() {
   *   createCanvas(100, 100, WEBGL);
   *
   *   // Create the first camera.
   *   // Keep its default settings.
   *   cam1 = createCamera();
   *
   *   // Create the second camera.
   *   cam2 = createCamera();
   *
   *   // Place it at the top-right: (1200, -600, 100)
   *   // Point it at the row of boxes: (-10, -10, 400)
   *   // Set its "up" vector to the default: (0, 1, 0)
   *   cam2.camera(1200, -600, 100, -10, -10, 400, 0, 1, 0);
   *
   *   // Set the current camera to cam1.
   *   setCamera(cam1);
   *
   *   describe(
   *     'A row of white cubes against a gray background. The camera toggles between a frontal and an aerial view when the user double-clicks.'
   *   );
   * }
   *
   * function draw() {
   *   background(200);
   *
   *   // Translate the origin toward the camera.
   *   translate(-10, 10, 500);
   *
   *   // Rotate the coordinate system.
   *   rotateY(-0.1);
   *   rotateX(-0.1);
   *
   *   // Draw the row of boxes.
   *   for (let i = 0; i < 6; i += 1) {
   *     translate(0, 0, -30);
   *     box(10);
   *   }
   * }
   *
   * // Toggle the current camera when the user double-clicks.
   * function doubleClicked() {
   *   if (isDefaultCamera === true) {
   *     setCamera(cam2);
   *     isDefaultCamera = false;
   *   } else {
   *     setCamera(cam1);
   *     isDefaultCamera = true;
   *   }
   * }
   * </code>
   * </div>
   *
   * <div>
   * <code>
   * // Double-click to toggle between cameras.
   *
   * let cam1;
   * let cam2;
   * let isDefaultCamera = true;
   *
   * function setup() {
   *   createCanvas(100, 100, WEBGL);
   *
   *   // Create the first camera.
   *   // Keep its default settings.
   *   cam1 = createCamera();
   *
   *   // Create the second camera.
   *   cam2 = createCamera();
   *
   *   // Place it at the right: (1200, 0, 100)
   *   // Point it at the row of boxes: (-10, -10, 400)
   *   // Set its "up" vector to the default: (0, 1, 0)
   *   cam2.camera(1200, 0, 100, -10, -10, 400, 0, 1, 0);
   *
   *   // Set the current camera to cam1.
   *   setCamera(cam1);
   *
   *   describe(
   *     'A row of white cubes against a gray background. The camera toggles between a static frontal view and an orbiting view when the user double-clicks.'
   *   );
   * }
   *
   * function draw() {
   *   background(200);
   *
   *   // Update cam2's position.
   *   let x = 1200 * cos(frameCount * 0.01);
   *   let y = -600 * sin(frameCount * 0.01);
   *   cam2.camera(x, y, 100, -10, -10, 400, 0, 1, 0);
   *
   *   // Translate the origin toward the camera.
   *   translate(-10, 10, 500);
   *
   *   // Rotate the coordinate system.
   *   rotateY(-0.1);
   *   rotateX(-0.1);
   *
   *   // Draw the row of boxes.
   *   for (let i = 0; i < 6; i += 1) {
   *     translate(0, 0, -30);
   *     box(10);
   *   }
   * }
   *
   * // Toggle the current camera when the user double-clicks.
   * function doubleClicked() {
   *   if (isDefaultCamera === true) {
   *     setCamera(cam2);
   *     isDefaultCamera = false;
   *   } else {
   *     setCamera(cam1);
   *     isDefaultCamera = true;
   *   }
   * }
   * </code>
   * </div>
   */
  camera(
    eyeX,
    eyeY,
    eyeZ,
    centerX,
    centerY,
    centerZ,
    upX,
    upY,
    upZ
  ) {
    if (typeof eyeX === 'undefined') {
      eyeX = this.defaultEyeX;
      eyeY = this.defaultEyeY;
      eyeZ = this.defaultEyeZ;
      centerX = eyeX;
      centerY = eyeY;
      centerZ = 0;
      upX = 0;
      upY = 1;
      upZ = 0;
    }

    this.eyeX = eyeX;
    this.eyeY = eyeY;
    this.eyeZ = eyeZ;

    if (typeof centerX !== 'undefined') {
      this.centerX = centerX;
      this.centerY = centerY;
      this.centerZ = centerZ;
    }

    if (typeof upX !== 'undefined') {
      this.upX = upX;
      this.upY = upY;
      this.upZ = upZ;
    }

    const local = this._getLocalAxes();

    // the camera affects the model view matrix, insofar as it
    // inverse translates the world to the eye position of the camera
    // and rotates it.

    this.cameraMatrix.set(local.x[0], local.y[0], local.z[0], 0,
      local.x[1], local.y[1], local.z[1], 0,
      local.x[2], local.y[2], local.z[2], 0,
      0, 0, 0, 1);


    const tx = -eyeX;
    const ty = -eyeY;
    const tz = -eyeZ;

    this.cameraMatrix.translate([tx, ty, tz]);

    if (this._isActive()) {
      this._renderer.states.setValue('uViewMatrix', this._renderer.states.uViewMatrix.clone());
      this._renderer.states.uViewMatrix.set(this.cameraMatrix);
    }
    return this;
  }

  /**
   * Moves the camera along its "local" axes without changing its orientation.
   *
   * The parameters, `x`, `y`, and `z`, are the distances the camera should
   * move. For example, calling `myCamera.move(10, 20, 30)` moves the camera 10
   * pixels to the right, 20 pixels down, and 30 pixels backward in its "local"
   * space.
   *
   * @param {Number} x distance to move along the camera’s "local" x-axis.
   * @param {Number} y distance to move along the camera’s "local" y-axis.
   * @param {Number} z distance to move along the camera’s "local" z-axis.
   * @example
   * <div>
   * <code>
   * // Click the canvas to begin detecting key presses.
   *
   * let cam;
   *
   * function setup() {
   *   createCanvas(100, 100, WEBGL);
   *
   *   // Create the first camera.
   *   // Keep its default settings.
   *   cam = createCamera();
   *
   *   // Place the camera at the top-right.
   *   cam.setPosition(400, -400, 800);
   *
   *   // Point it at the origin.
   *   cam.lookAt(0, 0, 0);
   *
   *   // Set the camera.
   *   setCamera(cam);
   *
   *   describe(
   *     'A white cube drawn against a gray background. The cube appears to move when the user presses certain keys.'
   *   );
   * }
   *
   * function draw() {
   *   background(200);
   *
   *   // Move the camera along its "local" axes
   *   // when the user presses certain keys.
   *
   *   // Move horizontally.
   *   if (keyIsDown(LEFT_ARROW)) {
   *     cam.move(-1, 0, 0);
   *   }
   *   if (keyIsDown(RIGHT_ARROW)) {
   *     cam.move(1, 0, 0);
   *   }
   *
   *   // Move vertically.
   *   if (keyIsDown(UP_ARROW)) {
   *     cam.move(0, -1, 0);
   *   }
   *   if (keyIsDown(DOWN_ARROW)) {
   *     cam.move(0, 1, 0);
   *   }
   *
   *   // Move in/out of the screen.
   *   if (keyIsDown('i')) {
   *     cam.move(0, 0, -1);
   *   }
   *   if (keyIsDown('o')) {
   *     cam.move(0, 0, 1);
   *   }
   *
   *   // Draw the box.
   *   box();
   * }
   * </code>
   * </div>
   */
  move(x, y, z) {
    const local = this._getLocalAxes();

    // scale local axes by movement amounts
    // based on http://learnwebgl.brown37.net/07_cameras/camera_linear_motion.html
    const dx = [local.x[0] * x, local.x[1] * x, local.x[2] * x];
    const dy = [local.y[0] * y, local.y[1] * y, local.y[2] * y];
    const dz = [local.z[0] * z, local.z[1] * z, local.z[2] * z];

    this.camera(
      this.eyeX + dx[0] + dy[0] + dz[0],
      this.eyeY + dx[1] + dy[1] + dz[1],
      this.eyeZ + dx[2] + dy[2] + dz[2],
      this.centerX + dx[0] + dy[0] + dz[0],
      this.centerY + dx[1] + dy[1] + dz[1],
      this.centerZ + dx[2] + dy[2] + dz[2],
      this.upX,
      this.upY,
      this.upZ
    );
  }

  /**
   * Sets the camera’s position in "world" space without changing its
   * orientation.
   *
   * The parameters, `x`, `y`, and `z`, are the coordinates where the camera
   * should be placed. For example, calling `myCamera.setPosition(10, 20, 30)`
   * places the camera at coordinates `(10, 20, 30)` in "world" space.
   *
   * @param {Number} x x-coordinate in "world" space.
   * @param {Number} y y-coordinate in "world" space.
   * @param {Number} z z-coordinate in "world" space.
   *
   * @example
   * <div>
   * <code>
   * // Double-click to toggle between cameras.
   *
   * let cam1;
   * let cam2;
   * let isDefaultCamera = true;
   *
   * function setup() {
   *   createCanvas(100, 100, WEBGL);
   *
   *   // Create the first camera.
   *   // Keep its default settings.
   *   cam1 = createCamera();
   *
   *   // Create the second camera.
   *   cam2 = createCamera();
   *
   *   // Place it closer to the origin.
   *   cam2.setPosition(0, 0, 600);
   *
   *   // Set the current camera to cam1.
   *   setCamera(cam1);
   *
   *   describe(
   *     'A row of white cubes against a gray background. The camera toggles the amount of zoom when the user double-clicks.'
   *   );
   * }
   *
   * function draw() {
   *   background(200);
   *
   *   // Translate the origin toward the camera.
   *   translate(-10, 10, 500);
   *
   *   // Rotate the coordinate system.
   *   rotateY(-0.1);
   *   rotateX(-0.1);
   *
   *   // Draw the row of boxes.
   *   for (let i = 0; i < 6; i += 1) {
   *     translate(0, 0, -30);
   *     box(10);
   *   }
   * }
   *
   * // Toggle the current camera when the user double-clicks.
   * function doubleClicked() {
   *   if (isDefaultCamera === true) {
   *     setCamera(cam2);
   *     isDefaultCamera = false;
   *   } else {
   *     setCamera(cam1);
   *     isDefaultCamera = true;
   *   }
   * }
   * </code>
   * </div>
   *
   * <div>
   * <code>
   * // Double-click to toggle between cameras.
   *
   * let cam1;
   * let cam2;
   * let isDefaultCamera = true;
   *
   * function setup() {
   *   createCanvas(100, 100, WEBGL);
   *
   *   // Create the first camera.
   *   // Keep its default settings.
   *   cam1 = createCamera();
   *
   *   // Create the second camera.
   *   cam2 = createCamera();
   *
   *   // Place it closer to the origin.
   *   cam2.setPosition(0, 0, 600);
   *
   *   // Set the current camera to cam1.
   *   setCamera(cam1);
   *
   *   describe(
   *     'A row of white cubes against a gray background. The camera toggles between a static view and a view that zooms in and out when the user double-clicks.'
   *   );
   * }
   *
   * function draw() {
   *   background(200);
   *
   *   // Update cam2's z-coordinate.
   *   let z = 100 * sin(frameCount * 0.01) + 700;
   *   cam2.setPosition(0, 0, z);
   *
   *   // Translate the origin toward the camera.
   *   translate(-10, 10, 500);
   *
   *   // Rotate the coordinate system.
   *   rotateY(-0.1);
   *   rotateX(-0.1);
   *
   *   // Draw the row of boxes.
   *   for (let i = 0; i < 6; i += 1) {
   *     translate(0, 0, -30);
   *     box(10);
   *   }
   * }
   *
   * // Toggle the current camera when the user double-clicks.
   * function doubleClicked() {
   *   if (isDefaultCamera === true) {
   *     setCamera(cam2);
   *     isDefaultCamera = false;
   *   } else {
   *     setCamera(cam1);
   *     isDefaultCamera = true;
   *   }
   * }
   * </code>
   * </div>
   */
  setPosition(x, y, z) {
    const diffX = x - this.eyeX;
    const diffY = y - this.eyeY;
    const diffZ = z - this.eyeZ;

    this.camera(
      x,
      y,
      z,
      this.centerX + diffX,
      this.centerY + diffY,
      this.centerZ + diffZ,
      this.upX,
      this.upY,
      this.upZ
    );
  }

  /**
   * Sets the camera’s position, orientation, and projection by copying another
   * camera.
   *
   * The parameter, `cam`, is the `p5.Camera` object to copy. For example, calling
   * `cam2.set(cam1)` will set `cam2` using `cam1`’s configuration.
   *
   * @param {p5.Camera} cam camera to copy.
   *
   * @example
   * <div>
   * <code>
   * // Double-click to "reset" the camera zoom.
   *
   * let cam1;
   * let cam2;
   *
   * function setup() {
   *   createCanvas(100, 100, WEBGL);
   *
   *   // Create the first camera.
   *   cam1 = createCamera();
   *
   *   // Place the camera at the top-right.
   *   cam1.setPosition(400, -400, 800);
   *
   *   // Point it at the origin.
   *   cam1.lookAt(0, 0, 0);
   *
   *   // Create the second camera.
   *   cam2 = createCamera();
   *
   *   // Copy cam1's configuration.
   *   cam2.set(cam1);
   *
   *   // Set the camera.
   *   setCamera(cam2);
   *
   *   describe(
   *     'A white cube drawn against a gray background. The camera slowly moves forward. The camera resets when the user double-clicks.'
   *   );
   * }
   *
   * function draw() {
   *   background(200);
   *
   *   // Update cam2's position.
   *   cam2.move(0, 0, -1);
   *
   *   // Draw the box.
   *   box();
   * }
   *
   * // "Reset" the camera when the user double-clicks.
   * function doubleClicked() {
   *   cam2.set(cam1);
   * }
   */
  set(cam) {
    const keyNamesOfThePropToCopy = [
      'eyeX', 'eyeY', 'eyeZ',
      'centerX', 'centerY', 'centerZ',
      'upX', 'upY', 'upZ',
      'cameraFOV', 'aspectRatio', 'cameraNear', 'cameraFar', 'cameraType',
      'yScale', 'useLinePerspective'
    ];
    for (const keyName of keyNamesOfThePropToCopy) {
      this[keyName] = cam[keyName];
    }

    this.cameraMatrix = cam.cameraMatrix.copy();
    this.projMatrix = cam.projMatrix.copy();

    if (this._isActive()) {
      this._renderer.states.setValue('uModelMatrix', this._renderer.states.uModelMatrix.clone());
      this._renderer.states.setValue('uViewMatrix', this._renderer.states.uViewMatrix.clone());
      this._renderer.states.setValue('uPMatrix', this._renderer.states.uPMatrix.clone());
      this._renderer.states.uModelMatrix.reset();
      this._renderer.states.uViewMatrix.set(this.cameraMatrix);
      this._renderer.states.uPMatrix.set(this.projMatrix);
    }
  }
  /**
   * Sets the camera’s position and orientation to values that are in-between
   * those of two other cameras.
   *
   * `myCamera.slerp()` uses spherical linear interpolation to calculate a
   * position and orientation that’s in-between two other cameras. Doing so is
   * helpful for transitioning smoothly between two perspectives.
   *
   * The first two parameters, `cam0` and `cam1`, are the `p5.Camera` objects
   * that should be used to set the current camera.
   *
   * The third parameter, `amt`, is the amount to interpolate between `cam0` and
   * `cam1`. 0.0 keeps the camera’s position and orientation equal to `cam0`’s,
   * 0.5 sets them halfway between `cam0`’s and `cam1`’s , and 1.0 sets the
   * position and orientation equal to `cam1`’s.
   *
   * For example, calling `myCamera.slerp(cam0, cam1, 0.1)` sets cam’s position
   * and orientation very close to `cam0`’s. Calling
   * `myCamera.slerp(cam0, cam1, 0.9)` sets cam’s position and orientation very
   * close to `cam1`’s.
   *
   * Note: All of the cameras must use the same projection.
   *
   * @param {p5.Camera} cam0 first camera.
   * @param {p5.Camera} cam1 second camera.
   * @param {Number} amt amount of interpolation between 0.0 (`cam0`) and 1.0 (`cam1`).
   *
   * @example
   * <div>
   * <code>
   * let cam;
   * let cam0;
   * let cam1;
   *
   * function setup() {
   *   createCanvas(100, 100, WEBGL);
   *
   *   // Create the main camera.
   *   // Keep its default settings.
   *   cam = createCamera();
   *
   *   // Create the first camera.
   *   // Keep its default settings.
   *   cam0 = createCamera();
   *
   *   // Create the second camera.
   *   cam1 = createCamera();
   *
   *   // Place it at the top-right.
   *   cam1.setPosition(400, -400, 800);
   *
   *   // Point it at the origin.
   *   cam1.lookAt(0, 0, 0);
   *
   *   // Set the current camera to cam.
   *   setCamera(cam);
   *
   *   describe('A white cube drawn against a gray background. The camera slowly oscillates between a frontal view and an aerial view.');
   * }
   *
   * function draw() {
   *   background(200);
   *
   *   // Calculate the amount to interpolate between cam0 and cam1.
   *   let amt = 0.5 * sin(frameCount * 0.01) + 0.5;
   *
   *   // Update the main camera's position and orientation.
   *   cam.slerp(cam0, cam1, amt);
   *
   *   box();
   * }
   * </code>
   * </div>
   */
  slerp(cam0, cam1, amt) {
    // If t is 0 or 1, do not interpolate and set the argument camera.
    if (amt === 0) {
      this.set(cam0);
      return;
    } else if (amt === 1) {
      this.set(cam1);
      return;
    }

    // For this cameras is ortho, assume that cam0 and cam1 are also ortho
    // and interpolate the elements of the projection matrix.
    // Use logarithmic interpolation for interpolation.
    if (this.projMatrix.mat4[15] !== 0) {
      this.projMatrix.setElement(
        0,
        cam0.projMatrix.mat4[0] *
            Math.pow(cam1.projMatrix.mat4[0] / cam0.projMatrix.mat4[0], amt)
      );
      this.projMatrix.setElement(
        5,
        cam0.projMatrix.mat4[5] *
            Math.pow(cam1.projMatrix.mat4[5] / cam0.projMatrix.mat4[5], amt)
      );
      // If the camera is active, make uPMatrix reflect changes in projMatrix.
      if (this._isActive()) {
        this._renderer.states.setValue('uPMatrix', this._renderer.states.uPMatrix.clone());
        this._renderer.states.uPMatrix.mat4 = this.projMatrix.mat4.slice();
      }
    }

    // prepare eye vector and center vector of argument cameras.
    const eye0 = new Vector(cam0.eyeX, cam0.eyeY, cam0.eyeZ);
    const eye1 = new Vector(cam1.eyeX, cam1.eyeY, cam1.eyeZ);
    const center0 = new Vector(cam0.centerX, cam0.centerY, cam0.centerZ);
    const center1 = new Vector(cam1.centerX, cam1.centerY, cam1.centerZ);

    // Calculate the distance between eye and center for each camera.
    // Logarithmically interpolate these with amt.
    const dist0 = Vector.dist(eye0, center0);
    const dist1 = Vector.dist(eye1, center1);
    const lerpedDist = dist0 * Math.pow(dist1 / dist0, amt);

    // Next, calculate the ratio to interpolate the eye and center by a constant
    // ratio for each camera. This ratio is the same for both. Also, with this ratio
    // of points, the distance is the minimum distance of the two points of
    // the same ratio.
    // With this method, if the viewpoint is fixed, linear interpolation is performed
    // at the viewpoint, and if the center is fixed, linear interpolation is performed
    // at the center, resulting in reasonable interpolation. If both move, the point
    // halfway between them is taken.
    const eyeDiff = Vector.sub(eye0, eye1);
    const diffDiff = eye0.copy().sub(eye1).sub(center0).add(center1);
    // Suppose there are two line segments. Consider the distance between the points
    // above them as if they were taken in the same ratio. This calculation figures out
    // a ratio that minimizes this.
    // Each line segment is, a line segment connecting the viewpoint and the center
    // for each camera.
    const divider = diffDiff.magSq();
    let ratio = 1; // default.
    if (divider > 0.000001) {
      ratio = Vector.dot(eyeDiff, diffDiff) / divider;
      ratio = Math.max(0, Math.min(ratio, 1));
    }

    // Take the appropriate proportions and work out the points
    // that are between the new viewpoint and the new center position.
    const lerpedMedium = Vector.lerp(
      Vector.lerp(eye0, center0, ratio),
      Vector.lerp(eye1, center1, ratio),
      amt
    );

    // Prepare each of rotation matrix from their camera matrix
    const rotMat0 = cam0.cameraMatrix.createSubMatrix3x3();
    const rotMat1 = cam1.cameraMatrix.createSubMatrix3x3();

    // get front and up vector from local-coordinate-system.
    const front0 = rotMat0.row(2);
    const front1 = rotMat1.row(2);
    const up0 = rotMat0.row(1);
    const up1 = rotMat1.row(1);

    // prepare new vectors.
    const newFront = new Vector();
    const newUp = new Vector();
    const newEye = new Vector();
    const newCenter = new Vector();

    // Create the inverse matrix of mat0 by transposing mat0,
    // and multiply it to mat1 from the right.
    // This matrix represents the difference between the two.
    // 'deltaRot' means 'difference of rotation matrices'.
    const deltaRot = rotMat1.mult(rotMat0.copy().transpose()); // mat1 is 3x3

    // Calculate the trace and from it the cos value of the angle.
    // An orthogonal matrix is just an orthonormal basis. If this is not the identity
    // matrix, it is a centered orthonormal basis plus some angle of rotation about
    // some axis. That's the angle. Letting this be theta, trace becomes 1+2cos(theta).
    // reference: https://en.wikipedia.org/wiki/Rotation_matrix#Determining_the_angle
    const diag = deltaRot.diagonal();
    let cosTheta = 0.5 * (diag[0] + diag[1] + diag[2] - 1);

    // If the angle is close to 0, the two matrices are very close,
    // so in that case we execute linearly interpolate.
    if (1 - cosTheta < 0.0000001) {
      // Obtain the front vector and up vector by linear interpolation
      // and normalize them.
      // calculate newEye, newCenter with newFront vector.
      newFront.set(Vector.lerp(front0, front1, amt)).normalize();

      newEye.set(newFront).mult(ratio * lerpedDist).add(lerpedMedium);
      newCenter.set(newFront).mult((ratio - 1) * lerpedDist).add(lerpedMedium);

      newUp.set(Vector.lerp(up0, up1, amt)).normalize();

      // set the camera
      this.camera(
        newEye.x, newEye.y, newEye.z,
        newCenter.x, newCenter.y, newCenter.z,
        newUp.x, newUp.y, newUp.z
      );
      return;
    }

<<<<<<< HEAD
    // Calculates the axis vector and the angle of the difference orthogonal matrix.
    // The axis vector is what I explained earlier in the comments.
    // similar calculation is here:
    // https://github.com/mrdoob/three.js/blob/883249620049d1632e8791732808fefd1a98c871/src/math/Quaternion.js#L294
    let a, b, c, sinTheta;
    let invOneMinusCosTheta = 1 / (1 - cosTheta);
    const maxDiag = Math.max(diag[0], diag[1], diag[2]);
    const offDiagSum13 = deltaRot.mat3[1] + deltaRot.mat3[3];
    const offDiagSum26 = deltaRot.mat3[2] + deltaRot.mat3[6];
    const offDiagSum57 = deltaRot.mat3[5] + deltaRot.mat3[7];
=======
  /**
   * Sets an orthographic projection for the camera.
   *
   * In an orthographic projection, shapes with the same size always appear the
   * same size, regardless of whether they are near or far from the camera.
   *
   * `myCamera.ortho()` changes the camera’s perspective by changing its viewing
   * frustum from a truncated pyramid to a rectangular prism. The frustum is the
   * volume of space that’s visible to the camera. The camera is placed in front
   * of the frustum and views everything within the frustum. `myCamera.ortho()`
   * has six optional parameters to define the viewing frustum.
   *
   * The first four parameters, `left`, `right`, `bottom`, and `top`, set the
   * coordinates of the frustum’s sides, bottom, and top. For example, calling
   * `myCamera.ortho(-100, 100, 200, -200)` creates a frustum that’s 200 pixels
   * wide and 400 pixels tall. By default, these dimensions are set based on
   * the sketch’s width and height, as in
   * `myCamera.ortho(-width / 2, width / 2, -height / 2, height / 2)`.
   *
   * The last two parameters, `near` and `far`, set the distance of the
   * frustum’s near and far plane from the camera. For example, calling
   * `myCamera.ortho(-100, 100, 200, -200, 50, 1000)` creates a frustum that’s
   * 200 pixels wide, 400 pixels tall, starts 50 pixels from the camera, and
   * ends 1,000 pixels from the camera. By default, `near` and `far` are set to
   * 0 and `max(width, height) + 800`, respectively.
   *
   * @for p5.Camera
   * @param  {Number} [left]   x-coordinate of the frustum’s left plane. Defaults to `-width / 2`.
   * @param  {Number} [right]  x-coordinate of the frustum’s right plane. Defaults to `width / 2`.
   * @param  {Number} [bottom] y-coordinate of the frustum’s bottom plane. Defaults to `height / 2`.
   * @param  {Number} [top]    y-coordinate of the frustum’s top plane. Defaults to `-height / 2`.
   * @param  {Number} [near]   z-coordinate of the frustum’s near plane. Defaults to 0.
   * @param  {Number} [far]    z-coordinate of the frustum’s far plane. Defaults to `max(width, height) + 800`.
   *
   * @example
   * <div>
   * <code>
   * // Double-click to toggle between cameras.
   *
   * let cam1;
   * let cam2;
   * let isDefaultCamera = true;
   *
   * function setup() {
   *   createCanvas(100, 100, WEBGL);
   *
   *   // Create the first camera.
   *   // Keep its default settings.
   *   cam1 = createCamera();
   *
   *   // Create the second camera.
   *   cam2 = createCamera();
   *
   *   // Apply an orthographic projection.
   *   cam2.ortho();
   *
   *   // Set the current camera to cam1.
   *   setCamera(cam1);
   *
   *   describe('A row of white cubes against a gray background. The camera toggles between a perspective and an orthographic projection when the user double-clicks.');
   * }
   *
   * function draw() {
   *   background(200);
   *
   *   // Translate the origin toward the camera.
   *   translate(-10, 10, 500);
   *
   *   // Rotate the coordinate system.
   *   rotateY(-0.1);
   *   rotateX(-0.1);
   *
   *   // Draw the row of boxes.
   *   for (let i = 0; i < 6; i += 1) {
   *     translate(0, 0, -40);
   *     box(10);
   *   }
   * }
   *
   * // Toggle the current camera when the user double-clicks.
   * function doubleClicked() {
   *   if (isDefaultCamera === true) {
   *     setCamera(cam2);
   *     isDefaultCamera = false;
   *   } else {
   *     setCamera(cam1);
   *     isDefaultCamera = true;
   *   }
   * }
   * </code>
   * </div>
   *
   * <div>
   * <code>
   * // Double-click to toggle between cameras.
   *
   * let cam1;
   * let cam2;
   * let isDefaultCamera = true;
   *
   * function setup() {
   *   createCanvas(100, 100, WEBGL);
   *
   *   // Create the first camera.
   *   // Keep its default settings.
   *   cam1 = createCamera();
   *
   *   // Create the second camera.
   *   cam2 = createCamera();
   *
   *   // Apply an orthographic projection.
   *   cam2.ortho();
   *
   *   // Set the current camera to cam1.
   *   setCamera(cam1);
   *
   *   describe('A row of white cubes slither like a snake against a gray background. The camera toggles between a perspective and an orthographic projection when the user double-clicks.');
   * }
   *
   * function draw() {
   *   background(200);
   *
   *   // Translate the origin toward the camera.
   *   translate(-10, 10, 500);
   *
   *   // Rotate the coordinate system.
   *   rotateY(-0.1);
   *   rotateX(-0.1);
   *
   *   // Draw the row of boxes.
   *   for (let i = 0; i < 6; i += 1) {
   *     push();
   *     // Calculate the box's coordinates.
   *     let x = 10 * sin(frameCount * 0.02 + i * 0.6);
   *     let z = -40 * i;
   *     // Translate the origin.
   *     translate(x, 0, z);
   *     // Draw the box.
   *     box(10);
   *     pop();
   *   }
   * }
   *
   * // Toggle the current camera when the user double-clicks.
   * function doubleClicked() {
   *   if (isDefaultCamera === true) {
   *     setCamera(cam2);
   *     isDefaultCamera = false;
   *   } else {
   *     setCamera(cam1);
   *     isDefaultCamera = true;
   *   }
   * }
   * </code>
   * </div>
   */
  ortho(left, right, bottom, top, near, far) {
    const source = this.fbo || this._renderer;
    if (left === undefined) left = -source.width / 2;
    if (right === undefined) right = +source.width / 2;
    if (bottom === undefined) bottom = -source.height / 2;
    if (top === undefined) top = +source.height / 2;
    if (near === undefined) near = 0;
    if (far === undefined) far = Math.max(source.width, source.height) + 800;
    this.cameraNear = near;
    this.cameraFar = far;
    const w = right - left;
    const h = top - bottom;
    const d = far - near;
    const x = +2.0 / w;
    const y = +2.0 / h * this.yScale;
    const z = -2.0 / d;
    const tx = -(right + left) / w;
    const ty = -(top + bottom) / h;
    const tz = -(far + near) / d;
    this.projMatrix = new Matrix(4);
    /* eslint-disable indent */
    this.projMatrix.set(x, 0, 0, 0,
      0, -y, 0, 0,
      0, 0, z, 0,
      tx, ty, tz, 1);
    /* eslint-enable indent */
    if (this._isActive()) {
      this._renderer.states.setValue('uPMatrix', this._renderer.states.uPMatrix.clone());
      this._renderer.states.uPMatrix.set(this.projMatrix);
    }
    this.cameraType = 'custom';
  }
  /**
   * Sets the camera's frustum.
   *
   * In a frustum projection, shapes that are further from the camera appear
   * smaller than shapes that are near the camera. This technique, called
   * foreshortening, creates realistic 3D scenes.
   *
   * `myCamera.frustum()` changes the camera’s perspective by changing its
   * viewing frustum. The frustum is the volume of space that’s visible to the
   * camera. The frustum’s shape is a pyramid with its top cut off. The camera
   * is placed where the top of the pyramid should be and points towards the
   * base of the pyramid. It views everything within the frustum.
   *
   * The first four parameters, `left`, `right`, `bottom`, and `top`, set the
   * coordinates of the frustum’s sides, bottom, and top. For example, calling
   * `myCamera.frustum(-100, 100, 200, -200)` creates a frustum that’s 200
   * pixels wide and 400 pixels tall. By default, these coordinates are set
   * based on the sketch’s width and height, as in
   * `myCamera.frustum(-width / 20, width / 20, height / 20, -height / 20)`.
   *
   * The last two parameters, `near` and `far`, set the distance of the
   * frustum’s near and far plane from the camera. For example, calling
   * `myCamera.frustum(-100, 100, 200, -200, 50, 1000)` creates a frustum that’s
   * 200 pixels wide, 400 pixels tall, starts 50 pixels from the camera, and ends
   * 1,000 pixels from the camera. By default, near is set to `0.1 * 800`, which
   * is 1/10th the default distance between the camera and the origin. `far` is
   * set to `10 * 800`, which is 10 times the default distance between the
   * camera and the origin.
   *
   * @for p5.Camera
   * @param  {Number} [left]   x-coordinate of the frustum’s left plane. Defaults to `-width / 20`.
   * @param  {Number} [right]  x-coordinate of the frustum’s right plane. Defaults to `width / 20`.
   * @param  {Number} [bottom] y-coordinate of the frustum’s bottom plane. Defaults to `height / 20`.
   * @param  {Number} [top]    y-coordinate of the frustum’s top plane. Defaults to `-height / 20`.
   * @param  {Number} [near]   z-coordinate of the frustum’s near plane. Defaults to `0.1 * 800`.
   * @param  {Number} [far]    z-coordinate of the frustum’s far plane. Defaults to `10 * 800`.
   *
   * @example
   * <div>
   * <code>
   * // Double-click to toggle between cameras.
   *
   * let cam1;
   * let cam2;
   * let isDefaultCamera = true;
   *
   * function setup() {
   *   createCanvas(100, 100, WEBGL);
   *
   *   // Create the first camera.
   *   // Keep its default settings.
   *   cam1 = createCamera();
   *
   *   // Create the second camera.
   *   cam2 = createCamera();
   *
   *   // Adjust the frustum.
   *   // Center it.
   *   // Set its width and height to 20 pixels.
   *   // Place its near plane 300 pixels from the camera.
   *   // Place its far plane 350 pixels from the camera.
   *   cam2.frustum(-10, 10, -10, 10, 300, 350);
   *
   *   // Set the current camera to cam1.
   *   setCamera(cam1);
   *
   *   describe(
   *     'A row of white cubes against a gray background. The camera zooms in on one cube when the user double-clicks.'
   *   );
   * }
   *
   * function draw() {
   *   background(200);
   *
   *   // Translate the origin toward the camera.
   *   translate(-10, 10, 600);
   *
   *   // Rotate the coordinate system.
   *   rotateY(-0.1);
   *   rotateX(-0.1);
   *
   *   // Draw the row of boxes.
   *   for (let i = 0; i < 6; i += 1) {
   *     translate(0, 0, -40);
   *     box(10);
   *   }
   * }
   *
   * // Toggle the current camera when the user double-clicks.
   * function doubleClicked() {
   *   if (isDefaultCamera === true) {
   *     setCamera(cam2);
   *     isDefaultCamera = false;
   *   } else {
   *     setCamera(cam1);
   *     isDefaultCamera = true;
   *   }
   * }
   * </code>
   * </div>
   */
  frustum(left, right, bottom, top, near, far) {
    if (left === undefined) left = -this._renderer.width * 0.05;
    if (right === undefined) right = +this._renderer.width * 0.05;
    if (bottom === undefined) bottom = +this._renderer.height * 0.05;
    if (top === undefined) top = -this._renderer.height * 0.05;
    if (near === undefined) near = this.defaultCameraNear;
    if (far === undefined) far = this.defaultCameraFar;

    this.cameraNear = near;
    this.cameraFar = far;

    const w = right - left;
    const h = top - bottom;
    const d = far - near;

    const x = +(2.0 * near) / w;
    const y = +(2.0 * near) / h * this.yScale;
    const z = -(2.0 * far * near) / d;

    const tx = (right + left) / w;
    const ty = (top + bottom) / h;
    const tz = -(far + near) / d;

    this.projMatrix = new Matrix(4);

    /* eslint-disable indent */
    this.projMatrix.set(x, 0, 0, 0,
      0, -y, 0, 0,
      tx, ty, tz, -1,
      0, 0, z, 0);
    /* eslint-enable indent */

    if (this._isActive()) {
      this._renderer.states.setValue('uPMatrix', this._renderer.states.uPMatrix.clone());
      this._renderer.states.uPMatrix.set(this.projMatrix);
    }

    this.cameraType = 'custom';
  }

  ////////////////////////////////////////////////////////////////////////////////
  // Camera Orientation Methods
  ////////////////////////////////////////////////////////////////////////////////

  /**
   * Rotate camera view about arbitrary axis defined by x,y,z
   * based on http://learnwebgl.brown37.net/07_cameras/camera_rotating_motion.html
   * @private
   */
  _rotateView(a, x, y, z) {
    let centerX = this.centerX;
    let centerY = this.centerY;
    let centerZ = this.centerZ;

    // move center by eye position such that rotation happens around eye position
    centerX -= this.eyeX;
    centerY -= this.eyeY;
    centerZ -= this.eyeZ;

    const rotation = new Matrix(4); // TODO Maybe pass p5
    rotation.rotate4x4(this._renderer._pInst._toRadians(a), x, y, z);

    /* eslint-disable max-len */
    const rotatedCenter = [
      centerX * rotation.mat4[0] + centerY * rotation.mat4[4] + centerZ * rotation.mat4[8],
      centerX * rotation.mat4[1] + centerY * rotation.mat4[5] + centerZ * rotation.mat4[9],
      centerX * rotation.mat4[2] + centerY * rotation.mat4[6] + centerZ * rotation.mat4[10]
    ];
    /* eslint-enable max-len */

    // add eye position back into center
    rotatedCenter[0] += this.eyeX;
    rotatedCenter[1] += this.eyeY;
    rotatedCenter[2] += this.eyeZ;

    // Rotate the up vector to keep the correct camera orientation
    /* eslint-disable max-len */
    const rotatedUpX = this.upX * rotation.mat4[0] + this.upY * rotation.mat4[4] + this.upZ * rotation.mat4[8];
    const rotatedUpY = this.upX * rotation.mat4[1] + this.upY * rotation.mat4[5] + this.upZ * rotation.mat4[9];
    const rotatedUpZ =  this.upX * rotation.mat4[2] + this.upY * rotation.mat4[6] + this.upZ * rotation.mat4[10];
    /* eslint-enable max-len */

    //Normalize the up vector
    const upLength = Math.sqrt(
      rotatedUpX * rotatedUpX +
      rotatedUpY * rotatedUpY +
      rotatedUpZ * rotatedUpZ
    );

    const normalizedUpX = rotatedUpX / upLength;
    const normalizedUpY = rotatedUpY / upLength;
    const normalizedUpZ = rotatedUpZ / upLength;

    this.camera(
      this.eyeX,
      this.eyeY,
      this.eyeZ,
      rotatedCenter[0],
      rotatedCenter[1],
      rotatedCenter[2],
      normalizedUpX,
      normalizedUpY,
      normalizedUpZ
    );
  }

  /**
   * Rotates the camera in a clockwise/counter-clockwise direction.
   *
   * Rolling rotates the camera without changing its orientation. The rotation
   * happens in the camera’s "local" space.
   *
   * The parameter, `angle`, is the angle the camera should rotate. Passing a
   * positive angle, as in `myCamera.roll(0.001)`, rotates the camera in counter-clockwise direction.
   * Passing a negative angle, as in `myCamera.roll(-0.001)`, rotates the
   * camera in clockwise direction.
   *
   * Note: Angles are interpreted based on the current
   * <a href="#/p5/angleMode">angleMode()</a>.
   *
   * @method roll
   * @param {Number} angle amount to rotate camera in current
   * <a href="#/p5/angleMode">angleMode</a> units.
   * @example
   * <div>
   * <code>
   * let cam;
   * let delta = 0.01;
   *
   * function setup() {
   *   createCanvas(100, 100, WEBGL);
   *   normalMaterial();
   *   // Create a p5.Camera object.
   *   cam = createCamera();
   *
   *   // Set the camera
   *   setCamera(cam);
   * }
   *
   * function draw() {
   *   background(200);
   *
   *   // Roll camera according to angle 'delta'
   *   cam.roll(delta);
   *
   *   translate(0, 0, 0);
   *   box(20);
   *   translate(0, 25, 0);
   *   box(20);
   *   translate(0, 26, 0);
   *   box(20);
   *   translate(0, 27, 0);
   *   box(20);
   *   translate(0, 28, 0);
   *   box(20);
   *   translate(0,29, 0);
   *   box(20);
   *   translate(0, 30, 0);
   *   box(20);
   * }
   * </code>
   * </div>
   *
   * @alt
   * camera view rotates in counter clockwise direction with vertically stacked boxes in front of it.
   */
  roll(amount) {
    const local = this._getLocalAxes();
    const axisQuaternion = Quat.fromAxisAngle(
      this._renderer._pInst._toRadians(amount),
      local.z[0], local.z[1], local.z[2]);
    // const upQuat = new p5.Quat(0, this.upX, this.upY, this.upZ);
    const newUpVector = axisQuaternion.rotateVector(
      new Vector(this.upX, this.upY, this.upZ));
    this.camera(
      this.eyeX,
      this.eyeY,
      this.eyeZ,
      this.centerX,
      this.centerY,
      this.centerZ,
      newUpVector.x,
      newUpVector.y,
      newUpVector.z
    );
  }

  /**
   * Rotates the camera left and right.
   *
   * Panning rotates the camera without changing its position. The rotation
   * happens in the camera’s "local" space.
   *
   * The parameter, `angle`, is the angle the camera should rotate. Passing a
   * positive angle, as in `myCamera.pan(0.001)`, rotates the camera to the
   * right. Passing a negative angle, as in `myCamera.pan(-0.001)`, rotates the
   * camera to the left.
   *
   * Note: Angles are interpreted based on the current
   * <a href="#/p5/angleMode">angleMode()</a>.
   *
   * @param {Number} angle amount to rotate in the current
   *                       <a href="#/p5/angleMode">angleMode()</a>.
   *
   * @example
   * <div>
   * <code>
   * let cam;
   * let delta = 0.001;
   *
   * function setup() {
   *   createCanvas(100, 100, WEBGL);
   *
   *   // Create a p5.Camera object.
   *   cam = createCamera();
   *
   *   // Set the camera
   *   setCamera(cam);
   *
   *   // Place the camera at the top-center.
   *   cam.setPosition(0, -400, 800);
   *
   *   // Point the camera at the origin.
   *   cam.lookAt(0, 0, 0);
   *
   *   describe(
   *     'A white cube on a gray background. The cube goes in and out of view as the camera pans left and right.'
   *   );
   * }
   *
   * function draw() {
   *   background(200);
   *
   *   // Pan with the camera.
   *   cam.pan(delta);
   *
   *   // Switch directions every 120 frames.
   *   if (frameCount % 120 === 0) {
   *     delta *= -1;
   *   }
   *
   *   // Draw the box.
   *   box();
   * }
   * </code>
   * </div>
   */
  pan(amount) {
    const local = this._getLocalAxes();
    this._rotateView(amount, local.y[0], local.y[1], local.y[2]);
  }

  /**
   * Rotates the camera up and down.
   *
   * Tilting rotates the camera without changing its position. The rotation
   * happens in the camera’s "local" space.
   *
   * The parameter, `angle`, is the angle the camera should rotate. Passing a
   * positive angle, as in `myCamera.tilt(0.001)`, rotates the camera down.
   * Passing a negative angle, as in `myCamera.tilt(-0.001)`, rotates the camera
   * up.
   *
   * Note: Angles are interpreted based on the current
   * <a href="#/p5/angleMode">angleMode()</a>.
   *
   * @param {Number} angle amount to rotate in the current
   *                       <a href="#/p5/angleMode">angleMode()</a>.
   *
   * @example
   * <div>
   * <code>
   * let cam;
   * let delta = 0.001;
   *
   * function setup() {
   *   createCanvas(100, 100, WEBGL);
   *
   *   // Create a p5.Camera object.
   *   cam = createCamera();
   *
   *   // Set the camera
   *   setCamera(cam);
   *
   *   // Place the camera at the top-center.
   *   cam.setPosition(0, -400, 800);
   *
   *   // Point the camera at the origin.
   *   cam.lookAt(0, 0, 0);
   *
   *   describe(
   *     'A white cube on a gray background. The cube goes in and out of view as the camera tilts up and down.'
   *   );
   * }
   *
   * function draw() {
   *   background(200);
   *
   *   // Pan with the camera.
   *   cam.tilt(delta);
   *
   *   // Switch directions every 120 frames.
   *   if (frameCount % 120 === 0) {
   *     delta *= -1;
   *   }
   *
   *   // Draw the box.
   *   box();
   * }
   * </code>
   * </div>
   */
  tilt(amount) {
    const local = this._getLocalAxes();
    this._rotateView(amount, local.x[0], local.x[1], local.x[2]);
  }

  /**
   * Points the camera at a location.
   *
   * `myCamera.lookAt()` changes the camera’s orientation without changing its
   * position.
   *
   * The parameters, `x`, `y`, and `z`, are the coordinates in "world" space
   * where the camera should point. For example, calling
   * `myCamera.lookAt(10, 20, 30)` points the camera at the coordinates
   * `(10, 20, 30)`.
   *
   * @for p5.Camera
   * @param {Number} x x-coordinate of the position where the camera should look in "world" space.
   * @param {Number} y y-coordinate of the position where the camera should look in "world" space.
   * @param {Number} z z-coordinate of the position where the camera should look in "world" space.
   *
   * @example
   * <div>
   * <code>
   * // Double-click to look at a different cube.
   *
   * let cam;
   * let isLookingLeft = true;
   *
   * function setup() {
   *   createCanvas(100, 100, WEBGL);
   *
   *   // Create a p5.Camera object.
   *   cam = createCamera();
   *
   *   // Set the camera
   *   setCamera(cam);
   *
   *   // Place the camera at the top-center.
   *   cam.setPosition(0, -400, 800);
   *
   *   // Point the camera at the origin.
   *   cam.lookAt(-30, 0, 0);
   *
   *   describe(
   *     'A red cube and a blue cube on a gray background. The camera switches focus between the cubes when the user double-clicks.'
   *   );
   * }
   *
   * function draw() {
   *   background(200);
   *
   *   // Draw the box on the left.
   *   push();
   *   // Translate the origin to the left.
   *   translate(-30, 0, 0);
   *   // Style the box.
   *   fill(255, 0, 0);
   *   // Draw the box.
   *   box(20);
   *   pop();
   *
   *   // Draw the box on the right.
   *   push();
   *   // Translate the origin to the right.
   *   translate(30, 0, 0);
   *   // Style the box.
   *   fill(0, 0, 255);
   *   // Draw the box.
   *   box(20);
   *   pop();
   * }
   *
   * // Change the camera's focus when the user double-clicks.
   * function doubleClicked() {
   *   if (isLookingLeft === true) {
   *     cam.lookAt(30, 0, 0);
   *     isLookingLeft = false;
   *   } else {
   *     cam.lookAt(-30, 0, 0);
   *     isLookingLeft = true;
   *   }
   * }
   * </code>
   * </div>
   */
  lookAt(x, y, z) {
    this.camera(
      this.eyeX,
      this.eyeY,
      this.eyeZ,
      x,
      y,
      z,
      this.upX,
      this.upY,
      this.upZ
    );
  }

  ////////////////////////////////////////////////////////////////////////////////
  // Camera Position Methods
  ////////////////////////////////////////////////////////////////////////////////

  /**
   * Sets the position and orientation of the camera.
   *
   * `myCamera.camera()` allows objects to be viewed from different angles. It
   * has nine parameters that are all optional.
   *
   * The first three parameters, `x`, `y`, and `z`, are the coordinates of the
   * camera’s position in "world" space. For example, calling
   * `myCamera.camera(0, 0, 0)` places the camera at the origin `(0, 0, 0)`. By
   * default, the camera is placed at `(0, 0, 800)`.
   *
   * The next three parameters, `centerX`, `centerY`, and `centerZ` are the
   * coordinates of the point where the camera faces in "world" space. For
   * example, calling `myCamera.camera(0, 0, 0, 10, 20, 30)` places the camera
   * at the origin `(0, 0, 0)` and points it at `(10, 20, 30)`. By default, the
   * camera points at the origin `(0, 0, 0)`.
   *
   * The last three parameters, `upX`, `upY`, and `upZ` are the components of
   * the "up" vector in "local" space. The "up" vector orients the camera’s
   * y-axis. For example, calling
   * `myCamera.camera(0, 0, 0, 10, 20, 30, 0, -1, 0)` places the camera at the
   * origin `(0, 0, 0)`, points it at `(10, 20, 30)`, and sets the "up" vector
   * to `(0, -1, 0)` which is like holding it upside-down. By default, the "up"
   * vector is `(0, 1, 0)`.
   *
   * @for p5.Camera
   * @param  {Number} [x]        x-coordinate of the camera. Defaults to 0.
   * @param  {Number} [y]        y-coordinate of the camera. Defaults to 0.
   * @param  {Number} [z]        z-coordinate of the camera. Defaults to 800.
   * @param  {Number} [centerX]  x-coordinate of the point the camera faces. Defaults to 0.
   * @param  {Number} [centerY]  y-coordinate of the point the camera faces. Defaults to 0.
   * @param  {Number} [centerZ]  z-coordinate of the point the camera faces. Defaults to 0.
   * @param  {Number} [upX]      x-component of the camera’s "up" vector. Defaults to 0.
   * @param  {Number} [upY]      x-component of the camera’s "up" vector. Defaults to 1.
   * @param  {Number} [upZ]      z-component of the camera’s "up" vector. Defaults to 0.
   *
   * @example
   * <div>
   * <code>
   * // Double-click to toggle between cameras.
   *
   * let cam1;
   * let cam2;
   * let isDefaultCamera = true;
   *
   * function setup() {
   *   createCanvas(100, 100, WEBGL);
   *
   *   // Create the first camera.
   *   // Keep its default settings.
   *   cam1 = createCamera();
   *
   *   // Create the second camera.
   *   cam2 = createCamera();
   *
   *   // Place it at the top-right: (1200, -600, 100)
   *   // Point it at the row of boxes: (-10, -10, 400)
   *   // Set its "up" vector to the default: (0, 1, 0)
   *   cam2.camera(1200, -600, 100, -10, -10, 400, 0, 1, 0);
   *
   *   // Set the current camera to cam1.
   *   setCamera(cam1);
   *
   *   describe(
   *     'A row of white cubes against a gray background. The camera toggles between a frontal and an aerial view when the user double-clicks.'
   *   );
   * }
   *
   * function draw() {
   *   background(200);
   *
   *   // Translate the origin toward the camera.
   *   translate(-10, 10, 500);
   *
   *   // Rotate the coordinate system.
   *   rotateY(-0.1);
   *   rotateX(-0.1);
   *
   *   // Draw the row of boxes.
   *   for (let i = 0; i < 6; i += 1) {
   *     translate(0, 0, -30);
   *     box(10);
   *   }
   * }
   *
   * // Toggle the current camera when the user double-clicks.
   * function doubleClicked() {
   *   if (isDefaultCamera === true) {
   *     setCamera(cam2);
   *     isDefaultCamera = false;
   *   } else {
   *     setCamera(cam1);
   *     isDefaultCamera = true;
   *   }
   * }
   * </code>
   * </div>
   *
   * <div>
   * <code>
   * // Double-click to toggle between cameras.
   *
   * let cam1;
   * let cam2;
   * let isDefaultCamera = true;
   *
   * function setup() {
   *   createCanvas(100, 100, WEBGL);
   *
   *   // Create the first camera.
   *   // Keep its default settings.
   *   cam1 = createCamera();
   *
   *   // Create the second camera.
   *   cam2 = createCamera();
   *
   *   // Place it at the right: (1200, 0, 100)
   *   // Point it at the row of boxes: (-10, -10, 400)
   *   // Set its "up" vector to the default: (0, 1, 0)
   *   cam2.camera(1200, 0, 100, -10, -10, 400, 0, 1, 0);
   *
   *   // Set the current camera to cam1.
   *   setCamera(cam1);
   *
   *   describe(
   *     'A row of white cubes against a gray background. The camera toggles between a static frontal view and an orbiting view when the user double-clicks.'
   *   );
   * }
   *
   * function draw() {
   *   background(200);
   *
   *   // Update cam2's position.
   *   let x = 1200 * cos(frameCount * 0.01);
   *   let y = -600 * sin(frameCount * 0.01);
   *   cam2.camera(x, y, 100, -10, -10, 400, 0, 1, 0);
   *
   *   // Translate the origin toward the camera.
   *   translate(-10, 10, 500);
   *
   *   // Rotate the coordinate system.
   *   rotateY(-0.1);
   *   rotateX(-0.1);
   *
   *   // Draw the row of boxes.
   *   for (let i = 0; i < 6; i += 1) {
   *     translate(0, 0, -30);
   *     box(10);
   *   }
   * }
   *
   * // Toggle the current camera when the user double-clicks.
   * function doubleClicked() {
   *   if (isDefaultCamera === true) {
   *     setCamera(cam2);
   *     isDefaultCamera = false;
   *   } else {
   *     setCamera(cam1);
   *     isDefaultCamera = true;
   *   }
   * }
   * </code>
   * </div>
   */
  camera(
    eyeX,
    eyeY,
    eyeZ,
    centerX,
    centerY,
    centerZ,
    upX,
    upY,
    upZ
  ) {
    if (typeof eyeX === 'undefined') {
      eyeX = this.defaultEyeX;
      eyeY = this.defaultEyeY;
      eyeZ = this.defaultEyeZ;
      centerX = eyeX;
      centerY = eyeY;
      centerZ = 0;
      upX = 0;
      upY = 1;
      upZ = 0;
    }

    this.eyeX = eyeX;
    this.eyeY = eyeY;
    this.eyeZ = eyeZ;

    if (typeof centerX !== 'undefined') {
      this.centerX = centerX;
      this.centerY = centerY;
      this.centerZ = centerZ;
    }

    if (typeof upX !== 'undefined') {
      this.upX = upX;
      this.upY = upY;
      this.upZ = upZ;
    }

    const local = this._getLocalAxes();

    // the camera affects the model view matrix, insofar as it
    // inverse translates the world to the eye position of the camera
    // and rotates it.
    /* eslint-disable indent */
    this.cameraMatrix.set(local.x[0], local.y[0], local.z[0], 0,
      local.x[1], local.y[1], local.z[1], 0,
      local.x[2], local.y[2], local.z[2], 0,
      0, 0, 0, 1);
    /* eslint-enable indent */
>>>>>>> 91d82609

    if (maxDiag === diag[0]) {
      a = Math.sqrt((diag[0] - cosTheta) * invOneMinusCosTheta); // not zero.
      invOneMinusCosTheta /= a;
      b = 0.5 * offDiagSum13 * invOneMinusCosTheta;
      c = 0.5 * offDiagSum26 * invOneMinusCosTheta;
      sinTheta = 0.5 * (deltaRot.mat3[7] - deltaRot.mat3[5]) / a;

    } else if (maxDiag === diag[1]) {
      b = Math.sqrt((diag[1] - cosTheta) * invOneMinusCosTheta); // not zero.
      invOneMinusCosTheta /= b;
      c = 0.5 * offDiagSum57 * invOneMinusCosTheta;
      a = 0.5 * offDiagSum13 * invOneMinusCosTheta;
      sinTheta = 0.5 * (deltaRot.mat3[2] - deltaRot.mat3[6]) / b;

    } else {
      c = Math.sqrt((diag[2] - cosTheta) * invOneMinusCosTheta); // not zero.
      invOneMinusCosTheta /= c;
      a = 0.5 * offDiagSum26 * invOneMinusCosTheta;
      b = 0.5 * offDiagSum57 * invOneMinusCosTheta;
      sinTheta = 0.5 * (deltaRot.mat3[3] - deltaRot.mat3[1]) / c;
    }

    // Constructs a new matrix after interpolating the angles.
    // Multiplying mat0 by the first matrix yields mat1, but by creating a state
    // in the middle of that matrix, you can obtain a matrix that is
    // an intermediate state between mat0 and mat1.
    const angle = amt * Math.atan2(sinTheta, cosTheta);
    const cosAngle = Math.cos(angle);
    const sinAngle = Math.sin(angle);
    const oneMinusCosAngle = 1 - cosAngle;
    const ab = a * b;
    const bc = b * c;
    const ca = c * a;
    // 3x3
    const lerpedRotMat = new Matrix( [
      cosAngle + oneMinusCosAngle * a * a,
      oneMinusCosAngle * ab + sinAngle * c,
      oneMinusCosAngle * ca - sinAngle * b,
      oneMinusCosAngle * ab - sinAngle * c,
      cosAngle + oneMinusCosAngle * b * b,
      oneMinusCosAngle * bc + sinAngle * a,
      oneMinusCosAngle * ca + sinAngle * b,
      oneMinusCosAngle * bc - sinAngle * a,
      cosAngle + oneMinusCosAngle * c * c
    ]);

    // Multiply this to mat0 from left to get the interpolated front vector.
    // calculate newEye, newCenter with newFront vector.
    lerpedRotMat.multiplyVec(front0, newFront); // this is vec3

    newEye.set(newFront).mult(ratio * lerpedDist).add(lerpedMedium);
    newCenter.set(newFront).mult((ratio - 1) * lerpedDist).add(lerpedMedium);

    lerpedRotMat.multiplyVec(up0, newUp); // this is vec3

    // We also get the up vector in the same way and set the camera.
    // The eye position and center position are calculated based on the front vector.
    this.camera(
      newEye.x, newEye.y, newEye.z,
      newCenter.x, newCenter.y, newCenter.z,
      newUp.x, newUp.y, newUp.z
    );
  }

  ////////////////////////////////////////////////////////////////////////////////
  // Camera Helper Methods
  ////////////////////////////////////////////////////////////////////////////////

  // @TODO: combine this function with _setDefaultCamera to compute these values
  // as-needed
  _computeCameraDefaultSettings() {
    this.defaultAspectRatio = this._renderer.width / this._renderer.height;
    this.defaultEyeX = 0;
    this.defaultEyeY = 0;
    this.defaultEyeZ = 800;
    this.defaultCameraFOV =
      2 * Math.atan(this._renderer.height / 2 / this.defaultEyeZ);
    this.defaultCenterX = 0;
    this.defaultCenterY = 0;
    this.defaultCenterZ = 0;
    this.defaultCameraNear = this.defaultEyeZ * 0.1;
    this.defaultCameraFar = this.defaultEyeZ * 10;
  }

  //detect if user didn't set the camera
  //then call this function below
  _setDefaultCamera() {
    this.cameraFOV = this.defaultCameraFOV;
    this.aspectRatio = this.defaultAspectRatio;
    this.eyeX = this.defaultEyeX;
    this.eyeY = this.defaultEyeY;
    this.eyeZ = this.defaultEyeZ;
    this.centerX = this.defaultCenterX;
    this.centerY = this.defaultCenterY;
    this.centerZ = this.defaultCenterZ;
    this.upX = 0;
    this.upY = 1;
    this.upZ = 0;
    this.cameraNear = this.defaultCameraNear;
    this.cameraFar = this.defaultCameraFar;

    this.perspective();
    this.camera();

    this.cameraType = 'default';
  }

  _resize() {
    // If we're using the default camera, update the aspect ratio
    if (this.cameraType === 'default') {
      this._computeCameraDefaultSettings();
      this.cameraFOV = this.defaultCameraFOV;
      this.aspectRatio = this.defaultAspectRatio;
      this.perspective();
    }
  }

  /**
   * Returns a copy of a camera.
   * @private
   */
  copy() {
    const _cam = new Camera(this._renderer);
    _cam.cameraFOV = this.cameraFOV;
    _cam.aspectRatio = this.aspectRatio;
    _cam.eyeX = this.eyeX;
    _cam.eyeY = this.eyeY;
    _cam.eyeZ = this.eyeZ;
    _cam.centerX = this.centerX;
    _cam.centerY = this.centerY;
    _cam.centerZ = this.centerZ;
    _cam.upX = this.upX;
    _cam.upY = this.upY;
    _cam.upZ = this.upZ;
    _cam.cameraNear = this.cameraNear;
    _cam.cameraFar = this.cameraFar;

    _cam.cameraType = this.cameraType;
    _cam.useLinePerspective = this.useLinePerspective;

    _cam.cameraMatrix = this.cameraMatrix.copy();
    _cam.projMatrix = this.projMatrix.copy();
    _cam.yScale = this.yScale;

    return _cam;
  }

  clone() {
    return this.copy();
  }

  /**
   * Returns a camera's local axes: left-right, up-down, and forward-backward,
   * as defined by vectors in world-space.
   * @private
   */
  _getLocalAxes() {
    // calculate camera local Z vector
    let z0 = this.eyeX - this.centerX;
    let z1 = this.eyeY - this.centerY;
    let z2 = this.eyeZ - this.centerZ;

    // normalize camera local Z vector
    const eyeDist = Math.sqrt(z0 * z0 + z1 * z1 + z2 * z2);
    if (eyeDist !== 0) {
      z0 /= eyeDist;
      z1 /= eyeDist;
      z2 /= eyeDist;
    }

    // calculate camera Y vector
    let y0 = this.upX;
    let y1 = this.upY;
    let y2 = this.upZ;

    // compute camera local X vector as up vector (local Y) cross local Z
    let x0 = y1 * z2 - y2 * z1;
    let x1 = -y0 * z2 + y2 * z0;
    let x2 = y0 * z1 - y1 * z0;

    // recompute y = z cross x
    y0 = z1 * x2 - z2 * x1;
    y1 = -z0 * x2 + z2 * x0;
    y2 = z0 * x1 - z1 * x0;

    // cross product gives area of parallelogram, which is < 1.0 for
    // non-perpendicular unit-length vectors; so normalize x, y here:
    const xmag = Math.sqrt(x0 * x0 + x1 * x1 + x2 * x2);
    if (xmag !== 0) {
      x0 /= xmag;
      x1 /= xmag;
      x2 /= xmag;
    }

    const ymag = Math.sqrt(y0 * y0 + y1 * y1 + y2 * y2);
    if (ymag !== 0) {
      y0 /= ymag;
      y1 /= ymag;
      y2 /= ymag;
    }

    return {
      x: [x0, x1, x2],
      y: [y0, y1, y2],
      z: [z0, z1, z2]
    };
  }

  /**
   * Orbits the camera about center point. For use with orbitControl().
   * @private
   * @param {Number} dTheta change in spherical coordinate theta
   * @param {Number} dPhi change in spherical coordinate phi
   * @param {Number} dRadius change in radius
   */
  _orbit(dTheta, dPhi, dRadius) {
    // Calculate the vector and its magnitude from the center to the viewpoint
    const diffX = this.eyeX - this.centerX;
    const diffY = this.eyeY - this.centerY;
    const diffZ = this.eyeZ - this.centerZ;
    let camRadius = Math.hypot(diffX, diffY, diffZ);
    // front vector. unit vector from center to eye.
    const front = new Vector(diffX, diffY, diffZ).normalize();
    // up vector. normalized camera's up vector.
    const up = new Vector(this.upX, this.upY, this.upZ).normalize(); // y-axis
    // side vector. Right when viewed from the front
    const side = Vector.cross(up, front).normalize(); // x-axis
    // vertical vector. normalized vector of projection of front vector.
    const vertical = Vector.cross(side, up); // z-axis

    // update camRadius
    camRadius *= Math.pow(10, dRadius);
    // prevent zooming through the center:
    if (camRadius < this.cameraNear) {
      camRadius = this.cameraNear;
    }
    if (camRadius > this.cameraFar) {
      camRadius = this.cameraFar;
    }

    // calculate updated camera angle
    // Find the angle between the "up" and the "front", add dPhi to that.
    // angleBetween() may return negative value. Since this specification is subject to change
    // due to version updates, it cannot be adopted, so here we calculate using a method
    // that directly obtains the absolute value.
    const camPhi =
      Math.acos(Math.max(-1, Math.min(1, Vector.dot(front, up)))) + dPhi;
    // Rotate by dTheta in the shortest direction from "vertical" to "side"
    const camTheta = dTheta;

    // Invert camera's upX, upY, upZ if dPhi is below 0 or above PI
    if (camPhi <= 0 || camPhi >= Math.PI) {
      this.upX *= -1;
      this.upY *= -1;
      this.upZ *= -1;
    }

    // update eye vector by calculate new front vector
    up.mult(Math.cos(camPhi));
    vertical.mult(Math.cos(camTheta) * Math.sin(camPhi));
    side.mult(Math.sin(camTheta) * Math.sin(camPhi));

    front.set(up).add(vertical).add(side);

    this.eyeX = camRadius * front.x + this.centerX;
    this.eyeY = camRadius * front.y + this.centerY;
    this.eyeZ = camRadius * front.z + this.centerZ;

    // update camera
    this.camera(
      this.eyeX, this.eyeY, this.eyeZ,
      this.centerX, this.centerY, this.centerZ,
      this.upX, this.upY, this.upZ
    );
  }

  /**
   * Orbits the camera about center point. For use with orbitControl().
   * Unlike _orbit(), the direction of rotation always matches the direction of pointer movement.
   * @private
   * @param {Number} dx the x component of the rotation vector.
   * @param {Number} dy the y component of the rotation vector.
   * @param {Number} dRadius change in radius
   */
  _orbitFree(dx, dy, dRadius) {
    // Calculate the vector and its magnitude from the center to the viewpoint
    const diffX = this.eyeX - this.centerX;
    const diffY = this.eyeY - this.centerY;
    const diffZ = this.eyeZ - this.centerZ;
    let camRadius = Math.hypot(diffX, diffY, diffZ);
    // front vector. unit vector from center to eye.
    const front = new Vector(diffX, diffY, diffZ).normalize();
    // up vector. camera's up vector.
    const up = new Vector(this.upX, this.upY, this.upZ);
    // side vector. Right when viewed from the front. (like x-axis)
    const side = Vector.cross(up, front).normalize();
    // down vector. Bottom when viewed from the front. (like y-axis)
    const down = Vector.cross(front, side);

    // side vector and down vector are no longer used as-is.
    // Create a vector representing the direction of rotation
    // in the form cos(direction)*side + sin(direction)*down.
    // Make the current side vector into this.
    const directionAngle = Math.atan2(dy, dx);
    down.mult(Math.sin(directionAngle));
    side.mult(Math.cos(directionAngle)).add(down);
    // The amount of rotation is the size of the vector (dx, dy).
    const rotAngle = Math.sqrt(dx * dx + dy * dy);
    // The vector that is orthogonal to both the front vector and
    // the rotation direction vector is the rotation axis vector.
    const axis = Vector.cross(front, side);

    // update camRadius
    camRadius *= Math.pow(10, dRadius);
    // prevent zooming through the center:
    if (camRadius < this.cameraNear) {
      camRadius = this.cameraNear;
    }
    if (camRadius > this.cameraFar) {
      camRadius = this.cameraFar;
    }

    // If the axis vector is likened to the z-axis, the front vector is
    // the x-axis and the side vector is the y-axis. Rotate the up and front
    // vectors respectively by thinking of them as rotations around the z-axis.

    // Calculate the components by taking the dot product and
    // calculate a rotation based on that.
    const c = Math.cos(rotAngle);
    const s = Math.sin(rotAngle);
    const dotFront = up.dot(front);
    const dotSide = up.dot(side);
    const ux = dotFront * c + dotSide * s;
    const uy = -dotFront * s + dotSide * c;
    const uz = up.dot(axis);
    up.x = ux * front.x + uy * side.x + uz * axis.x;
    up.y = ux * front.y + uy * side.y + uz * axis.y;
    up.z = ux * front.z + uy * side.z + uz * axis.z;
    // We won't be using the side vector and the front vector anymore,
    // so let's make the front vector into the vector from the center to the new eye.
    side.mult(-s);
    front.mult(c).add(side).mult(camRadius);

    // it's complete. let's update camera.
    this.camera(
      front.x + this.centerX,
      front.y + this.centerY,
      front.z + this.centerZ,
      this.centerX, this.centerY, this.centerZ,
      up.x, up.y, up.z
    );
  }

  /**
   * Returns true if camera is currently attached to renderer.
   * @private
   */
  _isActive() {
    return this === this._renderer.states.curCamera;
  }
};

function camera(p5, fn){
  ////////////////////////////////////////////////////////////////////////////////
  // p5.Prototype Methods
  ////////////////////////////////////////////////////////////////////////////////

  /**
   * Sets the position and orientation of the current camera in a 3D sketch.
   *
   * `camera()` allows objects to be viewed from different angles. It has nine
   * parameters that are all optional.
   *
   * The first three parameters, `x`, `y`, and `z`, are the coordinates of the
   * camera’s position. For example, calling `camera(0, 0, 0)` places the camera
   * at the origin `(0, 0, 0)`. By default, the camera is placed at
   * `(0, 0, 800)`.
   *
   * The next three parameters, `centerX`, `centerY`, and `centerZ` are the
   * coordinates of the point where the camera faces. For example, calling
   * `camera(0, 0, 0, 10, 20, 30)` places the camera at the origin `(0, 0, 0)`
   * and points it at `(10, 20, 30)`. By default, the camera points at the
   * origin `(0, 0, 0)`.
   *
   * The last three parameters, `upX`, `upY`, and `upZ` are the components of
   * the "up" vector. The "up" vector orients the camera’s y-axis. For example,
   * calling `camera(0, 0, 0, 10, 20, 30, 0, -1, 0)` places the camera at the
   * origin `(0, 0, 0)`, points it at `(10, 20, 30)`, and sets the "up" vector
   * to `(0, -1, 0)` which is like holding it upside-down. By default, the "up"
   * vector is `(0, 1, 0)`.
   *
   * Note: `camera()` can only be used in WebGL mode.
   *
   * @method camera
   * @for p5
   * @param  {Number} [x]        x-coordinate of the camera. Defaults to 0.
   * @param  {Number} [y]        y-coordinate of the camera. Defaults to 0.
   * @param  {Number} [z]        z-coordinate of the camera. Defaults to 800.
   * @param  {Number} [centerX]  x-coordinate of the point the camera faces. Defaults to 0.
   * @param  {Number} [centerY]  y-coordinate of the point the camera faces. Defaults to 0.
   * @param  {Number} [centerZ]  z-coordinate of the point the camera faces. Defaults to 0.
   * @param  {Number} [upX]      x-component of the camera’s "up" vector. Defaults to 0.
   * @param  {Number} [upY]      y-component of the camera’s "up" vector. Defaults to 1.
   * @param  {Number} [upZ]      z-component of the camera’s "up" vector. Defaults to 0.
   * @chainable
   *
   * @example
   * <div>
   * <code>
   * function setup() {
   *   createCanvas(100, 100, WEBGL);
   *
   *   describe('A white cube on a gray background.');
   * }
   *
   * function draw() {
   *   background(200);
   *
   *   // Move the camera to the top-right.
   *   camera(200, -400, 800);
   *
   *   // Draw the box.
   *   box();
   * }
   * </code>
   * </div>
   *
   * <div>
   * <code>
   * function setup() {
   *   createCanvas(100, 100, WEBGL);
   *
   *   describe('A white cube apperas to sway left and right on a gray background.');
   * }
   *
   * function draw() {
   *   background(200);
   *
   *   // Calculate the camera's x-coordinate.
   *   let x = 400 * cos(frameCount * 0.01);
   *
   *   // Orbit the camera around the box.
   *   camera(x, -400, 800);
   *
   *   // Draw the box.
   *   box();
   * }
   * </code>
   * </div>
   *
   * <div>
   * <code>
   * // Adjust the range sliders to change the camera's position.
   *
   * let xSlider;
   * let ySlider;
   * let zSlider;
   *
   * function setup() {
   *   createCanvas(100, 100, WEBGL);
   *
   *   // Create slider objects to set the camera's coordinates.
   *   xSlider = createSlider(-400, 400, 400);
   *   xSlider.position(0, 100);
   *   xSlider.size(100);
   *   ySlider = createSlider(-400, 400, -200);
   *   ySlider.position(0, 120);
   *   ySlider.size(100);
   *   zSlider = createSlider(0, 1600, 800);
   *   zSlider.position(0, 140);
   *   zSlider.size(100);
   *
   *   describe(
   *     'A white cube drawn against a gray background. Three range sliders appear beneath the image. The camera position changes when the user moves the sliders.'
   *   );
   * }
   *
   * function draw() {
   *   background(200);
   *
   *   // Get the camera's coordinates from the sliders.
   *   let x = xSlider.value();
   *   let y = ySlider.value();
   *   let z = zSlider.value();
   *
   *   // Move the camera.
   *   camera(x, y, z);
   *
   *   // Draw the box.
   *   box();
   * }
   * </code>
   * </div>
   */
  fn.camera = function (...args) {
    this._assert3d('camera');
    // p5._validateParameters('camera', args);
    this._renderer.camera(...args);
    return this;
  };

  /**
   * Sets a perspective projection for the current camera in a 3D sketch.
   *
   * In a perspective projection, shapes that are further from the camera appear
   * smaller than shapes that are near the camera. This technique, called
   * foreshortening, creates realistic 3D scenes. It’s applied by default in
   * WebGL mode.
   *
   * `perspective()` changes the camera’s perspective by changing its viewing
   * frustum. The frustum is the volume of space that’s visible to the camera.
   * Its shape is a pyramid with its top cut off. The camera is placed where
   * the top of the pyramid should be and views everything between the frustum’s
   * top (near) plane and its bottom (far) plane.
   *
   * The first parameter, `fovy`, is the camera’s vertical field of view. It’s
   * an angle that describes how tall or narrow a view the camera has. For
   * example, calling `perspective(0.5)` sets the camera’s vertical field of
   * view to 0.5 radians. By default, `fovy` is calculated based on the sketch’s
   * height and the camera’s default z-coordinate, which is 800. The formula for
   * the default `fovy` is `2 * atan(height / 2 / 800)`.
   *
   * The second parameter, `aspect`, is the camera’s aspect ratio. It’s a number
   * that describes the ratio of the top plane’s width to its height. For
   * example, calling `perspective(0.5, 1.5)` sets the camera’s field of view to
   * 0.5 radians and aspect ratio to 1.5, which would make shapes appear thinner
   * on a square canvas. By default, aspect is set to `width / height`.
   *
   * The third parameter, `near`, is the distance from the camera to the near
   * plane. For example, calling `perspective(0.5, 1.5, 100)` sets the camera’s
   * field of view to 0.5 radians, its aspect ratio to 1.5, and places the near
   * plane 100 pixels from the camera. Any shapes drawn less than 100 pixels
   * from the camera won’t be visible. By default, near is set to `0.1 * 800`,
   * which is 1/10th the default distance between the camera and the origin.
   *
   * The fourth parameter, `far`, is the distance from the camera to the far
   * plane. For example, calling `perspective(0.5, 1.5, 100, 10000)` sets the
   * camera’s field of view to 0.5 radians, its aspect ratio to 1.5, places the
   * near plane 100 pixels from the camera, and places the far plane 10,000
   * pixels from the camera. Any shapes drawn more than 10,000 pixels from the
   * camera won’t be visible. By default, far is set to `10 * 800`, which is 10
   * times the default distance between the camera and the origin.
   *
   * Note: `perspective()` can only be used in WebGL mode.
   *
   * @method  perspective
   * @for p5
   * @param  {Number} [fovy]   camera frustum vertical field of view. Defaults to
   *                           `2 * atan(height / 2 / 800)`.
   * @param  {Number} [aspect] camera frustum aspect ratio. Defaults to
   *                           `width / height`.
   * @param  {Number} [near]   distance from the camera to the near clipping plane.
   *                           Defaults to `0.1 * 800`.
   * @param  {Number} [far]    distance from the camera to the far clipping plane.
   *                           Defaults to `10 * 800`.
   * @chainable
   *
   * @example
   * <div>
   * <code>
   * // Double-click to squeeze the box.
   *
   * let isSqueezed = false;
   *
   * function setup() {
   *   createCanvas(100, 100, WEBGL);
   *
   *   describe('A white rectangular prism on a gray background. The box appears to become thinner when the user double-clicks.');
   * }
   *
   * function draw() {
   *   background(200);
   *
   *   // Place the camera at the top-right.
   *   camera(400, -400, 800);
   *
   *   if (isSqueezed === true) {
   *     // Set fovy to 0.2.
   *     // Set aspect to 1.5.
   *     perspective(0.2, 1.5);
   *   }
   *
   *   // Draw the box.
   *   box();
   * }
   *
   * // Change the camera's perspective when the user double-clicks.
   * function doubleClicked() {
   *   isSqueezed = true;
   * }
   * </code>
   * </div>
   *
   * <div>
   * <code>
   * function setup() {
   *   createCanvas(100, 100, WEBGL);
   *
   *   describe('A white rectangular prism on a gray background. The prism moves away from the camera until it disappears.');
   * }
   *
   * function draw() {
   *   background(200);
   *
   *   // Place the camera at the top-right.
   *   camera(400, -400, 800);
   *
   *   // Set fovy to 0.2.
   *   // Set aspect to 1.5.
   *   // Set near to 600.
   *   // Set far to 1200.
   *   perspective(0.2, 1.5, 600, 1200);
   *
   *   // Move the origin away from the camera.
   *   let x = -frameCount;
   *   let y = frameCount;
   *   let z = -2 * frameCount;
   *   translate(x, y, z);
   *
   *   // Draw the box.
   *   box();
   * }
   * </code>
   * </div>
   */
  fn.perspective = function (...args) {
    this._assert3d('perspective');
    // p5._validateParameters('perspective', args);
    this._renderer.perspective(...args);
    return this;
  };


  /**
   * Enables or disables perspective for lines in 3D sketches.
   *
   * In WebGL mode, lines can be drawn with a thinner stroke when they’re
   * further from the camera. Doing so gives them a more realistic appearance.
   *
   * By default, lines are drawn differently based on the type of perspective
   * being used:
   * - `perspective()` and `frustum()` simulate a realistic perspective. In
   * these modes, stroke weight is affected by the line’s distance from the
   * camera. Doing so results in a more natural appearance. `perspective()` is
   * the default mode for 3D sketches.
   * - `ortho()` doesn’t simulate a realistic perspective. In this mode, stroke
   * weights are consistent regardless of the line’s distance from the camera.
   * Doing so results in a more predictable and consistent appearance.
   *
   * `linePerspective()` can override the default line drawing mode.
   *
   * The parameter, `enable`, is optional. It’s a `Boolean` value that sets the
   * way lines are drawn. If `true` is passed, as in `linePerspective(true)`,
   * then lines will appear thinner when they are further from the camera. If
   * `false` is passed, as in `linePerspective(false)`, then lines will have
   * consistent stroke weights regardless of their distance from the camera. By
   * default, `linePerspective()` is enabled.
   *
   * Calling `linePerspective()` without passing an argument returns `true` if
   * it's enabled and `false` if not.
   *
   * Note: `linePerspective()` can only be used in WebGL mode.
   *
   * @method linePerspective
   * @for p5
   * @param {Boolean} enable whether to enable line perspective.
   *
   * @example
   * <div>
   * <code>
   * // Double-click the canvas to toggle the line perspective.
   *
   * function setup() {
   *   createCanvas(100, 100, WEBGL);
   *
   *   describe(
   *     'A white cube with black edges on a gray background. Its edges toggle between thick and thin when the user double-clicks.'
   *   );
   * }
   *
   * function draw() {
   *   background(200);
   *
   *   // Translate the origin toward the camera.
   *   translate(-10, 10, 600);
   *
   *   // Rotate the coordinate system.
   *   rotateY(-0.1);
   *   rotateX(-0.1);
   *
   *   // Draw the row of boxes.
   *   for (let i = 0; i < 6; i += 1) {
   *     translate(0, 0, -40);
   *     box(10);
   *   }
   * }
   *
   * // Toggle the line perspective when the user double-clicks.
   * function doubleClicked() {
   *   let isEnabled = linePerspective();
   *   linePerspective(!isEnabled);
   * }
   * </code>
   * </div>
   *
   * <div>
   * <code>
   * // Double-click the canvas to toggle the line perspective.
   *
   * function setup() {
   *   createCanvas(100, 100, WEBGL);
   *
   *   describe(
   *     'A row of cubes with black edges on a gray background. Their edges toggle between thick and thin when the user double-clicks.'
   *   );
   * }
   *
   * function draw() {
   *   background(200);
   *
   *   // Use an orthographic projection.
   *   ortho();
   *
   *   // Translate the origin toward the camera.
   *   translate(-10, 10, 600);
   *
   *   // Rotate the coordinate system.
   *   rotateY(-0.1);
   *   rotateX(-0.1);
   *
   *   // Draw the row of boxes.
   *   for (let i = 0; i < 6; i += 1) {
   *     translate(0, 0, -40);
   *     box(10);
   *   }
   * }
   *
   * // Toggle the line perspective when the user double-clicks.
   * function doubleClicked() {
   *   let isEnabled = linePerspective();
   *   linePerspective(!isEnabled);
   * }
   * </code>
   * </div>
   */
  /**
   * @method linePerspective
   * @return {boolean} whether line perspective is enabled.
   */
  fn.linePerspective = function (enable) {
    // p5._validateParameters('linePerspective', arguments);
    if (!(this._renderer instanceof RendererGL)) {
      throw new Error('linePerspective() must be called in WebGL mode.');
    }
    return this._renderer.linePerspective(enable);
  };


  /**
   * Sets an orthographic projection for the current camera in a 3D sketch.
   *
   * In an orthographic projection, shapes with the same size always appear the
   * same size, regardless of whether they are near or far from the camera.
   *
   * `ortho()` changes the camera’s perspective by changing its viewing frustum
   * from a truncated pyramid to a rectangular prism. The camera is placed in
   * front of the frustum and views everything between the frustum’s near plane
   * and its far plane. `ortho()` has six optional parameters to define the
   * frustum.
   *
   * The first four parameters, `left`, `right`, `bottom`, and `top`, set the
   * coordinates of the frustum’s sides, bottom, and top. For example, calling
   * `ortho(-100, 100, 200, -200)` creates a frustum that’s 200 pixels wide and
   * 400 pixels tall. By default, these coordinates are set based on the
   * sketch’s width and height, as in
   * `ortho(-width / 2, width / 2, -height / 2, height / 2)`.
   *
   * The last two parameters, `near` and `far`, set the distance of the
   * frustum’s near and far plane from the camera. For example, calling
   * `ortho(-100, 100, 200, 200, 50, 1000)` creates a frustum that’s 200 pixels
   * wide, 400 pixels tall, starts 50 pixels from the camera, and ends 1,000
   * pixels from the camera. By default, `near` and `far` are set to 0 and
   * `max(width, height) + 800`, respectively.
   *
   * Note: `ortho()` can only be used in WebGL mode.
   *
   * @method  ortho
   * @for p5
   * @param  {Number} [left]   x-coordinate of the frustum’s left plane. Defaults to `-width / 2`.
   * @param  {Number} [right]  x-coordinate of the frustum’s right plane. Defaults to `width / 2`.
   * @param  {Number} [bottom] y-coordinate of the frustum’s bottom plane. Defaults to `height / 2`.
   * @param  {Number} [top]    y-coordinate of the frustum’s top plane. Defaults to `-height / 2`.
   * @param  {Number} [near]   z-coordinate of the frustum’s near plane. Defaults to 0.
   * @param  {Number} [far]    z-coordinate of the frustum’s far plane. Defaults to `max(width, height) + 800`.
   * @chainable
   *
   * @example
   * <div>
   * <code>
   * function setup() {
   *   createCanvas(100, 100, WEBGL);
   *
   *   describe('A row of tiny, white cubes on a gray background. All the cubes appear the same size.');
   * }
   *
   * function draw() {
   *   background(200);
   *
   *   // Apply an orthographic projection.
   *   ortho();
   *
   *   // Translate the origin toward the camera.
   *   translate(-10, 10, 600);
   *
   *   // Rotate the coordinate system.
   *   rotateY(-0.1);
   *   rotateX(-0.1);
   *
   *   // Draw the row of boxes.
   *   for (let i = 0; i < 6; i += 1) {
   *     translate(0, 0, -40);
   *     box(10);
   *   }
   * }
   * </code>
   * </div>
   *
   * <div>
   * <code>
   * function setup() {
   *   createCanvas(100, 100, WEBGL);
   *
   *   describe('A white cube on a gray background.');
   * }
   *
   * function draw() {
   *   background(200);
   *
   *   // Apply an orthographic projection.
   *   // Center the frustum.
   *   // Set its width and height to 20.
   *   // Place its near plane 300 pixels from the camera.
   *   // Place its far plane 350 pixels from the camera.
   *   ortho(-10, 10, -10, 10, 300, 350);
   *
   *   // Translate the origin toward the camera.
   *   translate(-10, 10, 600);
   *
   *   // Rotate the coordinate system.
   *   rotateY(-0.1);
   *   rotateX(-0.1);
   *
   *   // Draw the row of boxes.
   *   for (let i = 0; i < 6; i += 1) {
   *     translate(0, 0, -40);
   *     box(10);
   *   }
   * }
   * </code>
   * </div>
   */
  fn.ortho = function (...args) {
    this._assert3d('ortho');
    // p5._validateParameters('ortho', args);
    this._renderer.ortho(...args);
    return this;
  };

  /**
   * Sets the frustum of the current camera in a 3D sketch.
   *
   * In a frustum projection, shapes that are further from the camera appear
   * smaller than shapes that are near the camera. This technique, called
   * foreshortening, creates realistic 3D scenes.
   *
   * `frustum()` changes the default camera’s perspective by changing its
   * viewing frustum. The frustum is the volume of space that’s visible to the
   * camera. The frustum’s shape is a pyramid with its top cut off. The camera
   * is placed where the top of the pyramid should be and points towards the
   * base of the pyramid. It views everything within the frustum.
   *
   * The first four parameters, `left`, `right`, `bottom`, and `top`, set the
   * coordinates of the frustum’s sides, bottom, and top. For example, calling
   * `frustum(-100, 100, 200, -200)` creates a frustum that’s 200 pixels wide
   * and 400 pixels tall. By default, these coordinates are set based on the
   * sketch’s width and height, as in
   * `ortho(-width / 20, width / 20, height / 20, -height / 20)`.
   *
   * The last two parameters, `near` and `far`, set the distance of the
   * frustum’s near and far plane from the camera. For example, calling
   * `ortho(-100, 100, 200, -200, 50, 1000)` creates a frustum that’s 200 pixels
   * wide, 400 pixels tall, starts 50 pixels from the camera, and ends 1,000
   * pixels from the camera. By default, near is set to `0.1 * 800`, which is
   * 1/10th the default distance between the camera and the origin. `far` is set
   * to `10 * 800`, which is 10 times the default distance between the camera
   * and the origin.
   *
   * Note: `frustum()` can only be used in WebGL mode.
   *
   * @method frustum
   * @for p5
   * @param  {Number} [left]   x-coordinate of the frustum’s left plane. Defaults to `-width / 20`.
   * @param  {Number} [right]  x-coordinate of the frustum’s right plane. Defaults to `width / 20`.
   * @param  {Number} [bottom] y-coordinate of the frustum’s bottom plane. Defaults to `height / 20`.
   * @param  {Number} [top]    y-coordinate of the frustum’s top plane. Defaults to `-height / 20`.
   * @param  {Number} [near]   z-coordinate of the frustum’s near plane. Defaults to `0.1 * 800`.
   * @param  {Number} [far]    z-coordinate of the frustum’s far plane. Defaults to `10 * 800`.
   * @chainable
   *
   * @example
   * <div>
   * <code>
   * function setup() {
   *   createCanvas(100, 100, WEBGL);
   *
   *   describe('A row of white cubes on a gray background.');
   * }
   *
   * function draw() {
   *   background(200);
   *
   *   // Apply the default frustum projection.
   *   frustum();
   *
   *   // Translate the origin toward the camera.
   *   translate(-10, 10, 600);
   *
   *   // Rotate the coordinate system.
   *   rotateY(-0.1);
   *   rotateX(-0.1);
   *
   *   // Draw the row of boxes.
   *   for (let i = 0; i < 6; i += 1) {
   *     translate(0, 0, -40);
   *     box(10);
   *   }
   * }
   * </code>
   * </div>
   *
   * <div>
   * <code>
   * function setup() {
   *   createCanvas(100, 100, WEBGL);
   *   describe('A white cube on a gray background.');
   * }
   *
   * function draw() {
   *   background(200);
   *
   *   // Adjust the frustum.
   *   // Center it.
   *   // Set its width and height to 20 pixels.
   *   // Place its near plane 300 pixels from the camera.
   *   // Place its far plane 350 pixels from the camera.
   *   frustum(-10, 10, -10, 10, 300, 350);
   *
   *   // Translate the origin toward the camera.
   *   translate(-10, 10, 600);
   *
   *   // Rotate the coordinate system.
   *   rotateY(-0.1);
   *   rotateX(-0.1);
   *
   *   // Draw the row of boxes.
   *   for (let i = 0; i < 6; i += 1) {
   *     translate(0, 0, -40);
   *     box(10);
   *   }
   * }
   * </code>
   * </div>
   */
  fn.frustum = function (...args) {
    this._assert3d('frustum');
    // p5._validateParameters('frustum', args);
    this._renderer.frustum(...args);
    return this;
  };

  /**
   * Creates a new <a href="#/p5.Camera">p5.Camera</a> object.
   *
   * The new camera is initialized with a default position `(0, 0, 800)` and a
   * default perspective projection. Its properties can be controlled with
   * <a href="#/p5.Camera">p5.Camera</a> methods such as
   * `myCamera.lookAt(0, 0, 0)`.
   *
   * Note: Every 3D sketch starts with a default camera initialized.
   * This camera can be controlled with the functions
   * <a href="#/p5/camera">camera()</a>,
   * <a href="#/p5/perspective">perspective()</a>,
   * <a href="#/p5/ortho">ortho()</a>, and
   * <a href="#/p5/frustum">frustum()</a> if it's the only camera in the scene.
   *
   * Note: `createCamera()` can only be used in WebGL mode.
   *
   * @method createCamera
   * @return {p5.Camera} the new camera.
   * @for p5
   *
   * @example
   * <div>
   * <code>
   * // Double-click to toggle between cameras.
   *
   * let cam1;
   * let cam2;
   * let usingCam1 = true;
   *
   * function setup() {
   *   createCanvas(100, 100, WEBGL);
   *
   *   // Create the first camera.
   *   // Keep its default settings.
   *   cam1 = createCamera();
   *
   *   // Create the second camera.
   *   // Place it at the top-left.
   *   // Point it at the origin.
   *   cam2 = createCamera();
   *   cam2.setPosition(400, -400, 800);
   *   cam2.lookAt(0, 0, 0);
   *
   *   // Set the current camera to cam1.
   *   setCamera(cam1);
   *
   *   describe('A white cube on a gray background. The camera toggles between frontal and aerial views when the user double-clicks.');
   * }
   *
   * function draw() {
   *   background(200);
   *
   *   // Draw the box.
   *   box();
   * }
   *
   * // Toggle the current camera when the user double-clicks.
   * function doubleClicked() {
   *   if (usingCam1 === true) {
   *     setCamera(cam2);
   *     usingCam1 = false;
   *   } else {
   *     setCamera(cam1);
   *     usingCam1 = true;
   *   }
   * }
   * </code>
   * </div>
   */
  fn.createCamera = function () {
    this._assert3d('createCamera');

    return this._renderer.createCamera();
  };

  /**
   * Sets the current (active) camera of a 3D sketch.
   *
   * `setCamera()` allows for switching between multiple cameras created with
   * <a href="#/p5/createCamera">createCamera()</a>.
   *
   * Note: `setCamera()` can only be used in WebGL mode.
   *
   * @method setCamera
   * @param  {p5.Camera} cam camera that should be made active.
   * @for p5
   *
   * @example
   * <div>
   * <code>
   * // Double-click to toggle between cameras.
   *
   * let cam1;
   * let cam2;
   * let usingCam1 = true;
   *
   * function setup() {
   *   createCanvas(100, 100, WEBGL);
   *
   *   // Create the first camera.
   *   // Keep its default settings.
   *   cam1 = createCamera();
   *
   *   // Create the second camera.
   *   // Place it at the top-left.
   *   // Point it at the origin.
   *   cam2 = createCamera();
   *   cam2.setPosition(400, -400, 800);
   *   cam2.lookAt(0, 0, 0);
   *
   *   // Set the current camera to cam1.
   *   setCamera(cam1);
   *
   *   describe('A white cube on a gray background. The camera toggles between frontal and aerial views when the user double-clicks.');
   * }
   *
   * function draw() {
   *   background(200);
   *
   *   // Draw the box.
   *   box();
   * }
   *
   * // Toggle the current camera when the user double-clicks.
   * function doubleClicked() {
   *   if (usingCam1 === true) {
   *     setCamera(cam2);
   *     usingCam1 = false;
   *   } else {
   *     setCamera(cam1);
   *     usingCam1 = true;
   *   }
   * }
   * </code>
   * </div>
   */
  fn.setCamera = function (cam) {
    this._renderer.setCamera(cam);
  };

  /**
   * A class to describe a camera for viewing a 3D sketch.
   *
   * Each `p5.Camera` object represents a camera that views a section of 3D
   * space. It stores information about the camera’s position, orientation, and
   * projection.
   *
   * In WebGL mode, the default camera is a `p5.Camera` object that can be
   * controlled with the <a href="#/p5/camera">camera()</a>,
   * <a href="#/p5/perspective">perspective()</a>,
   * <a href="#/p5/ortho">ortho()</a>, and
   * <a href="#/p5/frustum">frustum()</a> functions. Additional cameras can be
   * created with <a href="#/p5/createCamera">createCamera()</a> and activated
   * with <a href="#/p5/setCamera">setCamera()</a>.
   *
   * Note: `p5.Camera`’s methods operate in two coordinate systems:
   * - The “world” coordinate system describes positions in terms of their
   * relationship to the origin along the x-, y-, and z-axes. For example,
   * calling `myCamera.setPosition()` places the camera in 3D space using
   * "world" coordinates.
   * - The "local" coordinate system describes positions from the camera's point
   * of view: left-right, up-down, and forward-backward. For example, calling
   * `myCamera.move()` moves the camera along its own axes.
   *
   * @class p5.Camera
   * @constructor
   * @param {RendererGL} rendererGL instance of WebGL renderer
   *
   * @example
   * <div>
   * <code>
   * let cam;
   * let delta = 0.001;
   *
   * function setup() {
   *   createCanvas(100, 100, WEBGL);
   *
   *   // Create a p5.Camera object.
   *   cam = createCamera();
   *
   *   // Set the camera
   *   setCamera(cam);
   *
   *   // Place the camera at the top-center.
   *   cam.setPosition(0, -400, 800);
   *
   *   // Point the camera at the origin.
   *   cam.lookAt(0, 0, 0);
   *
   *   describe(
   *     'A white cube on a gray background. The cube goes in and out of view as the camera pans left and right.'
   *   );
   * }
   *
   * function draw() {
   *   background(200);
   *
   *   // Turn the camera left and right, called "panning".
   *   cam.pan(delta);
   *
   *   // Switch directions every 120 frames.
   *   if (frameCount % 120 === 0) {
   *     delta *= -1;
   *   }
   *
   *   // Draw the box.
   *   box();
   * }
   * </code>
   * </div>
   *
   * <div>
   * <code>
   * // Double-click to toggle between cameras.
   *
   * let cam1;
   * let cam2;
   * let isDefaultCamera = true;
   *
   * function setup() {
   *   createCanvas(100, 100, WEBGL);
   *
   *   // Create the first camera.
   *   // Keep its default settings.
   *   cam1 = createCamera();
   *
   *   // Create the second camera.
   *   // Place it at the top-left.
   *   // Point it at the origin.
   *   cam2 = createCamera();
   *   cam2.setPosition(400, -400, 800);
   *   cam2.lookAt(0, 0, 0);
   *
   *   // Set the current camera to cam1.
   *   setCamera(cam1);
   *
   *   describe(
   *     'A white cube on a gray background. The camera toggles between frontal and aerial views when the user double-clicks.'
   *   );
   * }
   *
   * function draw() {
   *   background(200);
   *
   *   // Draw the box.
   *   box();
   * }
   *
   * // Toggle the current camera when the user double-clicks.
   * function doubleClicked() {
   *   if (isDefaultCamera === true) {
   *     setCamera(cam2);
   *     isDefaultCamera = false;
   *   } else {
   *     setCamera(cam1);
   *     isDefaultCamera = true;
   *   }
   * }
   * </code>
   * </div>
   */
  p5.Camera = Camera;

  RendererGL.prototype.camera = function(...args) {
    this.states.curCamera.camera(...args);
  };

  RendererGL.prototype.perspective = function(...args) {
    this.states.curCamera.perspective(...args);
  };

  RendererGL.prototype.linePerspective = function(enable) {
    if (enable !== undefined) {
      // Set the line perspective if enable is provided
      this.states.curCamera.useLinePerspective = enable;
    } else {
      // If no argument is provided, return the current value
      return this.states.curCamera.useLinePerspective;
    }
  };

  RendererGL.prototype.ortho = function(...args) {
    this.states.curCamera.ortho(...args);
  };

  RendererGL.prototype.frustum = function(...args) {
    this.states.curCamera.frustum(...args);
  };

  RendererGL.prototype.createCamera = function() {
    // compute default camera settings, then set a default camera
    const _cam = new Camera(this);
    _cam._computeCameraDefaultSettings();
    _cam._setDefaultCamera();

    return _cam;
  };

  RendererGL.prototype.setCamera = function(cam) {
    this.states.setValue('curCamera', cam);

    // set the projection matrix (which is not normally updated each frame)
    this.states.setValue('uPMatrix', this.states.uPMatrix.clone());
    this.states.uPMatrix.set(cam.projMatrix);
    this.states.setValue('uViewMatrix', this.states.uViewMatrix.clone());
    this.states.uViewMatrix.set(cam.cameraMatrix);
  };

  /**
   * The camera’s x-coordinate.
   *
   * By default, the camera’s x-coordinate is set to 0 in "world" space.
   *
   * @property {Number} eyeX
   * @for p5.Camera
   * @readonly
   *
   * @example
   * <div>
   * <code>
   * let cam;
   * let font;
   *
   * async function setup() {
   *   // Load a font and create a p5.Font object.
   *   font = await loadFont('assets/inconsolata.otf');
   *   createCanvas(100, 100, WEBGL);
   *
   *   // Create a p5.Camera object.
   *   cam = createCamera();
   *
   *   // Set the camera
   *   setCamera(cam);
   *
   *   // Place the camera at the top-center.
   *   cam.setPosition(0, -400, 800);
   *
   *   // Point the camera at the origin.
   *   cam.lookAt(0, 0, 0);
   *
   *   describe(
   *     'A white cube on a gray background. The text "eyeX: 0" is written in black beneath it.'
   *   );
   * }
   *
   * function draw() {
   *   background(200);
   *
   *   // Style the box.
   *   fill(255);
   *
   *   // Draw the box.
   *   box();
   *
   *   // Style the text.
   *   textAlign(CENTER);
   *   textSize(16);
   *   textFont(font);
   *   fill(0);
   *
   *   // Display the value of eyeX, rounded to the nearest integer.
   *   text(`eyeX: ${round(cam.eyeX)}`, 0, 45);
   * }
   * </code>
   * </div>
   *
   * <div>
   * <code>
   * let cam;
   * let font;
   *
   * async function setup() {
   *   // Load a font and create a p5.Font object.
   *   font = await loadFont('assets/inconsolata.otf');
   *   createCanvas(100, 100, WEBGL);
   *
   *   // Create a p5.Camera object.
   *   cam = createCamera();
   *
   *   // Place the camera at the top-center.
   *   cam.setPosition(0, -400, 800);
   *
   *   // Point the camera at the origin.
   *   cam.lookAt(0, 0, 0);
   *
   *   describe(
   *     'A white cube on a gray background. The cube appears to move left and right as the camera moves. The text "eyeX: X" is written in black beneath the cube. X oscillates between -25 and 25.'
   *   );
   * }
   *
   * function draw() {
   *   background(200);
   *
   *   // Style the box.
   *   fill(255);
   *
   *   // Draw the box.
   *   box();
   *
   *   // Style the text.
   *   textAlign(CENTER);
   *   textSize(16);
   *   textFont(font);
   *   fill(0);
   *
   *   // Calculate the new x-coordinate.
   *   let x = 25 * sin(frameCount * 0.01);
   *
   *   // Set the camera's position.
   *   cam.setPosition(x, -400, 800);
   *
   *   // Display the value of eyeX, rounded to the nearest integer.
   *   text(`eyeX: ${round(cam.eyeX)}`, 0, 45);
   * }
   * </code>
   * </div>
   */

  /**
   * The camera’s y-coordinate.
   *
   * By default, the camera’s y-coordinate is set to 0 in "world" space.
   *
   * @property {Number} eyeY
   * @for p5.Camera
   * @readonly
   *
   * @example
   * <div>
   * <code>
   * let cam;
   * let font;
   *
   * async function setup() {
   *   // Load a font and create a p5.Font object.
   *   font = await loadFont('assets/inconsolata.otf');
   *   createCanvas(100, 100, WEBGL);
   *
   *   // Create a p5.Camera object.
   *   cam = createCamera();
   *
   *   // Place the camera at the top-center.
   *   cam.setPosition(0, -400, 800);
   *
   *   // Point the camera at the origin.
   *   cam.lookAt(0, 0, 0);
   *
   *   // Set the camera.
   *   setCamera(cam);
   *
   *   describe(
   *     'A white cube on a gray background. The text "eyeY: -400" is written in black beneath it.'
   *   );
   * }
   *
   * function draw() {
   *   background(200);
   *
   *   // Style the box.
   *   fill(255);
   *
   *   // Draw the box.
   *   box();
   *
   *   // Style the text.
   *   textAlign(CENTER);
   *   textSize(16);
   *   textFont(font);
   *   fill(0);
   *
   *   // Display the value of eyeY, rounded to the nearest integer.
   *   text(`eyeY: ${round(cam.eyeY)}`, 0, 45);
   * }
   * </code>
   * </div>
   *
   * <div>
   * <code>
   * let cam;
   * let font;
   *
   * async function setup() {
   *   // Load a font and create a p5.Font object.
   *   font = await loadFont('assets/inconsolata.otf');
   *   createCanvas(100, 100, WEBGL);
   *
   *   // Create a p5.Camera object.
   *   cam = createCamera();
   *
   *   // Set the camera
   *   setCamera(cam);
   *
   *   // Place the camera at the top-center.
   *   cam.setPosition(0, -400, 800);
   *
   *   // Point the camera at the origin.
   *   cam.lookAt(0, 0, 0);
   *
   *   describe(
   *     'A white cube on a gray background. The cube appears to move up and down as the camera moves. The text "eyeY: Y" is written in black beneath the cube. Y oscillates between -374 and -425.'
   *   );
   * }
   *
   * function draw() {
   *   background(200);
   *
   *   // Style the box.
   *   fill(255);
   *
   *   // Draw the box.
   *   box();
   *
   *   // Style the text.
   *   textAlign(CENTER);
   *   textSize(16);
   *   textFont(font);
   *   fill(0);
   *
   *   // Calculate the new y-coordinate.
   *   let y = 25 * sin(frameCount * 0.01) - 400;
   *
   *   // Set the camera's position.
   *   cam.setPosition(0, y, 800);
   *
   *   // Display the value of eyeY, rounded to the nearest integer.
   *   text(`eyeY: ${round(cam.eyeY)}`, 0, 45);
   * }
   * </code>
   * </div>
   */

  /**
   * The camera’s z-coordinate.
   *
   * By default, the camera’s z-coordinate is set to 800 in "world" space.
   *
   * @property {Number} eyeZ
   * @for p5.Camera
   * @readonly
   *
   * @example
   * <div>
   * <code>
   * let cam;
   * let font;
   *
   * async function setup() {
   *   // Load a font and create a p5.Font object.
   *   font = await loadFont('assets/inconsolata.otf');
   *   createCanvas(100, 100, WEBGL);
   *
   *   // Create a p5.Camera object.
   *   cam = createCamera();
   *
   *   // Set the camera
   *   setCamera(cam);
   *
   *   // Place the camera at the top-center.
   *   cam.setPosition(0, -400, 800);
   *
   *   // Point the camera at the origin.
   *   cam.lookAt(0, 0, 0);
   *
   *   describe(
   *     'A white cube on a gray background. The text "eyeZ: 800" is written in black beneath it.'
   *   );
   * }
   *
   * function draw() {
   *   background(200);
   *
   *   // Style the box.
   *   fill(255);
   *
   *   // Draw the box.
   *   box();
   *
   *   // Style the text.
   *   textAlign(CENTER);
   *   textSize(16);
   *   textFont(font);
   *   fill(0);
   *
   *   // Display the value of eyeZ, rounded to the nearest integer.
   *   text(`eyeZ: ${round(cam.eyeZ)}`, 0, 45);
   * }
   * </code>
   * </div>
   *
   * <div>
   * <code>
   * let cam;
   * let font;
   *
   * async function setup() {
   *   // Load a font and create a p5.Font object.
   *   font = await loadFont('assets/inconsolata.otf');
   *   createCanvas(100, 100, WEBGL);
   *
   *   // Create a p5.Camera object.
   *   cam = createCamera();
   *
   *   // Set the camera
   *   setCamera(cam);
   *
   *   // Place the camera at the top-center.
   *   cam.setPosition(0, -400, 800);
   *
   *   // Point the camera at the origin.
   *   cam.lookAt(0, 0, 0);
   *
   *   describe(
   *     'A white cube on a gray background. The cube appears to move forward and back as the camera moves. The text "eyeZ: Z" is written in black beneath the cube. Z oscillates between 700 and 900.'
   *   );
   * }
   *
   * function draw() {
   *   background(200);
   *
   *   // Style the box.
   *   fill(255);
   *
   *   // Draw the box.
   *   box();
   *
   *   // Style the text.
   *   textAlign(CENTER);
   *   textSize(16);
   *   textFont(font);
   *   fill(0);
   *
   *   // Calculate the new z-coordinate.
   *   let z = 100 * sin(frameCount * 0.01) + 800;
   *
   *   // Set the camera's position.
   *   cam.setPosition(0, -400, z);
   *
   *   // Display the value of eyeZ, rounded to the nearest integer.
   *   text(`eyeZ: ${round(cam.eyeZ)}`, 0, 45);
   * }
   * </code>
   * </div>
   */

  /**
   * The x-coordinate of the place where the camera looks.
   *
   * By default, the camera looks at the origin `(0, 0, 0)` in "world" space, so
   * `myCamera.centerX` is 0.
   *
   * @property {Number} centerX
   * @for p5.Camera
   * @readonly
   *
   * @example
   * <div>
   * <code>
   * let cam;
   * let font;
   *
   * async function setup() {
   *   // Load a font and create a p5.Font object.
   *   font = await loadFont('assets/inconsolata.otf');
   *   createCanvas(100, 100, WEBGL);
   *
   *   // Create a p5.Camera object.
   *   cam = createCamera();
   *
   *   // Set the camera
   *   setCamera(cam);
   *
   *   // Place the camera at the top-center.
   *   cam.setPosition(0, -400, 800);
   *
   *   // Point the camera at (10, 20, -30).
   *   cam.lookAt(10, 20, -30);
   *
   *   describe(
   *     'A white cube on a gray background. The text "centerX: 10" is written in black beneath it.'
   *   );
   * }
   *
   * function draw() {
   *   background(200);
   *
   *   // Style the box.
   *   fill(255);
   *
   *   // Draw the box.
   *   box();
   *
   *   // Style the text.
   *   textAlign(CENTER);
   *   textSize(16);
   *   textFont(font);
   *   fill(0);
   *
   *   // Display the value of centerX, rounded to the nearest integer.
   *   text(`centerX: ${round(cam.centerX)}`, 0, 45);
   * }
   * </code>
   * </div>
   *
   * <div>
   * <code>
   * let cam;
   * let font;
   *
   * async function setup() {
   *   // Load a font and create a p5.Font object.
   *   font = await loadFont('assets/inconsolata.otf');
   *   createCanvas(100, 100, WEBGL);
   *
   *   // Create a p5.Camera object.
   *   cam = createCamera();
   *
   *   // Set the camera
   *   setCamera(cam);
   *
   *   // Place the camera at the top-right.
   *   cam.setPosition(100, -400, 800);
   *
   *   // Point the camera at (10, 20, -30).
   *   cam.lookAt(10, 20, -30);
   *
   *   describe(
   *     'A white cube on a gray background. The cube appears to move left and right as the camera shifts its focus. The text "centerX: X" is written in black beneath the cube. X oscillates between -15 and 35.'
   *   );
   * }
   *
   * function draw() {
   *   background(200);
   *
   *   // Style the box.
   *   fill(255);
   *
   *   // Draw the box.
   *   box();
   *
   *   // Style the text.
   *   textAlign(CENTER);
   *   textSize(16);
   *   textFont(font);
   *   fill(0);
   *
   *   // Calculate the new x-coordinate.
   *   let x = 25 * sin(frameCount * 0.01) + 10;
   *
   *   // Point the camera.
   *   cam.lookAt(x, 20, -30);
   *
   *   // Display the value of centerX, rounded to the nearest integer.
   *   text(`centerX: ${round(cam.centerX)}`, 0, 45);
   * }
   * </code>
   * </div>
   */

  /**
   * The y-coordinate of the place where the camera looks.
   *
   * By default, the camera looks at the origin `(0, 0, 0)` in "world" space, so
   * `myCamera.centerY` is 0.
   *
   * @property {Number} centerY
   * @for p5.Camera
   * @readonly
   *
   * @example
   * <div>
   * <code>
   * let cam;
   * let font;
   *
   * async function setup() {
   *   // Load a font and create a p5.Font object.
   *   font = await loadFont('assets/inconsolata.otf');
   *   createCanvas(100, 100, WEBGL);
   *
   *   // Create a p5.Camera object.
   *   cam = createCamera();
   *
   *   // Set the camera
   *   setCamera(cam);
   *
   *   // Place the camera at the top-center.
   *   cam.setPosition(0, -400, 800);
   *
   *   // Point the camera at (10, 20, -30).
   *   cam.lookAt(10, 20, -30);
   *
   *   describe(
   *     'A white cube on a gray background. The text "centerY: 20" is written in black beneath it.'
   *   );
   * }
   *
   * function draw() {
   *   background(200);
   *
   *   // Style the box.
   *   fill(255);
   *
   *   // Draw the box.
   *   box();
   *
   *   // Style the text.
   *   textAlign(CENTER);
   *   textSize(16);
   *   textFont(font);
   *   fill(0);
   *
   *   // Display the value of centerY, rounded to the nearest integer.
   *   text(`centerY: ${round(cam.centerY)}`, 0, 45);
   * }
   * </code>
   * </div>
   *
   * <div>
   * <code>
   * let cam;
   * let font;
   *
   * async function setup() {
   *   // Load a font and create a p5.Font object.
   *   font = await loadFont('assets/inconsolata.otf');
   *   createCanvas(100, 100, WEBGL);
   *
   *   // Create a p5.Camera object.
   *   cam = createCamera();
   *
   *   // Set the camera
   *   setCamera(cam);
   *
   *   // Place the camera at the top-right.
   *   cam.setPosition(100, -400, 800);
   *
   *   // Point the camera at (10, 20, -30).
   *   cam.lookAt(10, 20, -30);
   *
   *   describe(
   *     'A white cube on a gray background. The cube appears to move up and down as the camera shifts its focus. The text "centerY: Y" is written in black beneath the cube. Y oscillates between -5 and 45.'
   *   );
   * }
   *
   * function draw() {
   *   background(200);
   *
   *   // Style the box.
   *   fill(255);
   *
   *   // Draw the box.
   *   box();
   *
   *   // Style the text.
   *   textAlign(CENTER);
   *   textSize(16);
   *   textFont(font);
   *   fill(0);
   *
   *   // Calculate the new y-coordinate.
   *   let y = 25 * sin(frameCount * 0.01) + 20;
   *
   *   // Point the camera.
   *   cam.lookAt(10, y, -30);
   *
   *   // Display the value of centerY, rounded to the nearest integer.
   *   text(`centerY: ${round(cam.centerY)}`, 0, 45);
   * }
   * </code>
   * </div>
   */

  /**
   * The y-coordinate of the place where the camera looks.
   *
   * By default, the camera looks at the origin `(0, 0, 0)` in "world" space, so
   * `myCamera.centerZ` is 0.
   *
   * @property {Number} centerZ
   * @for p5.Camera
   * @readonly
   *
   * @example
   * <div>
   * <code>
   * let cam;
   * let font;
   *
   * async function setup() {
   *   // Load a font and create a p5.Font object.
   *   font = await loadFont('assets/inconsolata.otf');
   *   createCanvas(100, 100, WEBGL);
   *
   *   // Create a p5.Camera object.
   *   cam = createCamera();
   *
   *   // Set the camera
   *   setCamera(cam);
   *
   *   // Place the camera at the top-center.
   *   cam.setPosition(0, -400, 800);
   *
   *   // Point the camera at (10, 20, -30).
   *   cam.lookAt(10, 20, -30);
   *
   *   describe(
   *     'A white cube on a gray background. The text "centerZ: -30" is written in black beneath it.'
   *   );
   * }
   *
   * function draw() {
   *   background(200);
   *
   *   // Style the box.
   *   fill(255);
   *
   *   // Draw the box.
   *   box();
   *
   *   // Style the text.
   *   textAlign(CENTER);
   *   textSize(16);
   *   textFont(font);
   *   fill(0);
   *
   *   // Display the value of centerZ, rounded to the nearest integer.
   *   text(`centerZ: ${round(cam.centerZ)}`, 0, 45);
   * }
   * </code>
   * </div>
   *
   * <div>
   * <code>
   * let cam;
   * let font;
   *
   * async function setup() {
   *   // Load a font and create a p5.Font object.
   *   font = await loadFont('assets/inconsolata.otf');
   *   createCanvas(100, 100, WEBGL);
   *
   *   // Create a p5.Camera object.
   *   cam = createCamera();
   *
   *   // Place the camera at the top-right.
   *   cam.setPosition(100, -400, 800);
   *
   *   // Point the camera at (10, 20, -30).
   *   cam.lookAt(10, 20, -30);
   *
   *   describe(
   *     'A white cube on a gray background. The cube appears to move forward and back as the camera shifts its focus. The text "centerZ: Z" is written in black beneath the cube. Z oscillates between -55 and -25.'
   *   );
   * }
   *
   * function draw() {
   *   background(200);
   *
   *   // Style the box.
   *   fill(255);
   *
   *   // Draw the box.
   *   box();
   *
   *   // Style the text.
   *   textAlign(CENTER);
   *   textSize(16);
   *   textFont(font);
   *   fill(0);
   *
   *   // Calculate the new z-coordinate.
   *   let z = 25 * sin(frameCount * 0.01) - 30;
   *
   *   // Point the camera.
   *   cam.lookAt(10, 20, z);
   *
   *   // Display the value of centerZ, rounded to the nearest integer.
   *   text(`centerZ: ${round(cam.centerZ)}`, 0, 45);
   * }
   * </code>
   * </div>
   */

  /**
   * The x-component of the camera's "up" vector.
   *
   * The camera's "up" vector orients its y-axis. By default, the "up" vector is
   * `(0, 1, 0)`, so its x-component is 0 in "local" space.
   *
   * @property {Number} upX
   * @for p5.Camera
   * @readonly
   *
   * @example
   * <div>
   * <code>
   * let cam;
   * let font;
   *
   * async function setup() {
   *   // Load a font and create a p5.Font object.
   *   font = await loadFont('assets/inconsolata.otf');
   *   createCanvas(100, 100, WEBGL);
   *
   *   // Create a p5.Camera object.
   *   cam = createCamera();
   *
   *   // Set the camera
   *   setCamera(cam);
   *
   *   // Place the camera at the top-right: (100, -400, 800)
   *   // Point it at the origin: (0, 0, 0)
   *   // Set its "up" vector: (0, 1, 0).
   *   cam.camera(100, -400, 800, 0, 0, 0, 0, 1, 0);
   *
   *   describe(
   *     'A white cube on a gray background. The text "upX: 0" is written in black beneath it.'
   *   );
   * }
   *
   * function draw() {
   *   background(200);
   *
   *   // Style the box.
   *   fill(255);
   *
   *   // Draw the box.
   *   box();
   *
   *   // Style the text.
   *   textAlign(CENTER);
   *   textSize(16);
   *   textFont(font);
   *   fill(0);
   *
   *   // Display the value of upX, rounded to the nearest tenth.
   *   text(`upX: ${round(cam.upX, 1)}`, 0, 45);
   * }
   * </code>
   * </div>
   *
   * <div>
   * <code>
   * let cam;
   * let font;
   *
   * async function setup() {
   *   // Load a font and create a p5.Font object.
   *   font = await loadFont('assets/inconsolata.otf');
   *   createCanvas(100, 100, WEBGL);
   *
   *   // Create a p5.Camera object.
   *   cam = createCamera();
   *
   *   // Set the camera
   *   setCamera(cam);
   *
   *   // Place the camera at the top-right: (100, -400, 800)
   *   // Point it at the origin: (0, 0, 0)
   *   // Set its "up" vector: (0, 1, 0).
   *   cam.camera(100, -400, 800, 0, 0, 0, 0, 1, 0);
   *
   *   describe(
   *     'A white cube on a gray background. The cube appears to rock back and forth. The text "upX: X" is written in black beneath it. X oscillates between -1 and 1.'
   *   );
   * }
   *
   * function draw() {
   *   background(200);
   *
   *   // Style the box.
   *   fill(255);
   *
   *   // Draw the box.
   *   box();
   *
   *   // Style the text.
   *   textAlign(CENTER);
   *   textSize(16);
   *   textFont(font);
   *   fill(0);
   *
   *   // Calculate the x-component.
   *   let x = sin(frameCount * 0.01);
   *
   *   // Update the camera's "up" vector.
   *   cam.camera(100, -400, 800, 0, 0, 0, x, 1, 0);
   *
   *   // Display the value of upX, rounded to the nearest tenth.
   *   text(`upX: ${round(cam.upX, 1)}`, 0, 45);
   * }
   * </code>
   * </div>
   */

  /**
   * The y-component of the camera's "up" vector.
   *
   * The camera's "up" vector orients its y-axis. By default, the "up" vector is
   * `(0, 1, 0)`, so its y-component is 1 in "local" space.
   *
   * @property {Number} upY
   * @for p5.Camera
   * @readonly
   *
   * @example
   * <div>
   * <code>
   * let cam;
   * let font;
   *
   * async function setup() {
   *   // Load a font and create a p5.Font object.
   *   font = await loadFont('assets/inconsolata.otf');
   *   createCanvas(100, 100, WEBGL);
   *
   *   // Create a p5.Camera object.
   *   cam = createCamera();
   *
   *   // Set the camera
   *   setCamera(cam);
   *
   *   // Place the camera at the top-right: (100, -400, 800)
   *   // Point it at the origin: (0, 0, 0)
   *   // Set its "up" vector: (0, 1, 0).
   *   cam.camera(100, -400, 800, 0, 0, 0, 0, 1, 0);
   *
   *   describe(
   *     'A white cube on a gray background. The text "upY: 1" is written in black beneath it.'
   *   );
   * }
   *
   * function draw() {
   *   background(200);
   *
   *   // Style the box.
   *   fill(255);
   *
   *   // Draw the box.
   *   box();
   *
   *   // Style the text.
   *   textAlign(CENTER);
   *   textSize(16);
   *   textFont(font);
   *   fill(0);
   *
   *   // Display the value of upY, rounded to the nearest tenth.
   *   text(`upY: ${round(cam.upY, 1)}`, 0, 45);
   * }
   * </code>
   * </div>
   *
   * <div>
   * <code>
   * let cam;
   * let font;
   *
   * async function setup() {
   *   // Load a font and create a p5.Font object.
   *   font = await loadFont('assets/inconsolata.otf');
   *   createCanvas(100, 100, WEBGL);
   *
   *   // Create a p5.Camera object.
   *   cam = createCamera();
   *
   *   // Set the camera
   *   setCamera(cam);
   *
   *   // Place the camera at the top-right: (100, -400, 800)
   *   // Point it at the origin: (0, 0, 0)
   *   // Set its "up" vector: (0, 1, 0).
   *   cam.camera(100, -400, 800, 0, 0, 0, 0, 1, 0);
   *
   *   describe(
   *     'A white cube on a gray background. The cube flips upside-down periodically. The text "upY: Y" is written in black beneath it. Y oscillates between -1 and 1.'
   *   );
   * }
   *
   * function draw() {
   *   background(200);
   *
   *   // Style the box.
   *   fill(255);
   *
   *   // Draw the box.
   *   box();
   *
   *   // Style the text.
   *   textAlign(CENTER);
   *   textSize(16);
   *   textFont(font);
   *   fill(0);
   *
   *   // Calculate the y-component.
   *   let y = sin(frameCount * 0.01);
   *
   *   // Update the camera's "up" vector.
   *   cam.camera(100, -400, 800, 0, 0, 0, 0, y, 0);
   *
   *   // Display the value of upY, rounded to the nearest tenth.
   *   text(`upY: ${round(cam.upY, 1)}`, 0, 45);
   * }
   * </code>
   * </div>
   */

  /**
   * The z-component of the camera's "up" vector.
   *
   * The camera's "up" vector orients its y-axis. By default, the "up" vector is
   * `(0, 1, 0)`, so its z-component is 0 in "local" space.
   *
   * @property {Number} upZ
   * @for p5.Camera
   * @readonly
   *
   * @example
   * <div>
   * <code>
   * let cam;
   * let font;
   *
   * async function setup() {
   *   // Load a font and create a p5.Font object.
   *   font = await loadFont('assets/inconsolata.otf');
   *   createCanvas(100, 100, WEBGL);
   *
   *   // Create a p5.Camera object.
   *   cam = createCamera();
   *
   *   // Set the camera
   *   setCamera(cam);
   *
   *   // Place the camera at the top-right: (100, -400, 800)
   *   // Point it at the origin: (0, 0, 0)
   *   // Set its "up" vector: (0, 1, 0).
   *   cam.camera(100, -400, 800, 0, 0, 0, 0, 1, 0);
   *
   *   describe(
   *     'A white cube on a gray background. The text "upZ: 0" is written in black beneath it.'
   *   );
   * }
   *
   * function draw() {
   *   background(200);
   *
   *   // Style the box.
   *   fill(255);
   *
   *   // Draw the box.
   *   box();
   *
   *   // Style the text.
   *   textAlign(CENTER);
   *   textSize(16);
   *   textFont(font);
   *   fill(0);
   *
   *   // Display the value of upZ, rounded to the nearest tenth.
   *   text(`upZ: ${round(cam.upZ, 1)}`, 0, 45);
   * }
   * </code>
   * </div>
   *
   * <div>
   * <code>
   * let cam;
   * let font;
   *
   * async function setup() {
   *   // Load a font and create a p5.Font object.
   *   font = await loadFont('assets/inconsolata.otf');
   *   createCanvas(100, 100, WEBGL);
   *
   *   // Create a p5.Camera object.
   *   cam = createCamera();
   *
   *   // Set the camera
   *   setCamera(cam);
   *
   *   // Place the camera at the top-right: (100, -400, 800)
   *   // Point it at the origin: (0, 0, 0)
   *   // Set its "up" vector: (0, 1, 0).
   *   cam.camera(100, -400, 800, 0, 0, 0, 0, 1, 0);
   *
   *   describe(
   *     'A white cube on a gray background. The cube appears to rock back and forth. The text "upZ: Z" is written in black beneath it. Z oscillates between -1 and 1.'
   *   );
   * }
   *
   * function draw() {
   *   background(200);
   *
   *   // Style the box.
   *   fill(255);
   *
   *   // Draw the box.
   *   box();
   *
   *   // Style the text.
   *   textAlign(CENTER);
   *   textSize(16);
   *   textFont(font);
   *   fill(0);
   *
   *   // Calculate the z-component.
   *   let z = sin(frameCount * 0.01);
   *
   *   // Update the camera's "up" vector.
   *   cam.camera(100, -400, 800, 0, 0, 0, 0, 1, z);
   *
   *   // Display the value of upZ, rounded to the nearest tenth.
   *   text(`upZ: ${round(cam.upZ, 1)}`, 0, 45);
   * }
   * </code>
   * </div>
   */
}

export default camera;
export { Camera };

if(typeof p5 !== 'undefined'){
  camera(p5, p5.prototype);
}<|MERGE_RESOLUTION|>--- conflicted
+++ resolved
@@ -607,6 +607,24 @@
     rotatedCenter[1] += this.eyeY;
     rotatedCenter[2] += this.eyeZ;
 
+    // Rotate the up vector to keep the correct camera orientation
+    /* eslint-disable max-len */
+    const rotatedUpX = this.upX * rotation.mat4[0] + this.upY * rotation.mat4[4] + this.upZ * rotation.mat4[8];
+    const rotatedUpY = this.upX * rotation.mat4[1] + this.upY * rotation.mat4[5] + this.upZ * rotation.mat4[9];
+    const rotatedUpZ =  this.upX * rotation.mat4[2] + this.upY * rotation.mat4[6] + this.upZ * rotation.mat4[10];
+    /* eslint-enable max-len */
+
+    //Normalize the up vector
+    const upLength = Math.sqrt(
+      rotatedUpX * rotatedUpX +
+      rotatedUpY * rotatedUpY +
+      rotatedUpZ * rotatedUpZ
+    );
+
+    const normalizedUpX = rotatedUpX / upLength;
+    const normalizedUpY = rotatedUpY / upLength;
+    const normalizedUpZ = rotatedUpZ / upLength;
+
     this.camera(
       this.eyeX,
       this.eyeY,
@@ -614,9 +632,9 @@
       rotatedCenter[0],
       rotatedCenter[1],
       rotatedCenter[2],
-      this.upX,
-      this.upY,
-      this.upZ
+      normalizedUpX,
+      normalizedUpY,
+      normalizedUpZ
     );
   }
 
@@ -1689,7 +1707,6 @@
       return;
     }
 
-<<<<<<< HEAD
     // Calculates the axis vector and the angle of the difference orthogonal matrix.
     // The axis vector is what I explained earlier in the comments.
     // similar calculation is here:
@@ -1700,927 +1717,6 @@
     const offDiagSum13 = deltaRot.mat3[1] + deltaRot.mat3[3];
     const offDiagSum26 = deltaRot.mat3[2] + deltaRot.mat3[6];
     const offDiagSum57 = deltaRot.mat3[5] + deltaRot.mat3[7];
-=======
-  /**
-   * Sets an orthographic projection for the camera.
-   *
-   * In an orthographic projection, shapes with the same size always appear the
-   * same size, regardless of whether they are near or far from the camera.
-   *
-   * `myCamera.ortho()` changes the camera’s perspective by changing its viewing
-   * frustum from a truncated pyramid to a rectangular prism. The frustum is the
-   * volume of space that’s visible to the camera. The camera is placed in front
-   * of the frustum and views everything within the frustum. `myCamera.ortho()`
-   * has six optional parameters to define the viewing frustum.
-   *
-   * The first four parameters, `left`, `right`, `bottom`, and `top`, set the
-   * coordinates of the frustum’s sides, bottom, and top. For example, calling
-   * `myCamera.ortho(-100, 100, 200, -200)` creates a frustum that’s 200 pixels
-   * wide and 400 pixels tall. By default, these dimensions are set based on
-   * the sketch’s width and height, as in
-   * `myCamera.ortho(-width / 2, width / 2, -height / 2, height / 2)`.
-   *
-   * The last two parameters, `near` and `far`, set the distance of the
-   * frustum’s near and far plane from the camera. For example, calling
-   * `myCamera.ortho(-100, 100, 200, -200, 50, 1000)` creates a frustum that’s
-   * 200 pixels wide, 400 pixels tall, starts 50 pixels from the camera, and
-   * ends 1,000 pixels from the camera. By default, `near` and `far` are set to
-   * 0 and `max(width, height) + 800`, respectively.
-   *
-   * @for p5.Camera
-   * @param  {Number} [left]   x-coordinate of the frustum’s left plane. Defaults to `-width / 2`.
-   * @param  {Number} [right]  x-coordinate of the frustum’s right plane. Defaults to `width / 2`.
-   * @param  {Number} [bottom] y-coordinate of the frustum’s bottom plane. Defaults to `height / 2`.
-   * @param  {Number} [top]    y-coordinate of the frustum’s top plane. Defaults to `-height / 2`.
-   * @param  {Number} [near]   z-coordinate of the frustum’s near plane. Defaults to 0.
-   * @param  {Number} [far]    z-coordinate of the frustum’s far plane. Defaults to `max(width, height) + 800`.
-   *
-   * @example
-   * <div>
-   * <code>
-   * // Double-click to toggle between cameras.
-   *
-   * let cam1;
-   * let cam2;
-   * let isDefaultCamera = true;
-   *
-   * function setup() {
-   *   createCanvas(100, 100, WEBGL);
-   *
-   *   // Create the first camera.
-   *   // Keep its default settings.
-   *   cam1 = createCamera();
-   *
-   *   // Create the second camera.
-   *   cam2 = createCamera();
-   *
-   *   // Apply an orthographic projection.
-   *   cam2.ortho();
-   *
-   *   // Set the current camera to cam1.
-   *   setCamera(cam1);
-   *
-   *   describe('A row of white cubes against a gray background. The camera toggles between a perspective and an orthographic projection when the user double-clicks.');
-   * }
-   *
-   * function draw() {
-   *   background(200);
-   *
-   *   // Translate the origin toward the camera.
-   *   translate(-10, 10, 500);
-   *
-   *   // Rotate the coordinate system.
-   *   rotateY(-0.1);
-   *   rotateX(-0.1);
-   *
-   *   // Draw the row of boxes.
-   *   for (let i = 0; i < 6; i += 1) {
-   *     translate(0, 0, -40);
-   *     box(10);
-   *   }
-   * }
-   *
-   * // Toggle the current camera when the user double-clicks.
-   * function doubleClicked() {
-   *   if (isDefaultCamera === true) {
-   *     setCamera(cam2);
-   *     isDefaultCamera = false;
-   *   } else {
-   *     setCamera(cam1);
-   *     isDefaultCamera = true;
-   *   }
-   * }
-   * </code>
-   * </div>
-   *
-   * <div>
-   * <code>
-   * // Double-click to toggle between cameras.
-   *
-   * let cam1;
-   * let cam2;
-   * let isDefaultCamera = true;
-   *
-   * function setup() {
-   *   createCanvas(100, 100, WEBGL);
-   *
-   *   // Create the first camera.
-   *   // Keep its default settings.
-   *   cam1 = createCamera();
-   *
-   *   // Create the second camera.
-   *   cam2 = createCamera();
-   *
-   *   // Apply an orthographic projection.
-   *   cam2.ortho();
-   *
-   *   // Set the current camera to cam1.
-   *   setCamera(cam1);
-   *
-   *   describe('A row of white cubes slither like a snake against a gray background. The camera toggles between a perspective and an orthographic projection when the user double-clicks.');
-   * }
-   *
-   * function draw() {
-   *   background(200);
-   *
-   *   // Translate the origin toward the camera.
-   *   translate(-10, 10, 500);
-   *
-   *   // Rotate the coordinate system.
-   *   rotateY(-0.1);
-   *   rotateX(-0.1);
-   *
-   *   // Draw the row of boxes.
-   *   for (let i = 0; i < 6; i += 1) {
-   *     push();
-   *     // Calculate the box's coordinates.
-   *     let x = 10 * sin(frameCount * 0.02 + i * 0.6);
-   *     let z = -40 * i;
-   *     // Translate the origin.
-   *     translate(x, 0, z);
-   *     // Draw the box.
-   *     box(10);
-   *     pop();
-   *   }
-   * }
-   *
-   * // Toggle the current camera when the user double-clicks.
-   * function doubleClicked() {
-   *   if (isDefaultCamera === true) {
-   *     setCamera(cam2);
-   *     isDefaultCamera = false;
-   *   } else {
-   *     setCamera(cam1);
-   *     isDefaultCamera = true;
-   *   }
-   * }
-   * </code>
-   * </div>
-   */
-  ortho(left, right, bottom, top, near, far) {
-    const source = this.fbo || this._renderer;
-    if (left === undefined) left = -source.width / 2;
-    if (right === undefined) right = +source.width / 2;
-    if (bottom === undefined) bottom = -source.height / 2;
-    if (top === undefined) top = +source.height / 2;
-    if (near === undefined) near = 0;
-    if (far === undefined) far = Math.max(source.width, source.height) + 800;
-    this.cameraNear = near;
-    this.cameraFar = far;
-    const w = right - left;
-    const h = top - bottom;
-    const d = far - near;
-    const x = +2.0 / w;
-    const y = +2.0 / h * this.yScale;
-    const z = -2.0 / d;
-    const tx = -(right + left) / w;
-    const ty = -(top + bottom) / h;
-    const tz = -(far + near) / d;
-    this.projMatrix = new Matrix(4);
-    /* eslint-disable indent */
-    this.projMatrix.set(x, 0, 0, 0,
-      0, -y, 0, 0,
-      0, 0, z, 0,
-      tx, ty, tz, 1);
-    /* eslint-enable indent */
-    if (this._isActive()) {
-      this._renderer.states.setValue('uPMatrix', this._renderer.states.uPMatrix.clone());
-      this._renderer.states.uPMatrix.set(this.projMatrix);
-    }
-    this.cameraType = 'custom';
-  }
-  /**
-   * Sets the camera's frustum.
-   *
-   * In a frustum projection, shapes that are further from the camera appear
-   * smaller than shapes that are near the camera. This technique, called
-   * foreshortening, creates realistic 3D scenes.
-   *
-   * `myCamera.frustum()` changes the camera’s perspective by changing its
-   * viewing frustum. The frustum is the volume of space that’s visible to the
-   * camera. The frustum’s shape is a pyramid with its top cut off. The camera
-   * is placed where the top of the pyramid should be and points towards the
-   * base of the pyramid. It views everything within the frustum.
-   *
-   * The first four parameters, `left`, `right`, `bottom`, and `top`, set the
-   * coordinates of the frustum’s sides, bottom, and top. For example, calling
-   * `myCamera.frustum(-100, 100, 200, -200)` creates a frustum that’s 200
-   * pixels wide and 400 pixels tall. By default, these coordinates are set
-   * based on the sketch’s width and height, as in
-   * `myCamera.frustum(-width / 20, width / 20, height / 20, -height / 20)`.
-   *
-   * The last two parameters, `near` and `far`, set the distance of the
-   * frustum’s near and far plane from the camera. For example, calling
-   * `myCamera.frustum(-100, 100, 200, -200, 50, 1000)` creates a frustum that’s
-   * 200 pixels wide, 400 pixels tall, starts 50 pixels from the camera, and ends
-   * 1,000 pixels from the camera. By default, near is set to `0.1 * 800`, which
-   * is 1/10th the default distance between the camera and the origin. `far` is
-   * set to `10 * 800`, which is 10 times the default distance between the
-   * camera and the origin.
-   *
-   * @for p5.Camera
-   * @param  {Number} [left]   x-coordinate of the frustum’s left plane. Defaults to `-width / 20`.
-   * @param  {Number} [right]  x-coordinate of the frustum’s right plane. Defaults to `width / 20`.
-   * @param  {Number} [bottom] y-coordinate of the frustum’s bottom plane. Defaults to `height / 20`.
-   * @param  {Number} [top]    y-coordinate of the frustum’s top plane. Defaults to `-height / 20`.
-   * @param  {Number} [near]   z-coordinate of the frustum’s near plane. Defaults to `0.1 * 800`.
-   * @param  {Number} [far]    z-coordinate of the frustum’s far plane. Defaults to `10 * 800`.
-   *
-   * @example
-   * <div>
-   * <code>
-   * // Double-click to toggle between cameras.
-   *
-   * let cam1;
-   * let cam2;
-   * let isDefaultCamera = true;
-   *
-   * function setup() {
-   *   createCanvas(100, 100, WEBGL);
-   *
-   *   // Create the first camera.
-   *   // Keep its default settings.
-   *   cam1 = createCamera();
-   *
-   *   // Create the second camera.
-   *   cam2 = createCamera();
-   *
-   *   // Adjust the frustum.
-   *   // Center it.
-   *   // Set its width and height to 20 pixels.
-   *   // Place its near plane 300 pixels from the camera.
-   *   // Place its far plane 350 pixels from the camera.
-   *   cam2.frustum(-10, 10, -10, 10, 300, 350);
-   *
-   *   // Set the current camera to cam1.
-   *   setCamera(cam1);
-   *
-   *   describe(
-   *     'A row of white cubes against a gray background. The camera zooms in on one cube when the user double-clicks.'
-   *   );
-   * }
-   *
-   * function draw() {
-   *   background(200);
-   *
-   *   // Translate the origin toward the camera.
-   *   translate(-10, 10, 600);
-   *
-   *   // Rotate the coordinate system.
-   *   rotateY(-0.1);
-   *   rotateX(-0.1);
-   *
-   *   // Draw the row of boxes.
-   *   for (let i = 0; i < 6; i += 1) {
-   *     translate(0, 0, -40);
-   *     box(10);
-   *   }
-   * }
-   *
-   * // Toggle the current camera when the user double-clicks.
-   * function doubleClicked() {
-   *   if (isDefaultCamera === true) {
-   *     setCamera(cam2);
-   *     isDefaultCamera = false;
-   *   } else {
-   *     setCamera(cam1);
-   *     isDefaultCamera = true;
-   *   }
-   * }
-   * </code>
-   * </div>
-   */
-  frustum(left, right, bottom, top, near, far) {
-    if (left === undefined) left = -this._renderer.width * 0.05;
-    if (right === undefined) right = +this._renderer.width * 0.05;
-    if (bottom === undefined) bottom = +this._renderer.height * 0.05;
-    if (top === undefined) top = -this._renderer.height * 0.05;
-    if (near === undefined) near = this.defaultCameraNear;
-    if (far === undefined) far = this.defaultCameraFar;
-
-    this.cameraNear = near;
-    this.cameraFar = far;
-
-    const w = right - left;
-    const h = top - bottom;
-    const d = far - near;
-
-    const x = +(2.0 * near) / w;
-    const y = +(2.0 * near) / h * this.yScale;
-    const z = -(2.0 * far * near) / d;
-
-    const tx = (right + left) / w;
-    const ty = (top + bottom) / h;
-    const tz = -(far + near) / d;
-
-    this.projMatrix = new Matrix(4);
-
-    /* eslint-disable indent */
-    this.projMatrix.set(x, 0, 0, 0,
-      0, -y, 0, 0,
-      tx, ty, tz, -1,
-      0, 0, z, 0);
-    /* eslint-enable indent */
-
-    if (this._isActive()) {
-      this._renderer.states.setValue('uPMatrix', this._renderer.states.uPMatrix.clone());
-      this._renderer.states.uPMatrix.set(this.projMatrix);
-    }
-
-    this.cameraType = 'custom';
-  }
-
-  ////////////////////////////////////////////////////////////////////////////////
-  // Camera Orientation Methods
-  ////////////////////////////////////////////////////////////////////////////////
-
-  /**
-   * Rotate camera view about arbitrary axis defined by x,y,z
-   * based on http://learnwebgl.brown37.net/07_cameras/camera_rotating_motion.html
-   * @private
-   */
-  _rotateView(a, x, y, z) {
-    let centerX = this.centerX;
-    let centerY = this.centerY;
-    let centerZ = this.centerZ;
-
-    // move center by eye position such that rotation happens around eye position
-    centerX -= this.eyeX;
-    centerY -= this.eyeY;
-    centerZ -= this.eyeZ;
-
-    const rotation = new Matrix(4); // TODO Maybe pass p5
-    rotation.rotate4x4(this._renderer._pInst._toRadians(a), x, y, z);
-
-    /* eslint-disable max-len */
-    const rotatedCenter = [
-      centerX * rotation.mat4[0] + centerY * rotation.mat4[4] + centerZ * rotation.mat4[8],
-      centerX * rotation.mat4[1] + centerY * rotation.mat4[5] + centerZ * rotation.mat4[9],
-      centerX * rotation.mat4[2] + centerY * rotation.mat4[6] + centerZ * rotation.mat4[10]
-    ];
-    /* eslint-enable max-len */
-
-    // add eye position back into center
-    rotatedCenter[0] += this.eyeX;
-    rotatedCenter[1] += this.eyeY;
-    rotatedCenter[2] += this.eyeZ;
-
-    // Rotate the up vector to keep the correct camera orientation
-    /* eslint-disable max-len */
-    const rotatedUpX = this.upX * rotation.mat4[0] + this.upY * rotation.mat4[4] + this.upZ * rotation.mat4[8];
-    const rotatedUpY = this.upX * rotation.mat4[1] + this.upY * rotation.mat4[5] + this.upZ * rotation.mat4[9];
-    const rotatedUpZ =  this.upX * rotation.mat4[2] + this.upY * rotation.mat4[6] + this.upZ * rotation.mat4[10];
-    /* eslint-enable max-len */
-
-    //Normalize the up vector
-    const upLength = Math.sqrt(
-      rotatedUpX * rotatedUpX +
-      rotatedUpY * rotatedUpY +
-      rotatedUpZ * rotatedUpZ
-    );
-
-    const normalizedUpX = rotatedUpX / upLength;
-    const normalizedUpY = rotatedUpY / upLength;
-    const normalizedUpZ = rotatedUpZ / upLength;
-
-    this.camera(
-      this.eyeX,
-      this.eyeY,
-      this.eyeZ,
-      rotatedCenter[0],
-      rotatedCenter[1],
-      rotatedCenter[2],
-      normalizedUpX,
-      normalizedUpY,
-      normalizedUpZ
-    );
-  }
-
-  /**
-   * Rotates the camera in a clockwise/counter-clockwise direction.
-   *
-   * Rolling rotates the camera without changing its orientation. The rotation
-   * happens in the camera’s "local" space.
-   *
-   * The parameter, `angle`, is the angle the camera should rotate. Passing a
-   * positive angle, as in `myCamera.roll(0.001)`, rotates the camera in counter-clockwise direction.
-   * Passing a negative angle, as in `myCamera.roll(-0.001)`, rotates the
-   * camera in clockwise direction.
-   *
-   * Note: Angles are interpreted based on the current
-   * <a href="#/p5/angleMode">angleMode()</a>.
-   *
-   * @method roll
-   * @param {Number} angle amount to rotate camera in current
-   * <a href="#/p5/angleMode">angleMode</a> units.
-   * @example
-   * <div>
-   * <code>
-   * let cam;
-   * let delta = 0.01;
-   *
-   * function setup() {
-   *   createCanvas(100, 100, WEBGL);
-   *   normalMaterial();
-   *   // Create a p5.Camera object.
-   *   cam = createCamera();
-   *
-   *   // Set the camera
-   *   setCamera(cam);
-   * }
-   *
-   * function draw() {
-   *   background(200);
-   *
-   *   // Roll camera according to angle 'delta'
-   *   cam.roll(delta);
-   *
-   *   translate(0, 0, 0);
-   *   box(20);
-   *   translate(0, 25, 0);
-   *   box(20);
-   *   translate(0, 26, 0);
-   *   box(20);
-   *   translate(0, 27, 0);
-   *   box(20);
-   *   translate(0, 28, 0);
-   *   box(20);
-   *   translate(0,29, 0);
-   *   box(20);
-   *   translate(0, 30, 0);
-   *   box(20);
-   * }
-   * </code>
-   * </div>
-   *
-   * @alt
-   * camera view rotates in counter clockwise direction with vertically stacked boxes in front of it.
-   */
-  roll(amount) {
-    const local = this._getLocalAxes();
-    const axisQuaternion = Quat.fromAxisAngle(
-      this._renderer._pInst._toRadians(amount),
-      local.z[0], local.z[1], local.z[2]);
-    // const upQuat = new p5.Quat(0, this.upX, this.upY, this.upZ);
-    const newUpVector = axisQuaternion.rotateVector(
-      new Vector(this.upX, this.upY, this.upZ));
-    this.camera(
-      this.eyeX,
-      this.eyeY,
-      this.eyeZ,
-      this.centerX,
-      this.centerY,
-      this.centerZ,
-      newUpVector.x,
-      newUpVector.y,
-      newUpVector.z
-    );
-  }
-
-  /**
-   * Rotates the camera left and right.
-   *
-   * Panning rotates the camera without changing its position. The rotation
-   * happens in the camera’s "local" space.
-   *
-   * The parameter, `angle`, is the angle the camera should rotate. Passing a
-   * positive angle, as in `myCamera.pan(0.001)`, rotates the camera to the
-   * right. Passing a negative angle, as in `myCamera.pan(-0.001)`, rotates the
-   * camera to the left.
-   *
-   * Note: Angles are interpreted based on the current
-   * <a href="#/p5/angleMode">angleMode()</a>.
-   *
-   * @param {Number} angle amount to rotate in the current
-   *                       <a href="#/p5/angleMode">angleMode()</a>.
-   *
-   * @example
-   * <div>
-   * <code>
-   * let cam;
-   * let delta = 0.001;
-   *
-   * function setup() {
-   *   createCanvas(100, 100, WEBGL);
-   *
-   *   // Create a p5.Camera object.
-   *   cam = createCamera();
-   *
-   *   // Set the camera
-   *   setCamera(cam);
-   *
-   *   // Place the camera at the top-center.
-   *   cam.setPosition(0, -400, 800);
-   *
-   *   // Point the camera at the origin.
-   *   cam.lookAt(0, 0, 0);
-   *
-   *   describe(
-   *     'A white cube on a gray background. The cube goes in and out of view as the camera pans left and right.'
-   *   );
-   * }
-   *
-   * function draw() {
-   *   background(200);
-   *
-   *   // Pan with the camera.
-   *   cam.pan(delta);
-   *
-   *   // Switch directions every 120 frames.
-   *   if (frameCount % 120 === 0) {
-   *     delta *= -1;
-   *   }
-   *
-   *   // Draw the box.
-   *   box();
-   * }
-   * </code>
-   * </div>
-   */
-  pan(amount) {
-    const local = this._getLocalAxes();
-    this._rotateView(amount, local.y[0], local.y[1], local.y[2]);
-  }
-
-  /**
-   * Rotates the camera up and down.
-   *
-   * Tilting rotates the camera without changing its position. The rotation
-   * happens in the camera’s "local" space.
-   *
-   * The parameter, `angle`, is the angle the camera should rotate. Passing a
-   * positive angle, as in `myCamera.tilt(0.001)`, rotates the camera down.
-   * Passing a negative angle, as in `myCamera.tilt(-0.001)`, rotates the camera
-   * up.
-   *
-   * Note: Angles are interpreted based on the current
-   * <a href="#/p5/angleMode">angleMode()</a>.
-   *
-   * @param {Number} angle amount to rotate in the current
-   *                       <a href="#/p5/angleMode">angleMode()</a>.
-   *
-   * @example
-   * <div>
-   * <code>
-   * let cam;
-   * let delta = 0.001;
-   *
-   * function setup() {
-   *   createCanvas(100, 100, WEBGL);
-   *
-   *   // Create a p5.Camera object.
-   *   cam = createCamera();
-   *
-   *   // Set the camera
-   *   setCamera(cam);
-   *
-   *   // Place the camera at the top-center.
-   *   cam.setPosition(0, -400, 800);
-   *
-   *   // Point the camera at the origin.
-   *   cam.lookAt(0, 0, 0);
-   *
-   *   describe(
-   *     'A white cube on a gray background. The cube goes in and out of view as the camera tilts up and down.'
-   *   );
-   * }
-   *
-   * function draw() {
-   *   background(200);
-   *
-   *   // Pan with the camera.
-   *   cam.tilt(delta);
-   *
-   *   // Switch directions every 120 frames.
-   *   if (frameCount % 120 === 0) {
-   *     delta *= -1;
-   *   }
-   *
-   *   // Draw the box.
-   *   box();
-   * }
-   * </code>
-   * </div>
-   */
-  tilt(amount) {
-    const local = this._getLocalAxes();
-    this._rotateView(amount, local.x[0], local.x[1], local.x[2]);
-  }
-
-  /**
-   * Points the camera at a location.
-   *
-   * `myCamera.lookAt()` changes the camera’s orientation without changing its
-   * position.
-   *
-   * The parameters, `x`, `y`, and `z`, are the coordinates in "world" space
-   * where the camera should point. For example, calling
-   * `myCamera.lookAt(10, 20, 30)` points the camera at the coordinates
-   * `(10, 20, 30)`.
-   *
-   * @for p5.Camera
-   * @param {Number} x x-coordinate of the position where the camera should look in "world" space.
-   * @param {Number} y y-coordinate of the position where the camera should look in "world" space.
-   * @param {Number} z z-coordinate of the position where the camera should look in "world" space.
-   *
-   * @example
-   * <div>
-   * <code>
-   * // Double-click to look at a different cube.
-   *
-   * let cam;
-   * let isLookingLeft = true;
-   *
-   * function setup() {
-   *   createCanvas(100, 100, WEBGL);
-   *
-   *   // Create a p5.Camera object.
-   *   cam = createCamera();
-   *
-   *   // Set the camera
-   *   setCamera(cam);
-   *
-   *   // Place the camera at the top-center.
-   *   cam.setPosition(0, -400, 800);
-   *
-   *   // Point the camera at the origin.
-   *   cam.lookAt(-30, 0, 0);
-   *
-   *   describe(
-   *     'A red cube and a blue cube on a gray background. The camera switches focus between the cubes when the user double-clicks.'
-   *   );
-   * }
-   *
-   * function draw() {
-   *   background(200);
-   *
-   *   // Draw the box on the left.
-   *   push();
-   *   // Translate the origin to the left.
-   *   translate(-30, 0, 0);
-   *   // Style the box.
-   *   fill(255, 0, 0);
-   *   // Draw the box.
-   *   box(20);
-   *   pop();
-   *
-   *   // Draw the box on the right.
-   *   push();
-   *   // Translate the origin to the right.
-   *   translate(30, 0, 0);
-   *   // Style the box.
-   *   fill(0, 0, 255);
-   *   // Draw the box.
-   *   box(20);
-   *   pop();
-   * }
-   *
-   * // Change the camera's focus when the user double-clicks.
-   * function doubleClicked() {
-   *   if (isLookingLeft === true) {
-   *     cam.lookAt(30, 0, 0);
-   *     isLookingLeft = false;
-   *   } else {
-   *     cam.lookAt(-30, 0, 0);
-   *     isLookingLeft = true;
-   *   }
-   * }
-   * </code>
-   * </div>
-   */
-  lookAt(x, y, z) {
-    this.camera(
-      this.eyeX,
-      this.eyeY,
-      this.eyeZ,
-      x,
-      y,
-      z,
-      this.upX,
-      this.upY,
-      this.upZ
-    );
-  }
-
-  ////////////////////////////////////////////////////////////////////////////////
-  // Camera Position Methods
-  ////////////////////////////////////////////////////////////////////////////////
-
-  /**
-   * Sets the position and orientation of the camera.
-   *
-   * `myCamera.camera()` allows objects to be viewed from different angles. It
-   * has nine parameters that are all optional.
-   *
-   * The first three parameters, `x`, `y`, and `z`, are the coordinates of the
-   * camera’s position in "world" space. For example, calling
-   * `myCamera.camera(0, 0, 0)` places the camera at the origin `(0, 0, 0)`. By
-   * default, the camera is placed at `(0, 0, 800)`.
-   *
-   * The next three parameters, `centerX`, `centerY`, and `centerZ` are the
-   * coordinates of the point where the camera faces in "world" space. For
-   * example, calling `myCamera.camera(0, 0, 0, 10, 20, 30)` places the camera
-   * at the origin `(0, 0, 0)` and points it at `(10, 20, 30)`. By default, the
-   * camera points at the origin `(0, 0, 0)`.
-   *
-   * The last three parameters, `upX`, `upY`, and `upZ` are the components of
-   * the "up" vector in "local" space. The "up" vector orients the camera’s
-   * y-axis. For example, calling
-   * `myCamera.camera(0, 0, 0, 10, 20, 30, 0, -1, 0)` places the camera at the
-   * origin `(0, 0, 0)`, points it at `(10, 20, 30)`, and sets the "up" vector
-   * to `(0, -1, 0)` which is like holding it upside-down. By default, the "up"
-   * vector is `(0, 1, 0)`.
-   *
-   * @for p5.Camera
-   * @param  {Number} [x]        x-coordinate of the camera. Defaults to 0.
-   * @param  {Number} [y]        y-coordinate of the camera. Defaults to 0.
-   * @param  {Number} [z]        z-coordinate of the camera. Defaults to 800.
-   * @param  {Number} [centerX]  x-coordinate of the point the camera faces. Defaults to 0.
-   * @param  {Number} [centerY]  y-coordinate of the point the camera faces. Defaults to 0.
-   * @param  {Number} [centerZ]  z-coordinate of the point the camera faces. Defaults to 0.
-   * @param  {Number} [upX]      x-component of the camera’s "up" vector. Defaults to 0.
-   * @param  {Number} [upY]      x-component of the camera’s "up" vector. Defaults to 1.
-   * @param  {Number} [upZ]      z-component of the camera’s "up" vector. Defaults to 0.
-   *
-   * @example
-   * <div>
-   * <code>
-   * // Double-click to toggle between cameras.
-   *
-   * let cam1;
-   * let cam2;
-   * let isDefaultCamera = true;
-   *
-   * function setup() {
-   *   createCanvas(100, 100, WEBGL);
-   *
-   *   // Create the first camera.
-   *   // Keep its default settings.
-   *   cam1 = createCamera();
-   *
-   *   // Create the second camera.
-   *   cam2 = createCamera();
-   *
-   *   // Place it at the top-right: (1200, -600, 100)
-   *   // Point it at the row of boxes: (-10, -10, 400)
-   *   // Set its "up" vector to the default: (0, 1, 0)
-   *   cam2.camera(1200, -600, 100, -10, -10, 400, 0, 1, 0);
-   *
-   *   // Set the current camera to cam1.
-   *   setCamera(cam1);
-   *
-   *   describe(
-   *     'A row of white cubes against a gray background. The camera toggles between a frontal and an aerial view when the user double-clicks.'
-   *   );
-   * }
-   *
-   * function draw() {
-   *   background(200);
-   *
-   *   // Translate the origin toward the camera.
-   *   translate(-10, 10, 500);
-   *
-   *   // Rotate the coordinate system.
-   *   rotateY(-0.1);
-   *   rotateX(-0.1);
-   *
-   *   // Draw the row of boxes.
-   *   for (let i = 0; i < 6; i += 1) {
-   *     translate(0, 0, -30);
-   *     box(10);
-   *   }
-   * }
-   *
-   * // Toggle the current camera when the user double-clicks.
-   * function doubleClicked() {
-   *   if (isDefaultCamera === true) {
-   *     setCamera(cam2);
-   *     isDefaultCamera = false;
-   *   } else {
-   *     setCamera(cam1);
-   *     isDefaultCamera = true;
-   *   }
-   * }
-   * </code>
-   * </div>
-   *
-   * <div>
-   * <code>
-   * // Double-click to toggle between cameras.
-   *
-   * let cam1;
-   * let cam2;
-   * let isDefaultCamera = true;
-   *
-   * function setup() {
-   *   createCanvas(100, 100, WEBGL);
-   *
-   *   // Create the first camera.
-   *   // Keep its default settings.
-   *   cam1 = createCamera();
-   *
-   *   // Create the second camera.
-   *   cam2 = createCamera();
-   *
-   *   // Place it at the right: (1200, 0, 100)
-   *   // Point it at the row of boxes: (-10, -10, 400)
-   *   // Set its "up" vector to the default: (0, 1, 0)
-   *   cam2.camera(1200, 0, 100, -10, -10, 400, 0, 1, 0);
-   *
-   *   // Set the current camera to cam1.
-   *   setCamera(cam1);
-   *
-   *   describe(
-   *     'A row of white cubes against a gray background. The camera toggles between a static frontal view and an orbiting view when the user double-clicks.'
-   *   );
-   * }
-   *
-   * function draw() {
-   *   background(200);
-   *
-   *   // Update cam2's position.
-   *   let x = 1200 * cos(frameCount * 0.01);
-   *   let y = -600 * sin(frameCount * 0.01);
-   *   cam2.camera(x, y, 100, -10, -10, 400, 0, 1, 0);
-   *
-   *   // Translate the origin toward the camera.
-   *   translate(-10, 10, 500);
-   *
-   *   // Rotate the coordinate system.
-   *   rotateY(-0.1);
-   *   rotateX(-0.1);
-   *
-   *   // Draw the row of boxes.
-   *   for (let i = 0; i < 6; i += 1) {
-   *     translate(0, 0, -30);
-   *     box(10);
-   *   }
-   * }
-   *
-   * // Toggle the current camera when the user double-clicks.
-   * function doubleClicked() {
-   *   if (isDefaultCamera === true) {
-   *     setCamera(cam2);
-   *     isDefaultCamera = false;
-   *   } else {
-   *     setCamera(cam1);
-   *     isDefaultCamera = true;
-   *   }
-   * }
-   * </code>
-   * </div>
-   */
-  camera(
-    eyeX,
-    eyeY,
-    eyeZ,
-    centerX,
-    centerY,
-    centerZ,
-    upX,
-    upY,
-    upZ
-  ) {
-    if (typeof eyeX === 'undefined') {
-      eyeX = this.defaultEyeX;
-      eyeY = this.defaultEyeY;
-      eyeZ = this.defaultEyeZ;
-      centerX = eyeX;
-      centerY = eyeY;
-      centerZ = 0;
-      upX = 0;
-      upY = 1;
-      upZ = 0;
-    }
-
-    this.eyeX = eyeX;
-    this.eyeY = eyeY;
-    this.eyeZ = eyeZ;
-
-    if (typeof centerX !== 'undefined') {
-      this.centerX = centerX;
-      this.centerY = centerY;
-      this.centerZ = centerZ;
-    }
-
-    if (typeof upX !== 'undefined') {
-      this.upX = upX;
-      this.upY = upY;
-      this.upZ = upZ;
-    }
-
-    const local = this._getLocalAxes();
-
-    // the camera affects the model view matrix, insofar as it
-    // inverse translates the world to the eye position of the camera
-    // and rotates it.
-    /* eslint-disable indent */
-    this.cameraMatrix.set(local.x[0], local.y[0], local.z[0], 0,
-      local.x[1], local.y[1], local.z[1], 0,
-      local.x[2], local.y[2], local.z[2], 0,
-      0, 0, 0, 1);
-    /* eslint-enable indent */
->>>>>>> 91d82609
 
     if (maxDiag === diag[0]) {
       a = Math.sqrt((diag[0] - cosTheta) * invOneMinusCosTheta); // not zero.
