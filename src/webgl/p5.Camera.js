--- conflicted
+++ resolved
@@ -2958,21 +2958,13 @@
    */
   p5.Camera = Camera;
 
-<<<<<<< HEAD
   Renderer3D.prototype.camera = function(...args) {
-    this.states.curCamera.camera(...args);
-  };
-
-  Renderer3D.prototype.perspective = function(...args) {
-=======
-  RendererGL.prototype.camera = function(...args) {
     this.states.setValue('curCamera', this.states.curCamera.clone());
     this.states.curCamera.camera(...args);
   };
 
-  RendererGL.prototype.perspective = function(...args) {
+  Renderer3D.prototype.perspective = function(...args) {
     this.states.setValue('curCamera', this.states.curCamera.clone());
->>>>>>> 809de6b7
     this.states.curCamera.perspective(...args);
   };
 
@@ -2987,21 +2979,13 @@
     }
   };
 
-<<<<<<< HEAD
   Renderer3D.prototype.ortho = function(...args) {
-    this.states.curCamera.ortho(...args);
-  };
-
-  Renderer3D.prototype.frustum = function(...args) {
-=======
-  RendererGL.prototype.ortho = function(...args) {
     this.states.setValue('curCamera', this.states.curCamera.clone());
     this.states.curCamera.ortho(...args);
   };
 
-  RendererGL.prototype.frustum = function(...args) {
+  Renderer3D.prototype.frustum = function(...args) {
     this.states.setValue('curCamera', this.states.curCamera.clone());
->>>>>>> 809de6b7
     this.states.curCamera.frustum(...args);
   };
 
