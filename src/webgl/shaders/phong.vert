precision highp int;

IN vec3 aPosition;
IN vec3 aNormal;
IN vec2 aTexCoord;
IN vec4 aVertexColor;

uniform vec3 uAmbientColor[5];

uniform mat4 uModelViewMatrix;
uniform mat4 uProjectionMatrix;
uniform mat3 uNormalMatrix;
uniform int uAmbientLightCount;

uniform bool uUseVertexColor;
uniform vec4 uMaterialColor;

OUT vec3 vNormal;
OUT vec2 vTexCoord;
OUT vec3 vViewPosition;
OUT vec3 vAmbientColor;
OUT vec4 vColor;

void main(void) {
  HOOK_beforeVertex();
  vec4 viewModelPosition = vec4(HOOK_getWorldPosition(
    (uModelViewMatrix * vec4(HOOK_getLocalPosition(aPosition), 1.0)).xyz
  ), 1.);

  // Pass varyings to fragment shader
  vViewPosition = viewModelPosition.xyz;
  gl_Position = uProjectionMatrix * viewModelPosition;  

  vNormal = HOOK_getWorldNormal(uNormalMatrix * HOOK_getLocalNormal(aNormal));
  vTexCoord = HOOK_getUV(aTexCoord);

  // TODO: this should be a uniform
  vAmbientColor = vec3(0.0);
  for (int i = 0; i < 5; i++) {
    if (i < uAmbientLightCount) {
      vAmbientColor += uAmbientColor[i];
    }
  }
  
<<<<<<< HEAD
  vColor = HOOK_getVertexColor((uUseVertexColor ? aVertexColor : uMaterialColor));
  HOOK_afterVertex();
=======
  vColor = ((uUseVertexColor && aVertexColor.x >= 0.0) ? aVertexColor : uMaterialColor);
>>>>>>> b3992f45
}<|MERGE_RESOLUTION|>--- conflicted
+++ resolved
@@ -42,10 +42,6 @@
     }
   }
   
-<<<<<<< HEAD
-  vColor = HOOK_getVertexColor((uUseVertexColor ? aVertexColor : uMaterialColor));
+  vColor = HOOK_getVertexColor(((uUseVertexColor && aVertexColor.x >= 0.0) ? aVertexColor : uMaterialColor));
   HOOK_afterVertex();
-=======
-  vColor = ((uUseVertexColor && aVertexColor.x >= 0.0) ? aVertexColor : uMaterialColor);
->>>>>>> b3992f45
 }