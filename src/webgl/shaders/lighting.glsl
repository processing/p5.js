--- conflicted
+++ resolved
@@ -1,9 +1,6 @@
-<<<<<<< HEAD
-=======
 #define PI 3.141592
 
 precision highp float;
->>>>>>> 8e9cd8a7
 precision highp int;
 
 uniform mat4 uViewMatrix;
