--- conflicted
+++ resolved
@@ -87,11 +87,6 @@
 
     this.dirtyFlags = {};
   }
-<<<<<<< HEAD
-/**
-   * @method clearColors
-   * @chainable
-=======
   /**
    * Removes the internal colors of p5.Geometry.
    * Using `clearColors()`, you can use `fill()` to supply new colors before drawing each shape.
@@ -141,7 +136,6 @@
    * }
    * </code>
    * </div>
->>>>>>> 8e97213d
    */
   clearColors() {
     this.vertexColors = [];
