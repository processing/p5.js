/**
 * @module Shape
 * @submodule 3D Primitives
 * @for p5
 * @requires core
 * @requires p5.Geometry
 */

//some of the functions are adjusted from Three.js(http://threejs.org)

import p5 from '../core/main';
/**
 * p5 Geometry class
 * @class p5.Geometry
 * @constructor
 * @param  {Integer} [detailX] number of vertices along the x-axis.
 * @param  {Integer} [detailY] number of vertices along the y-axis.
 * @param {function} [callback] function to call upon object instantiation.
 */
p5.Geometry = class Geometry {
  constructor(detailX, detailY, callback){
  //an array containing every vertex
  //@type [p5.Vector]
    this.vertices = [];

    //an array containing every vertex for stroke drawing
    this.lineVertices = new p5.DataArray();

    // The tangents going into or out of a vertex on a line. Along a straight
    // line segment, both should be equal. At an endpoint, one or the other
    // will not exist and will be all 0. In joins between line segments, they
    // may be different, as they will be the tangents on either side of the join.
    this.lineTangentsIn = new p5.DataArray();
    this.lineTangentsOut = new p5.DataArray();

    // When drawing lines with thickness, entries in this buffer represent which
    // side of the centerline the vertex will be placed. The sign of the number
    // will represent the side of the centerline, and the absolute value will be
    // used as an enum to determine which part of the cap or join each vertex
    // represents. See the doc comments for _addCap and _addJoin for diagrams.
    this.lineSides = new p5.DataArray();

    //an array containing 1 normal per vertex
    //@type [p5.Vector]
    //[p5.Vector, p5.Vector, p5.Vector,p5.Vector, p5.Vector, p5.Vector,...]
    this.vertexNormals = [];
    //an array containing each three vertex indices that form a face
    //[[0, 1, 2], [2, 1, 3], ...]
    this.faces = [];
    //a 2D array containing uvs for every vertex
    //[[0.0,0.0],[1.0,0.0], ...]
    this.uvs = [];
    // a 2D array containing edge connectivity pattern for create line vertices
    //based on faces for most objects;
    this.edges = [];
    this.vertexColors = [];

    // One color per vertex representing the stroke color at that vertex
    this.vertexStrokeColors = [];

    // One color per line vertex, generated automatically based on
    // vertexStrokeColors in _edgesToVertices()
    this.lineVertexColors = new p5.DataArray();
    this.detailX = detailX !== undefined ? detailX : 1;
    this.detailY = detailY !== undefined ? detailY : 1;
    this.dirtyFlags = {};

    if (callback instanceof Function) {
      callback.call(this);
    }
    return this; // TODO: is this a constructor?
  }

  reset() {
    this.lineVertices.clear();
    this.lineTangentsIn.clear();
    this.lineTangentsOut.clear();
    this.lineSides.clear();

    this.vertices.length = 0;
    this.edges.length = 0;
    this.vertexColors.length = 0;
    this.vertexStrokeColors.length = 0;
    this.lineVertexColors.clear();
    this.vertexNormals.length = 0;
    this.uvs.length = 0;

    this.dirtyFlags = {};
  }

  /**
 * computes faces for geometry objects based on the vertices.
 * @method computeFaces
 * @chainable
 */
  computeFaces() {
    this.faces.length = 0;
    const sliceCount = this.detailX + 1;
    let a, b, c, d;
    for (let i = 0; i < this.detailY; i++) {
      for (let j = 0; j < this.detailX; j++) {
        a = i * sliceCount + j; // + offset;
        b = i * sliceCount + j + 1; // + offset;
        c = (i + 1) * sliceCount + j + 1; // + offset;
        d = (i + 1) * sliceCount + j; // + offset;
        this.faces.push([a, b, d]);
        this.faces.push([d, b, c]);
      }
    }
    return this;
  }

  _getFaceNormal(faceId) {
  //This assumes that vA->vB->vC is a counter-clockwise ordering
    const face = this.faces[faceId];
    const vA = this.vertices[face[0]];
    const vB = this.vertices[face[1]];
    const vC = this.vertices[face[2]];
    const ab = p5.Vector.sub(vB, vA);
    const ac = p5.Vector.sub(vC, vA);
    const n = p5.Vector.cross(ab, ac);
    const ln = p5.Vector.mag(n);
    let sinAlpha = ln / (p5.Vector.mag(ab) * p5.Vector.mag(ac));
    if (sinAlpha === 0 || isNaN(sinAlpha)) {
      console.warn(
        'p5.Geometry.prototype._getFaceNormal:',
        'face has colinear sides or a repeated vertex'
      );
      return n;
    }
    if (sinAlpha > 1) sinAlpha = 1; // handle float rounding error
    return n.mult(Math.asin(sinAlpha) / ln);
  }
  /**
 * computes smooth normals per vertex as an average of each
 * face.
 * @method computeNormals
 * @chainable
 */
  computeNormals() {
    const vertexNormals = this.vertexNormals;
    const vertices = this.vertices;
    const faces = this.faces;
    let iv;

    // initialize the vertexNormals array with empty vectors
    vertexNormals.length = 0;
    for (iv = 0; iv < vertices.length; ++iv) {
      vertexNormals.push(new p5.Vector());
    }

    // loop through all the faces adding its normal to the normal
    // of each of its vertices
    faces.forEach((face, f) => {
      const faceNormal = this._getFaceNormal(f);

      // all three vertices get the normal added
      for (let fv = 0; fv < 3; ++fv) {
        const vertexIndex = face[fv];
        vertexNormals[vertexIndex].add(faceNormal);
      }
    });

    // normalize the normals
    for (iv = 0; iv < vertices.length; ++iv) {
      vertexNormals[iv].normalize();
    }

    return this;
  }

  /**
 * Averages the vertex normals. Used in curved
 * surfaces
 * @method averageNormals
 * @chainable
 */
  averageNormals() {
    for (let i = 0; i <= this.detailY; i++) {
      const offset = this.detailX + 1;
      let temp = p5.Vector.add(
        this.vertexNormals[i * offset],
        this.vertexNormals[i * offset + this.detailX]
      );

      temp = p5.Vector.div(temp, 2);
      this.vertexNormals[i * offset] = temp;
      this.vertexNormals[i * offset + this.detailX] = temp;
    }
    return this;
  }

  /**
 * Averages pole normals.  Used in spherical primitives
 * @method averagePoleNormals
 * @chainable
 */
  averagePoleNormals() {
  //average the north pole
    let sum = new p5.Vector(0, 0, 0);
    for (let i = 0; i < this.detailX; i++) {
      sum.add(this.vertexNormals[i]);
    }
    sum = p5.Vector.div(sum, this.detailX);

    for (let i = 0; i < this.detailX; i++) {
      this.vertexNormals[i] = sum;
    }

    //average the south pole
    sum = new p5.Vector(0, 0, 0);
    for (
      let i = this.vertices.length - 1;
      i > this.vertices.length - 1 - this.detailX;
      i--
    ) {
      sum.add(this.vertexNormals[i]);
    }
    sum = p5.Vector.div(sum, this.detailX);

    for (
      let i = this.vertices.length - 1;
      i > this.vertices.length - 1 - this.detailX;
      i--
    ) {
      this.vertexNormals[i] = sum;
    }
    return this;
  }

  /**
 * Create a 2D array for establishing stroke connections
 * @private
 * @chainable
 */
  _makeTriangleEdges() {
    this.edges.length = 0;

    for (let j = 0; j < this.faces.length; j++) {
      this.edges.push([this.faces[j][0], this.faces[j][1]]);
      this.edges.push([this.faces[j][1], this.faces[j][2]]);
      this.edges.push([this.faces[j][2], this.faces[j][0]]);
    }

    return this;
  }

  /**
 * Converts each line segment into the vertices and vertex attributes needed
 * to turn the line into a polygon on screen. This will include:
 * - Two triangles line segment to create a rectangle
 * - Two triangles per endpoint to create a stroke cap rectangle. A fragment
 *   shader is responsible for displaying the appropriate cap style within
 *   that rectangle.
 * - Four triangles per join between adjacent line segments, creating a quad on
 *   either side of the join, perpendicular to the lines. A vertex shader will
 *   discard the quad in the "elbow" of the join, and a fragment shader will
 *   display the appropriate join style within the remaining quad.
 *
 * @private
 * @chainable
 */
  _edgesToVertices() {
    this.lineVertices.clear();
    this.lineTangentsIn.clear();
    this.lineTangentsOut.clear();
    this.lineSides.clear();

<<<<<<< HEAD
    const closed =
      this.edges.length > 1 &&
      this.edges[0][0] === this.edges[this.edges.length - 1][1];
    let addedStartingCap = false;
=======
    const potentialCaps = new Map();
    const connected = new Set();
>>>>>>> fc0ad793
    let lastValidDir;
    for (let i = 0; i < this.edges.length; i++) {
      const prevEdge = this.edges[i - 1];
      const currEdge = this.edges[i];
      const begin = this.vertices[currEdge[0]];
      const end = this.vertices[currEdge[1]];
      const fromColor = this.vertexStrokeColors.length > 0
        ? this.vertexStrokeColors.slice(
          currEdge[0] * 4,
          (currEdge[0] + 1) * 4
        )
        : [0, 0, 0, 0];
      const toColor = this.vertexStrokeColors.length > 0
        ? this.vertexStrokeColors.slice(
          currEdge[1] * 4,
          (currEdge[1] + 1) * 4
        )
        : [0, 0, 0, 0];
      const dir = end
        .copy()
        .sub(begin)
        .normalize();
      const dirOK = dir.magSq() > 0;
      if (dirOK) {
        this._addSegment(begin, end, fromColor, toColor, dir);
      }

      if (i > 0 && prevEdge[1] === currEdge[0]) {
        if (!connected.has(currEdge[0])) {
          connected.add(currEdge[0]);
          potentialCaps.delete(currEdge[0]);
          // Add a join if this segment shares a vertex with the previous. Skip
          // actually adding join vertices if either the previous segment or this
          // one has a length of 0.
          //
          // Don't add a join if the tangents point in the same direction, which
          // would mean the edges line up exactly, and there is no need for a join.
          if (lastValidDir && dirOK && dir.dot(lastValidDir) < 1 - 1e-8) {
            this._addJoin(begin, lastValidDir, dir, fromColor);
          }
        }
      } else {
        // Start a new line
        if (dirOK && !connected.has(currEdge[0])) {
          const existingCap = potentialCaps.get(currEdge[0]);
          if (existingCap) {
            this._addJoin(
              begin,
              existingCap.dir,
              dir,
              fromColor
            );
            potentialCaps.delete(currEdge[0]);
            connected.add(currEdge[0]);
          } else {
            potentialCaps.set(currEdge[0], {
              point: begin,
              dir: dir.copy().mult(-1),
              color: fromColor
            });
          }
        }
        if (lastValidDir && !connected.has(prevEdge[1])) {
          const existingCap = potentialCaps.get(prevEdge[1]);
          if (existingCap) {
            this._addJoin(
              this.vertices[prevEdge[1]],
              lastValidDir,
              existingCap.dir.copy().mult(-1),
              fromColor
            );
            potentialCaps.delete(prevEdge[1]);
            connected.add(prevEdge[1]);
          } else {
            // Close off the last segment with a cap
            potentialCaps.set(prevEdge[1], {
              point: this.vertices[prevEdge[1]],
              dir: lastValidDir,
              color: fromColor
            });
          }
          lastValidDir = undefined;
        }
      }

      if (i === this.edges.length - 1 && !connected.has(currEdge[1])) {
        const existingCap = potentialCaps.get(currEdge[1]);
        if (existingCap) {
          this._addJoin(
            end,
            dir,
            existingCap.dir.copy().mult(-1),
            toColor
          );
          potentialCaps.delete(currEdge[1]);
          connected.add(currEdge[1]);
        } else {
          potentialCaps.set(currEdge[1], {
            point: end,
            dir,
            color: toColor
          });
        }
      }

      if (dirOK) {
        lastValidDir = dir;
      }
    }
    for (const { point, dir, color } of potentialCaps.values()) {
      this._addCap(point, dir, color);
    }
    return this;
  }

  /**
 * Adds the vertices and vertex attributes for two triangles making a rectangle
 * for a straight line segment. A vertex shader is responsible for picking
 * proper coordinates on the screen given the centerline positions, the tangent,
 * and the side of the centerline each vertex belongs to. Sides follow the
 * following scheme:
 *
 *  -1            -1
 *   o-------------o
 *   |             |
 *   o-------------o
 *   1             1
 *
 * @private
 * @chainable
 */
  _addSegment(
    begin,
    end,
    fromColor,
    toColor,
    dir
  ) {
    const a = begin.array();
    const b = end.array();
    const dirArr = dir.array();
    this.lineSides.push(1, 1, -1, 1, -1, -1);
    for (const tangents of [this.lineTangentsIn, this.lineTangentsOut]) {
      for (let i = 0; i < 6; i++) {
        tangents.push(...dirArr);
      }
    }
    this.lineVertices.push(...a, ...b, ...a, ...b, ...b, ...a);
    this.lineVertexColors.push(
      ...fromColor,
      ...toColor,
      ...fromColor,
      ...toColor,
      ...toColor,
      ...fromColor
    );
    return this;
  }

  /**
 * Adds the vertices and vertex attributes for two triangles representing the
 * stroke cap of a line. A fragment shader is responsible for displaying the
 * appropriate cap style within the rectangle they make.
 *
 * The lineSides buffer will include the following values for the points on
 * the cap rectangle:
 *
 *           -1  -2
 * -----------o---o
 *            |   |
 * -----------o---o
 *            1   2
 * @private
 * @chainable
 */
  _addCap(point, tangent, color) {
    const ptArray = point.array();
    const tanInArray = tangent.array();
    const tanOutArray = [0, 0, 0];
    for (let i = 0; i < 6; i++) {
      this.lineVertices.push(...ptArray);
      this.lineTangentsIn.push(...tanInArray);
      this.lineTangentsOut.push(...tanOutArray);
      this.lineVertexColors.push(...color);
    }
    this.lineSides.push(-1, 2, -2, 1, 2, -1);
    return this;
  }

  /**
 * Adds the vertices and vertex attributes for four triangles representing a
 * join between two adjacent line segments. This creates a quad on either side
 * of the shared vertex of the two line segments, with each quad perpendicular
 * to the lines. A vertex shader will discard all but the quad in the "elbow" of
 * the join, and a fragment shader will display the appropriate join style
 * within the remaining quad.
 *
 * The lineSides buffer will include the following values for the points on
 * the join rectangles:
 *
 *            -1     -2
 * -------------o----o
 *              |    |
 *       1 o----o----o -3
 *         |    | 0  |
 * --------o----o    |
 *        2|    3    |
 *         |         |
 *         |         |
 * @private
 * @chainable
 */
  _addJoin(
    point,
    fromTangent,
    toTangent,
    color
  ) {
    const ptArray = point.array();
    const tanInArray = fromTangent.array();
    const tanOutArray = toTangent.array();
    for (let i = 0; i < 12; i++) {
      this.lineVertices.push(...ptArray);
      this.lineTangentsIn.push(...tanInArray);
      this.lineTangentsOut.push(...tanOutArray);
      this.lineVertexColors.push(...color);
    }
    this.lineSides.push(-1, -3, -2, -1, 0, -3);
    this.lineSides.push(3, 1, 2, 3, 0, 1);
    return this;
  }

  /**
 * Modifies all vertices to be centered within the range -100 to 100.
 * @method normalize
 * @chainable
 */
  normalize() {
    if (this.vertices.length > 0) {
    // Find the corners of our bounding box
      const maxPosition = this.vertices[0].copy();
      const minPosition = this.vertices[0].copy();

      for (let i = 0; i < this.vertices.length; i++) {
        maxPosition.x = Math.max(maxPosition.x, this.vertices[i].x);
        minPosition.x = Math.min(minPosition.x, this.vertices[i].x);
        maxPosition.y = Math.max(maxPosition.y, this.vertices[i].y);
        minPosition.y = Math.min(minPosition.y, this.vertices[i].y);
        maxPosition.z = Math.max(maxPosition.z, this.vertices[i].z);
        minPosition.z = Math.min(minPosition.z, this.vertices[i].z);
      }

      const center = p5.Vector.lerp(maxPosition, minPosition, 0.5);
      const dist = p5.Vector.sub(maxPosition, minPosition);
      const longestDist = Math.max(Math.max(dist.x, dist.y), dist.z);
      const scale = 200 / longestDist;

      for (let i = 0; i < this.vertices.length; i++) {
        this.vertices[i].sub(center);
        this.vertices[i].mult(scale);
      }
    }
    return this;
  }
};
export default p5.Geometry;<|MERGE_RESOLUTION|>--- conflicted
+++ resolved
@@ -266,15 +266,8 @@
     this.lineTangentsOut.clear();
     this.lineSides.clear();
 
-<<<<<<< HEAD
-    const closed =
-      this.edges.length > 1 &&
-      this.edges[0][0] === this.edges[this.edges.length - 1][1];
-    let addedStartingCap = false;
-=======
     const potentialCaps = new Map();
     const connected = new Set();
->>>>>>> fc0ad793
     let lastValidDir;
     for (let i = 0; i < this.edges.length; i++) {
       const prevEdge = this.edges[i - 1];
