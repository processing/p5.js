/**
 * @module Shape
 * @submodule 3D Primitives
 * @for p5
 * @requires core
 * @requires p5.Geometry
 */

//some of the functions are adjusted from Three.js(http://threejs.org)

import p5 from '../core/main';
import * as constants from '../core/constants';
/**
 * A class to describe a 3D shape.
 *
 * Each `p5.Geometry` object represents a 3D shape as a set of connected
 * points called *vertices*. All 3D shapes are made by connecting vertices to
 * form triangles that are stitched together. Each triangular patch on the
 * geometry's surface is called a *face*. The geometry stores information
 * about its vertices and faces for use with effects such as lighting and
 * texture mapping.
 *
 * The first parameter, `detailX`, is optional. If a number is passed, as in
 * `new p5.Geometry(24)`, it sets the number of triangle subdivisions to use
 * along the geometry's x-axis. By default, `detailX` is 1.
 *
 * The second parameter, `detailY`, is also optional. If a number is passed,
 * as in `new p5.Geometry(24, 16)`, it sets the number of triangle
 * subdivisions to use along the geometry's y-axis. By default, `detailX` is
 * 1.
 *
 * The third parameter, `callback`, is also optional. If a function is passed,
 * as in `new p5.Geometry(24, 16, createShape)`, it will be called once to add
 * vertices to the new 3D shape.
 *
 * @class p5.Geometry
 * @param  {Integer} [detailX] number of vertices along the x-axis.
 * @param  {Integer} [detailY] number of vertices along the y-axis.
 * @param {function} [callback] function to call once the geometry is created.
 *
 * @example
 * <div>
 * <code>
 * // Click and drag the mouse to view the scene from different angles.
 *
 * let myGeometry;
 *
 * function setup() {
 *   createCanvas(100, 100, WEBGL);
 *
 *   // Create a p5.Geometry object.
 *   myGeometry = new p5.Geometry();
 *
 *   // Create p5.Vector objects to position the vertices.
 *   let v0 = createVector(-40, 0, 0);
 *   let v1 = createVector(0, -40, 0);
 *   let v2 = createVector(40, 0, 0);
 *
 *   // Add the vertices to the p5.Geometry object's vertices array.
 *   myGeometry.vertices.push(v0, v1, v2);
 *
 *   describe('A white triangle drawn on a gray background.');
 * }
 *
 * function draw() {
 *   background(200);
 *
 *   // Enable orbiting with the mouse.
 *   orbitControl();
 *
 *   // Draw the p5.Geometry object.
 *   model(myGeometry);
 * }
 * </code>
 * </div>
 *
 * <div>
 * <code>
 * // Click and drag the mouse to view the scene from different angles.
 *
 * let myGeometry;
 *
 * function setup() {
 *   createCanvas(100, 100, WEBGL);
 *
 *   // Create a p5.Geometry object using a callback function.
 *   myGeometry = new p5.Geometry(1, 1, createShape);
 *
 *   describe('A white triangle drawn on a gray background.');
 * }
 *
 * function draw() {
 *   background(200);
 *
 *   // Enable orbiting with the mouse.
 *   orbitControl();
 *
 *   // Draw the p5.Geometry object.
 *   model(myGeometry);
 * }
 *
 * function createShape() {
 *   // Create p5.Vector objects to position the vertices.
 *   let v0 = createVector(-40, 0, 0);
 *   let v1 = createVector(0, -40, 0);
 *   let v2 = createVector(40, 0, 0);
 *
 *   // "this" refers to the p5.Geometry object being created.
 *
 *   // Add the vertices to the p5.Geometry object's vertices array.
 *   this.vertices.push(v0, v1, v2);
 *
 *   // Add an array to list which vertices belong to the face.
 *   // Vertices are listed in clockwise "winding" order from
 *   // left to top to right.
 *   this.faces.push([0, 1, 2]);
 * }
 * </code>
 * </div>
 *
 * <div>
 * <code>
 * // Click and drag the mouse to view the scene from different angles.
 *
 * let myGeometry;
 *
 * function setup() {
 *   createCanvas(100, 100, WEBGL);
 *
 *   // Create a p5.Geometry object using a callback function.
 *   myGeometry = new p5.Geometry(1, 1, createShape);
 *
 *   describe('A white triangle drawn on a gray background.');
 * }
 *
 * function draw() {
 *   background(200);
 *
 *   // Enable orbiting with the mouse.
 *   orbitControl();
 *
 *   // Draw the p5.Geometry object.
 *   model(myGeometry);
 * }
 *
 * function createShape() {
 *   // Create p5.Vector objects to position the vertices.
 *   let v0 = createVector(-40, 0, 0);
 *   let v1 = createVector(0, -40, 0);
 *   let v2 = createVector(40, 0, 0);
 *
 *   // "this" refers to the p5.Geometry object being created.
 *
 *   // Add the vertices to the p5.Geometry object's vertices array.
 *   this.vertices.push(v0, v1, v2);
 *
 *   // Add an array to list which vertices belong to the face.
 *   // Vertices are listed in clockwise "winding" order from
 *   // left to top to right.
 *   this.faces.push([0, 1, 2]);
 *
 *   // Compute the surface normals to help with lighting.
 *   this.computeNormals();
 * }
 * </code>
 * </div>
 *
 * <div>
 * <code>
 * // Click and drag the mouse to view the scene from different angles.
 *
 * // Adapted from Paul Wheeler's wonderful p5.Geometry tutorial.
 * // https://www.paulwheeler.us/articles/custom-3d-geometry-in-p5js/
 * // CC-BY-SA 4.0
 *
 * let myGeometry;
 *
 * function setup() {
 *   createCanvas(100, 100, WEBGL);
 *
 *   // Create the p5.Geometry object.
 *   // Set detailX to 48 and detailY to 2.
 *   // >>> try changing them.
 *   myGeometry = new p5.Geometry(48, 2, createShape);
 * }
 *
 * function draw() {
 *   background(50);
 *
 *   // Enable orbiting with the mouse.
 *   orbitControl();
 *
 *   // Turn on the lights.
 *   lights();
 *
 *   // Style the p5.Geometry object.
 *   strokeWeight(0.2);
 *
 *   // Draw the p5.Geometry object.
 *   model(myGeometry);
 * }
 *
 * function createShape() {
 *   // "this" refers to the p5.Geometry object being created.
 *
 *   // Define the Möbius strip with a few parameters.
 *   let spread = 0.1;
 *   let radius = 30;
 *   let stripWidth = 15;
 *   let xInterval = 4 * PI / this.detailX;
 *   let yOffset = -stripWidth / 2;
 *   let yInterval = stripWidth / this.detailY;
 *
 *   for (let j = 0; j <= this.detailY; j += 1) {
 *     // Calculate the "vertical" point along the strip.
 *     let v = yOffset + yInterval * j;
 *
 *     for (let i = 0; i <= this.detailX; i += 1) {
 *       // Calculate the angle of rotation around the strip.
 *       let u = i * xInterval;
 *
 *       // Calculate the coordinates of the vertex.
 *       let x = (radius + v * cos(u / 2)) * cos(u) - sin(u / 2) * 2 * spread;
 *       let y = (radius + v * cos(u / 2)) * sin(u);
 *       if (u < TWO_PI) {
 *         y += sin(u) * spread;
 *       } else {
 *         y -= sin(u) * spread;
 *       }
 *       let z = v * sin(u / 2) + sin(u / 4) * 4 * spread;
 *
 *       // Create a p5.Vector object to position the vertex.
 *       let vert = createVector(x, y, z);
 *
 *       // Add the vertex to the p5.Geometry object's vertices array.
 *       this.vertices.push(vert);
 *     }
 *   }
 *
 *   // Compute the faces array.
 *   this.computeFaces();
 *
 *   // Compute the surface normals to help with lighting.
 *   this.computeNormals();
 * }
 * </code>
 * </div>
 */
p5.Geometry = class Geometry {
  constructor(detailX, detailY, callback) {
    this.vertices = [];

    this.boundingBoxCache = null;


    //an array containing every vertex for stroke drawing
    this.lineVertices = new p5.DataArray();

    // The tangents going into or out of a vertex on a line. Along a straight
    // line segment, both should be equal. At an endpoint, one or the other
    // will not exist and will be all 0. In joins between line segments, they
    // may be different, as they will be the tangents on either side of the join.
    this.lineTangentsIn = new p5.DataArray();
    this.lineTangentsOut = new p5.DataArray();

    // When drawing lines with thickness, entries in this buffer represent which
    // side of the centerline the vertex will be placed. The sign of the number
    // will represent the side of the centerline, and the absolute value will be
    // used as an enum to determine which part of the cap or join each vertex
    // represents. See the doc comments for _addCap and _addJoin for diagrams.
    this.lineSides = new p5.DataArray();

    this.vertexNormals = [];

    this.faces = [];

    this.uvs = [];
    // a 2D array containing edge connectivity pattern for create line vertices
    //based on faces for most objects;
    this.edges = [];
    this.vertexColors = [];

    // One color per vertex representing the stroke color at that vertex
    this.vertexStrokeColors = [];

    // One color per line vertex, generated automatically based on
    // vertexStrokeColors in _edgesToVertices()
    this.lineVertexColors = new p5.DataArray();
    this.detailX = detailX !== undefined ? detailX : 1;
    this.detailY = detailY !== undefined ? detailY : 1;
    this.dirtyFlags = {};

    this._hasFillTransparency = undefined;
    this._hasStrokeTransparency = undefined;

    if (callback instanceof Function) {
      callback.call(this);
    }
  }

  /**
 * Calculates the position and size of the smallest box that contains the geometry.
 *
 * A bounding box is the smallest rectangular prism that contains the entire
 * geometry. It's defined by the box's minimum and maximum coordinates along
 * each axis, as well as the size (length) and offset (center).
 *
 * Calling `myGeometry.calculateBoundingBox()` returns an object with four
 * properties that describe the bounding box:
 *
 * ```js
 * // Get myGeometry's bounding box.
 * let bbox = myGeometry.calculateBoundingBox();
 *
 * // Print the bounding box to the console.
 * console.log(bbox);
 *
 * // {
 * //  // The minimum coordinate along each axis.
 * //  min: { x: -1, y: -2, z: -3 },
 * //
 * //  // The maximum coordinate along each axis.
 * //  max: { x: 1, y: 2, z: 3},
 * //
 * //  // The size (length) along each axis.
 * //  size: { x: 2, y: 4, z: 6},
 * //
 * //  // The offset (center) along each axis.
 * //  offset: { x: 0, y: 0, z: 0}
 * // }
 * ```
 *
 * @returns {Object} bounding box of the geometry.
 *
 * @example
 * <div>
 * <code>
 * // Click and drag the mouse to view the scene from different angles.
 *
 * let particles;
 *
 * function setup() {
 *   createCanvas(100, 100, WEBGL);
 *
 *   // Create a new p5.Geometry object with random spheres.
 *   particles = buildGeometry(createParticles);
 *
 *   describe('Ten white spheres placed randomly against a gray background. A box encloses the spheres.');
 * }
 *
 * function draw() {
 *   background(50);
 *
 *   // Enable orbiting with the mouse.
 *   orbitControl();
 *
 *   // Turn on the lights.
 *   lights();
 *
 *   // Style the particles.
 *   noStroke();
 *   fill(255);
 *
 *   // Draw the particles.
 *   model(particles);
 *
 *   // Calculate the bounding box.
 *   let bbox = particles.calculateBoundingBox();
 *
 *   // Translate to the bounding box's center.
 *   translate(bbox.offset.x, bbox.offset.y, bbox.offset.z);
 *
 *   // Style the bounding box.
 *   stroke(255);
 *   noFill();
 *
 *   // Draw the bounding box.
 *   box(bbox.size.x, bbox.size.y, bbox.size.z);
 * }
 *
 * function createParticles() {
 *   for (let i = 0; i < 10; i += 1) {
 *     // Calculate random coordinates.
 *     let x = randomGaussian(0, 15);
 *     let y = randomGaussian(0, 15);
 *     let z = randomGaussian(0, 15);
 *
 *     push();
 *     // Translate to the particle's coordinates.
 *     translate(x, y, z);
 *     // Draw the particle.
 *     sphere(3);
 *     pop();
 *   }
 * }
 * </code>
 * </div>
 */
  calculateBoundingBox() {
    if (this.boundingBoxCache) {
      return this.boundingBoxCache; // Return cached result if available
    }

    let minVertex = new p5.Vector(
      Number.MAX_VALUE, Number.MAX_VALUE, Number.MAX_VALUE);
    let maxVertex = new p5.Vector(
      Number.MIN_VALUE, Number.MIN_VALUE, Number.MIN_VALUE);

    for (let i = 0; i < this.vertices.length; i++) {
      let vertex = this.vertices[i];
      minVertex.x = Math.min(minVertex.x, vertex.x);
      minVertex.y = Math.min(minVertex.y, vertex.y);
      minVertex.z = Math.min(minVertex.z, vertex.z);

      maxVertex.x = Math.max(maxVertex.x, vertex.x);
      maxVertex.y = Math.max(maxVertex.y, vertex.y);
      maxVertex.z = Math.max(maxVertex.z, vertex.z);
    }
    // Calculate size and offset properties
    let size = new p5.Vector(maxVertex.x - minVertex.x,
      maxVertex.y - minVertex.y, maxVertex.z - minVertex.z);
    let offset = new p5.Vector((minVertex.x + maxVertex.x) / 2,
      (minVertex.y + maxVertex.y) / 2, (minVertex.z + maxVertex.z) / 2);

    // Cache the result for future access
    this.boundingBoxCache = {
      min: minVertex,
      max: maxVertex,
      size: size,
      offset: offset
    };

    return this.boundingBoxCache;
  }

  reset() {
    this._hasFillTransparency = undefined;
    this._hasStrokeTransparency = undefined;

    this.lineVertices.clear();
    this.lineTangentsIn.clear();
    this.lineTangentsOut.clear();
    this.lineSides.clear();

    this.vertices.length = 0;
    this.edges.length = 0;
    this.vertexColors.length = 0;
    this.vertexStrokeColors.length = 0;
    this.lineVertexColors.clear();
    this.vertexNormals.length = 0;
    this.uvs.length = 0;

    this.dirtyFlags = {};
  }

  hasFillTransparency() {
    if (this._hasFillTransparency === undefined) {
      this._hasFillTransparency = false;
      for (let i = 0; i < this.vertexColors.length; i += 4) {
        if (this.vertexColors[i + 3] < 1) {
          this._hasFillTransparency = true;
          break;
        }
      }
    }
    return this._hasFillTransparency;
  }
  hasStrokeTransparency() {
    if (this._hasStrokeTransparency === undefined) {
      this._hasStrokeTransparency = false;
      for (let i = 0; i < this.lineVertexColors.length; i += 4) {
        if (this.lineVertexColors[i + 3] < 1) {
          this._hasStrokeTransparency = true;
          break;
        }
      }
    }
    return this._hasStrokeTransparency;
  }

  /**
   * Removes the geometry’s internal colors.
   *
   * `p5.Geometry` objects can be created with "internal colors" assigned to
   * vertices or the entire shape. When a geometry has internal colors,
   * <a href="#/p5/fill">fill()</a> has no effect. Calling
   * `myGeometry.clearColors()` allows the
   * <a href="#/p5/fill">fill()</a> function to apply color to the geometry.
   *
   * @example
   * <div>
   * <code>
   * function setup() {
   *   createCanvas(100, 100, WEBGL);
   *
   *   background(200);
   *
   *   // Create a p5.Geometry object.
   *   // Set its internal color to red.
   *   beginGeometry();
   *   fill(255, 0, 0);
   *   plane(20);
   *   let myGeometry = endGeometry();
   *
   *   // Style the shape.
   *   noStroke();
   *
   *   // Draw the p5.Geometry object (center).
   *   model(myGeometry);
   *
   *   // Translate the origin to the bottom-right.
   *   translate(25, 25, 0);
   *
   *   // Try to fill the geometry with green.
   *   fill(0, 255, 0);
   *
   *   // Draw the geometry again (bottom-right).
   *   model(myGeometry);
   *
   *   // Clear the geometry's colors.
   *   myGeometry.clearColors();
   *
   *   // Fill the geometry with blue.
   *   fill(0, 0, 255);
   *
   *   // Translate the origin up.
   *   translate(0, -50, 0);
   *
   *   // Draw the geometry again (top-right).
   *   model(myGeometry);
   *
   *   describe(
   *     'Three squares drawn against a gray background. Red squares are at the center and the bottom-right. A blue square is at the top-right.'
   *   );
   * }
   * </code>
   * </div>
   */
  clearColors() {
    this.vertexColors = [];
    return this;
  }

  /**
   * The `saveObj()` function exports `p5.Geometry` objects as
   * 3D models in the Wavefront .obj file format.
   * This way, you can use the 3D shapes you create in p5.js in other software
   * for rendering, animation, 3D printing, or more.
   *
   * The exported .obj file will include the faces and vertices of the `p5.Geometry`,
   * as well as its texture coordinates and normals, if it has them.
   *
   * @method saveObj
   * @param {String} [fileName='model.obj'] The name of the file to save the model as.
   *                                        If not specified, the default file name will be 'model.obj'.
   * @example
   * <div>
   * <code>
   * let myModel;
   * let saveBtn;
   * function setup() {
   *   createCanvas(200, 200, WEBGL);
   *   myModel = buildGeometry(() => {
   *     for (let i = 0; i < 5; i++) {
   *       push();
   *       translate(
   *         random(-75, 75),
   *         random(-75, 75),
   *         random(-75, 75)
   *       );
   *       sphere(random(5, 50));
   *       pop();
   *     }
   *   });
   *
   *   saveBtn = createButton('Save .obj');
   *   saveBtn.mousePressed(() => myModel.saveObj());
   *
   *   describe('A few spheres rotating in space');
   * }
   *
   * function draw() {
   *   background(0);
   *   noStroke();
   *   lights();
   *   rotateX(millis() * 0.001);
   *   rotateY(millis() * 0.002);
   *   model(myModel);
   * }
   * </code>
   * </div>
   */
  saveObj(fileName = 'model.obj') {
    let objStr= '';


    // Vertices
    this.vertices.forEach(v => {
      objStr += `v ${v.x} ${v.y} ${v.z}\n`;
    });

    // Texture Coordinates (UVs)
    if (this.uvs && this.uvs.length > 0) {
      for (let i = 0; i < this.uvs.length; i += 2) {
        objStr += `vt ${this.uvs[i]} ${this.uvs[i + 1]}\n`;
      }
    }

    // Vertex Normals
    if (this.vertexNormals && this.vertexNormals.length > 0) {
      this.vertexNormals.forEach(n => {
        objStr += `vn ${n.x} ${n.y} ${n.z}\n`;
      });

    }
    // Faces, obj vertex indices begin with 1 and not 0
    // texture coordinate (uvs) and vertexNormal indices
    // are indicated with trailing ints vertex/normal/uv
    // ex 1/1/1 or 2//2 for vertices without uvs
    this.faces.forEach(face => {
      let faceStr = 'f';
      face.forEach(index =>{
        faceStr += ' ';
        faceStr += index + 1;
        if (this.vertexNormals.length > 0 || this.uvs.length > 0) {
          faceStr += '/';
          if (this.uvs.length > 0) {
            faceStr += index + 1;
          }
          faceStr += '/';
          if (this.vertexNormals.length > 0) {
            faceStr += index + 1;
          }
        }
      });
      objStr += faceStr + '\n';
    });

    const blob = new Blob([objStr], { type: 'text/plain' });
    p5.prototype.downloadFile(blob, fileName , 'obj');

  }

  /**
   * The `saveStl()` function exports `p5.Geometry` objects as
   * 3D models in the STL stereolithography file format.
   * This way, you can use the 3D shapes you create in p5.js in other software
   * for rendering, animation, 3D printing, or more.
   *
   * The exported .stl file will include the faces, vertices, and normals of the `p5.Geometry`.
   *
   * By default, this method saves a text-based .stl file. Alternatively, you can save a more compact
   * but less human-readable binary .stl file by passing `{ binary: true }` as a second parameter.
   *
   * @method saveStl
   * @param {String} [fileName='model.stl'] The name of the file to save the model as.
   *                                        If not specified, the default file name will be 'model.stl'.
   * @param {Object} [options] Optional settings. Options can include a boolean `binary` property, which
   * controls whether or not a binary .stl file is saved. It defaults to false.
   * @example
   * <div>
   * <code>
   * let myModel;
   * let saveBtn1;
   * let saveBtn2;
   * function setup() {
   *   createCanvas(200, 200, WEBGL);
   *   myModel = buildGeometry(() => {
   *     for (let i = 0; i < 5; i++) {
   *       push();
   *       translate(
   *         random(-75, 75),
   *         random(-75, 75),
   *         random(-75, 75)
   *       );
   *       sphere(random(5, 50));
   *       pop();
   *     }
   *   });
   *
   *   saveBtn1 = createButton('Save .stl');
   *   saveBtn1.mousePressed(function() {
   *     myModel.saveStl();
   *   });
   *   saveBtn2 = createButton('Save binary .stl');
   *   saveBtn2.mousePressed(function() {
   *     myModel.saveStl('model.stl', { binary: true });
   *   });
   *
   *   describe('A few spheres rotating in space');
   * }
   *
   * function draw() {
   *   background(0);
   *   noStroke();
   *   lights();
   *   rotateX(millis() * 0.001);
   *   rotateY(millis() * 0.002);
   *   model(myModel);
   * }
   * </code>
   * </div>
   */
  saveStl(fileName = 'model.stl', { binary = false } = {}){
    let modelOutput;
    let name = fileName.substring(0, fileName.lastIndexOf('.'));
    let faceNormals = [];
    for (let f of this.faces) {
      const U = p5.Vector.sub(this.vertices[f[1]], this.vertices[f[0]]);
      const V = p5.Vector.sub(this.vertices[f[2]], this.vertices[f[0]]);
      const nx = U.y * V.z - U.z * V.y;
      const ny = U.z * V.x - U.x * V.z;
      const nz = U.x * V.y - U.y * V.x;
      faceNormals.push(new p5.Vector(nx, ny, nz).normalize());
    }
    if (binary) {
      let offset = 80;
      const bufferLength =
          this.faces.length * 2 + this.faces.length * 3 * 4 * 4 + 80 + 4;
      const arrayBuffer = new ArrayBuffer(bufferLength);
      modelOutput = new DataView(arrayBuffer);
      modelOutput.setUint32(offset, this.faces.length, true);
      offset += 4;
      for (const [key, f] of Object.entries(this.faces)) {
        const norm = faceNormals[key];
        modelOutput.setFloat32(offset, norm.x, true);
        offset += 4;
        modelOutput.setFloat32(offset, norm.y, true);
        offset += 4;
        modelOutput.setFloat32(offset, norm.z, true);
        offset += 4;
        for (let vertexIndex of f) {
          const vert = this.vertices[vertexIndex];
          modelOutput.setFloat32(offset, vert.x, true);
          offset += 4;
          modelOutput.setFloat32(offset, vert.y, true);
          offset += 4;
          modelOutput.setFloat32(offset, vert.z, true);
          offset += 4;
        }
        modelOutput.setUint16(offset, 0, true);
        offset += 2;
      }
    } else {
      modelOutput = 'solid ' + name + '\n';

      for (const [key, f] of Object.entries(this.faces)) {
        const norm = faceNormals[key];
        modelOutput +=
          ' facet norm ' + norm.x + ' ' + norm.y + ' ' + norm.z + '\n';
        modelOutput += '  outer loop' + '\n';
        for (let vertexIndex of f) {
          const vert = this.vertices[vertexIndex];
          modelOutput +=
            '   vertex ' + vert.x + ' ' + vert.y + ' ' + vert.z + '\n';
        }
        modelOutput += '  endloop' + '\n';
        modelOutput += ' endfacet' + '\n';
      }
      modelOutput += 'endsolid ' + name + '\n';
    }
    const blob = new Blob([modelOutput], { type: 'text/plain' });
    p5.prototype.downloadFile(blob, fileName, 'stl');
  }

  /**
 * Flips the geometry’s texture u-coordinates.
 *
 * In order for <a href="#/p5/texture">texture()</a> to work, the geometry
 * needs a way to map the points on its surface to the pixels in a rectangular
 * image that's used as a texture. The geometry's vertex at coordinates
 * `(x, y, z)` maps to the texture image's pixel at coordinates `(u, v)`.
 *
 * The <a href="#/p5.Geometry/uvs">myGeometry.uvs</a> array stores the
 * `(u, v)` coordinates for each vertex in the order it was added to the
 * geometry. Calling `myGeometry.flipU()` flips a geometry's u-coordinates
 * so that the texture appears mirrored horizontally.
 *
 * For example, a plane's four vertices are added clockwise starting from the
 * top-left corner. Here's how calling `myGeometry.flipU()` would change a
 * plane's texture coordinates:
 *
 * ```js
 * // Print the original texture coordinates.
 * // Output: [0, 0, 1, 0, 0, 1, 1, 1]
 * console.log(myGeometry.uvs);
 *
 * // Flip the u-coordinates.
 * myGeometry.flipU();
 *
 * // Print the flipped texture coordinates.
 * // Output: [1, 0, 0, 0, 1, 1, 0, 1]
 * console.log(myGeometry.uvs);
 *
 * // Notice the swaps:
 * // Top vertices: [0, 0, 1, 0] --> [1, 0, 0, 0]
 * // Bottom vertices: [0, 1, 1, 1] --> [1, 1, 0, 1]
 * ```
 *
 * @for p5.Geometry
 *
 * @example
 * <div>
 * <code>
 * let img;
 *
 * function preload() {
 *   img = loadImage('assets/laDefense.jpg');
 * }
 *
 * function setup() {
 *   createCanvas(100, 100, WEBGL);
 *
 *   background(200);
 *
 *   // Create p5.Geometry objects.
 *   let geom1 = buildGeometry(createShape);
 *   let geom2 = buildGeometry(createShape);
 *
 *   // Flip geom2's U texture coordinates.
 *   geom2.flipU();
 *
 *   // Left (original).
 *   push();
 *   translate(-25, 0, 0);
 *   texture(img);
 *   noStroke();
 *   model(geom1);
 *   pop();
 *
 *   // Right (flipped).
 *   push();
 *   translate(25, 0, 0);
 *   texture(img);
 *   noStroke();
 *   model(geom2);
 *   pop();
 *
 *   describe(
 *     'Two photos of a ceiling on a gray background. The photos are mirror images of each other.'
 *   );
 * }
 *
 * function createShape() {
 *   plane(40);
 * }
 * </code>
 * </div>
 */
  flipU() {
    this.uvs = this.uvs.flat().map((val, index) => {
      if (index % 2 === 0) {
        return 1 - val;
      } else {
        return val;
      }
    });
  }

  /**
 * Flips the geometry’s texture v-coordinates.
 *
 * In order for <a href="#/p5/texture">texture()</a> to work, the geometry
 * needs a way to map the points on its surface to the pixels in a rectangular
 * image that's used as a texture. The geometry's vertex at coordinates
 * `(x, y, z)` maps to the texture image's pixel at coordinates `(u, v)`.
 *
 * The <a href="#/p5.Geometry/uvs">myGeometry.uvs</a> array stores the
 * `(u, v)` coordinates for each vertex in the order it was added to the
 * geometry. Calling `myGeometry.flipV()` flips a geometry's v-coordinates
 * so that the texture appears mirrored vertically.
 *
 * For example, a plane's four vertices are added clockwise starting from the
 * top-left corner. Here's how calling `myGeometry.flipV()` would change a
 * plane's texture coordinates:
 *
 * ```js
 * // Print the original texture coordinates.
 * // Output: [0, 0, 1, 0, 0, 1, 1, 1]
 * console.log(myGeometry.uvs);
 *
 * // Flip the v-coordinates.
 * myGeometry.flipV();
 *
 * // Print the flipped texture coordinates.
 * // Output: [0, 1, 1, 1, 0, 0, 1, 0]
 * console.log(myGeometry.uvs);
 *
 * // Notice the swaps:
 * // Left vertices: [0, 0] <--> [1, 0]
 * // Right vertices: [1, 0] <--> [1, 1]
 * ```
 *
 * @for p5.Geometry
 *
 * @example
 * <div>
 * <code>
 * let img;
 *
 * function preload() {
 *   img = loadImage('assets/laDefense.jpg');
 * }
 *
 * function setup() {
 *   createCanvas(100, 100, WEBGL);
 *
 *   background(200);
 *
 *   // Create p5.Geometry objects.
 *   let geom1 = buildGeometry(createShape);
 *   let geom2 = buildGeometry(createShape);
 *
 *   // Flip geom2's V texture coordinates.
 *   geom2.flipV();
 *
 *   // Left (original).
 *   push();
 *   translate(-25, 0, 0);
 *   texture(img);
 *   noStroke();
 *   model(geom1);
 *   pop();
 *
 *   // Right (flipped).
 *   push();
 *   translate(25, 0, 0);
 *   texture(img);
 *   noStroke();
 *   model(geom2);
 *   pop();
 *
 *   describe(
 *     'Two photos of a ceiling on a gray background. The photos are mirror images of each other.'
 *   );
 * }
 *
 * function createShape() {
 *   plane(40);
 * }
 * </code>
 * </div>
 */
  flipV() {
    this.uvs = this.uvs.flat().map((val, index) => {
      if (index % 2 === 0) {
        return val;
      } else {
        return 1 - val;
      }
    });
  }

  /**
 * Computes the geometry's faces using its vertices.
 *
 * All 3D shapes are made by connecting sets of points called *vertices*. A
 * geometry's surface is formed by connecting vertices to form triangles that
 * are stitched together. Each triangular patch on the geometry's surface is
 * called a *face*. `myGeometry.computeFaces()` performs the math needed to
 * define each face based on the distances between vertices.
 *
 * The geometry's vertices are stored as <a href="#/p5.Vector">p5.Vector</a>
 * objects in the <a href="#/p5.Geometry/vertices">myGeometry.vertices</a>
 * array. The geometry's first vertex is the
 * <a href="#/p5.Vector">p5.Vector</a> object at `myGeometry.vertices[0]`,
 * its second vertex is `myGeometry.vertices[1]`, its third vertex is
 * `myGeometry.vertices[2]`, and so on.
 *
 * Calling `myGeometry.computeFaces()` fills the
 * <a href="#/p5.Geometry/faces">myGeometry.faces</a> array with three-element
 * arrays that list the vertices that form each face. For example, a geometry
 * made from a rectangle has two faces because a rectangle is made by joining
 * two triangles. <a href="#/p5.Geometry/faces">myGeometry.faces</a> for a
 * rectangle would be the two-dimensional array
 * `[[0, 1, 2], [2, 1, 3]]`. The first face, `myGeometry.faces[0]`, is the
 * array `[0, 1, 2]` because it's formed by connecting
 * `myGeometry.vertices[0]`, `myGeometry.vertices[1]`,and
 * `myGeometry.vertices[2]`. The second face, `myGeometry.faces[1]`, is the
 * array `[2, 1, 3]` because it's formed by connecting
 * `myGeometry.vertices[2]`, `myGeometry.vertices[1]`, and
 * `myGeometry.vertices[3]`.
 *
 * Note: `myGeometry.computeFaces()` only works when geometries have four or more vertices.
 *
 * @chainable
 *
 * @example
 * <div>
 * <code>
 * // Click and drag the mouse to view the scene from different angles.
 *
 * let myGeometry;
 *
 * function setup() {
 *   createCanvas(100, 100, WEBGL);
 *
 *   // Create a p5.Geometry object.
 *   myGeometry = new p5.Geometry();
 *
 *   // Create p5.Vector objects to position the vertices.
 *   let v0 = createVector(-40, 0, 0);
 *   let v1 = createVector(0, -40, 0);
 *   let v2 = createVector(0, 40, 0);
 *   let v3 = createVector(40, 0, 0);
 *
 *   // Add the vertices to myGeometry's vertices array.
 *   myGeometry.vertices.push(v0, v1, v2, v3);
 *
 *   // Compute myGeometry's faces array.
 *   myGeometry.computeFaces();
 *
 *   describe('A red square drawn on a gray background.');
 * }
 *
 * function draw() {
 *   background(200);
 *
 *   // Enable orbiting with the mouse.
 *   orbitControl();
 *
 *   // Turn on the lights.
 *   lights();
 *
 *   // Style the shape.
 *   noStroke();
 *   fill(255, 0, 0);
 *
 *   // Draw the p5.Geometry object.
 *   model(myGeometry);
 * }
 * </code>
 * </div>
 *
 * <div>
 * <code>
 * // Click and drag the mouse to view the scene from different angles.
 *
 * let myGeometry;
 *
 * function setup() {
 *   createCanvas(100, 100, WEBGL);
 *
 *   // Create a p5.Geometry object using a callback function.
 *   myGeometry = new p5.Geometry(1, 1, createShape);
 *
 *   describe('A red square drawn on a gray background.');
 * }
 *
 * function draw() {
 *   background(200);
 *
 *   // Enable orbiting with the mouse.
 *   orbitControl();
 *
 *   // Turn on the lights.
 *   lights();
 *
 *   // Style the shape.
 *   noStroke();
 *   fill(255, 0, 0);
 *
 *   // Draw the p5.Geometry object.
 *   model(myGeometry);
 * }
 *
 * function createShape() {
 *   // Create p5.Vector objects to position the vertices.
 *   let v0 = createVector(-40, 0, 0);
 *   let v1 = createVector(0, -40, 0);
 *   let v2 = createVector(0, 40, 0);
 *   let v3 = createVector(40, 0, 0);
 *
 *   // Add the vertices to the p5.Geometry object's vertices array.
 *   this.vertices.push(v0, v1, v2, v3);
 *
 *   // Compute the faces array.
 *   this.computeFaces();
 * }
 * </code>
 * </div>
 */
  computeFaces() {
    this.faces.length = 0;
    const sliceCount = this.detailX + 1;
    let a, b, c, d;
    for (let i = 0; i < this.detailY; i++) {
      for (let j = 0; j < this.detailX; j++) {
        a = i * sliceCount + j; // + offset;
        b = i * sliceCount + j + 1; // + offset;
        c = (i + 1) * sliceCount + j + 1; // + offset;
        d = (i + 1) * sliceCount + j; // + offset;
        this.faces.push([a, b, d]);
        this.faces.push([d, b, c]);
      }
    }
    return this;
  }

  _getFaceNormal(faceId) {
    //This assumes that vA->vB->vC is a counter-clockwise ordering
    const face = this.faces[faceId];
    const vA = this.vertices[face[0]];
    const vB = this.vertices[face[1]];
    const vC = this.vertices[face[2]];
    const ab = p5.Vector.sub(vB, vA);
    const ac = p5.Vector.sub(vC, vA);
    const n = p5.Vector.cross(ab, ac);
    const ln = p5.Vector.mag(n);
    let sinAlpha = ln / (p5.Vector.mag(ab) * p5.Vector.mag(ac));
    if (sinAlpha === 0 || isNaN(sinAlpha)) {
      console.warn(
        'p5.Geometry.prototype._getFaceNormal:',
        'face has colinear sides or a repeated vertex'
      );
      return n;
    }
    if (sinAlpha > 1) sinAlpha = 1; // handle float rounding error
    return n.mult(Math.asin(sinAlpha) / ln);
  }
  /**
   * Calculates the normal vector for each vertex on the geometry.
   *
   * All 3D shapes are made by connecting sets of points called *vertices*. A
   * geometry's surface is formed by connecting vertices to create triangles
   * that are stitched together. Each triangular patch on the geometry's
   * surface is called a *face*. `myGeometry.computeNormals()` performs the
   * math needed to orient each face. Orientation is important for lighting
   * and other effects.
   *
   * A face's orientation is defined by its *normal vector* which points out
   * of the face and is normal (perpendicular) to the surface. Calling
   * `myGeometry.computeNormals()` first calculates each face's normal vector.
   * Then it calculates the normal vector for each vertex by averaging the
   * normal vectors of the faces surrounding the vertex. The vertex normals
   * are stored as <a href="#/p5.Vector">p5.Vector</a> objects in the
   * <a href="#/p5.Geometry/vertexNormals">myGeometry.vertexNormals</a> array.
   *
   * The first parameter, `shadingType`, is optional. Passing the constant
   * `FLAT`, as in `myGeometry.computeNormals(FLAT)`, provides neighboring
   * faces with their own copies of the vertices they share. Surfaces appear
   * tiled with flat shading. Passing the constant `SMOOTH`, as in
   * `myGeometry.computeNormals(SMOOTH)`, makes neighboring faces reuse their
   * shared vertices. Surfaces appear smoother with smooth shading. By
   * default, `shadingType` is `FLAT`.
   *
   * The second parameter, `options`, is also optional. If an object with a
   * `roundToPrecision` property is passed, as in
   * `myGeometry.computeNormals(SMOOTH, { roundToPrecision: 5 })`, it sets the
   * number of decimal places to use for calculations. By default,
   * `roundToPrecision` uses 3 decimal places.
   *
   * @param {(FLAT|SMOOTH)} [shadingType=FLAT] shading type. either FLAT or SMOOTH. Defaults to `FLAT`.
   * @param {Object} [options] shading options.
   * @chainable
   *
   * @example
   * <div>
   * <code>
   * // Click and drag the mouse to view the scene from different angles.
   *
   * let myGeometry;
   *
   * function setup() {
   *   createCanvas(100, 100, WEBGL);
   *
   *   // Create a p5.Geometry object.
   *   beginGeometry();
   *   torus();
   *   myGeometry = endGeometry();
   *
   *   // Compute the vertex normals.
   *   myGeometry.computeNormals();
   *
   *   describe(
   *     "A white torus drawn on a dark gray background. Red lines extend outward from the torus' vertices."
   *   );
   * }
   *
   * function draw() {
   *   background(50);
   *
   *   // Enable orbiting with the mouse.
   *   orbitControl();
   *
   *   // Turn on the lights.
   *   lights();
   *
   *   // Rotate the coordinate system.
   *   rotateX(1);
   *
   *   // Style the helix.
   *   stroke(0);
   *
   *   // Display the helix.
   *   model(myGeometry);
   *
   *   // Style the normal vectors.
   *   stroke(255, 0, 0);
   *
   *   // Iterate over the vertices and vertexNormals arrays.
   *   for (let i = 0; i < myGeometry.vertices.length; i += 1) {
   *
   *     // Get the vertex p5.Vector object.
   *     let v = myGeometry.vertices[i];
   *
   *     // Get the vertex normal p5.Vector object.
   *     let n = myGeometry.vertexNormals[i];
   *
   *     // Calculate a point along the vertex normal.
   *     let p = p5.Vector.mult(n, 5);
   *
   *     // Draw the vertex normal as a red line.
   *     push();
   *     translate(v);
   *     line(0, 0, 0, p.x, p.y, p.z);
   *     pop();
   *   }
   * }
   * </code>
   * </div>
   *
   * <div>
   * <code>
   * // Click and drag the mouse to view the scene from different angles.
   *
   * let myGeometry;
   *
   * function setup() {
   *   createCanvas(100, 100, WEBGL);
   *
   *   // Create a p5.Geometry object using a callback function.
   *   myGeometry = new p5.Geometry();
   *
   *   // Create p5.Vector objects to position the vertices.
   *   let v0 = createVector(-40, 0, 0);
   *   let v1 = createVector(0, -40, 0);
   *   let v2 = createVector(0, 40, 0);
   *   let v3 = createVector(40, 0, 0);
   *
   *   // Add the vertices to the p5.Geometry object's vertices array.
   *   myGeometry.vertices.push(v0, v1, v2, v3);
   *
   *   // Compute the faces array.
   *   myGeometry.computeFaces();
   *
   *   // Compute the surface normals.
   *   myGeometry.computeNormals();
   *
   *   describe('A red square drawn on a gray background.');
   * }
   *
   * function draw() {
   *   background(200);
   *
   *   // Enable orbiting with the mouse.
   *   orbitControl();
   *
   *   // Add a white point light.
   *   pointLight(255, 255, 255, 0, 0, 10);
   *
   *   // Style the p5.Geometry object.
   *   noStroke();
   *   fill(255, 0, 0);
   *
   *   // Draw the p5.Geometry object.
   *   model(myGeometry);
   * }
   * </code>
   * </div>
   *
   * <div>
   * <code>
   * // Click and drag the mouse to view the scene from different angles.
   *
   * let myGeometry;
   *
   * function setup() {
   *   createCanvas(100, 100, WEBGL);
   *
   *   // Create a p5.Geometry object.
   *   myGeometry = buildGeometry(createShape);
   *
   *   // Compute normals using default (FLAT) shading.
   *   myGeometry.computeNormals(FLAT);
   *
   *   describe('A white, helical structure drawn on a dark gray background. Its faces appear faceted.');
   * }
   *
   * function draw() {
   *   background(50);
   *
   *   // Enable orbiting with the mouse.
   *   orbitControl();
   *
   *   // Turn on the lights.
   *   lights();
   *
   *   // Rotate the coordinate system.
   *   rotateX(1);
   *
   *   // Style the helix.
   *   noStroke();
   *
   *   // Display the helix.
   *   model(myGeometry);
   * }
   *
   * function createShape() {
   *   // Create a helical shape.
   *   beginShape();
   *   for (let i = 0; i < TWO_PI * 3; i += 0.5) {
   *     let x = 30 * cos(i);
   *     let y = 30 * sin(i);
   *     let z = map(i, 0, TWO_PI * 3, -40, 40);
   *     vertex(x, y, z);
   *   }
   *   endShape();
   * }
   * </code>
   * </div>
   *
   * <div>
   * <code>
   * // Click and drag the mouse to view the scene from different angles.
   *
   * let myGeometry;
   *
   * function setup() {
   *   createCanvas(100, 100, WEBGL);
   *
   *   // Create a p5.Geometry object.
   *   myGeometry = buildGeometry(createShape);
   *
   *   // Compute normals using smooth shading.
   *   myGeometry.computeNormals(SMOOTH);
   *
   *   describe('A white, helical structure drawn on a dark gray background.');
   * }
   *
   * function draw() {
   *   background(50);
   *
   *   // Enable orbiting with the mouse.
   *   orbitControl();
   *
   *   // Turn on the lights.
   *   lights();
   *
   *   // Rotate the coordinate system.
   *   rotateX(1);
   *
   *   // Style the helix.
   *   noStroke();
   *
   *   // Display the helix.
   *   model(myGeometry);
   * }
   *
   * function createShape() {
   *   // Create a helical shape.
   *   beginShape();
   *   for (let i = 0; i < TWO_PI * 3; i += 0.5) {
   *     let x = 30 * cos(i);
   *     let y = 30 * sin(i);
   *     let z = map(i, 0, TWO_PI * 3, -40, 40);
   *     vertex(x, y, z);
   *   }
   *   endShape();
   * }
   * </code>
   * </div>
   *
   * <div>
   * <code>
   * // Click and drag the mouse to view the scene from different angles.
   *
   * let myGeometry;
   *
   * function setup() {
   *   createCanvas(100, 100, WEBGL);
   *
   *   // Create a p5.Geometry object.
   *   myGeometry = buildGeometry(createShape);
   *
   *   // Create an options object.
   *   let options = { roundToPrecision: 5 };
   *
   *   // Compute normals using smooth shading.
   *   myGeometry.computeNormals(SMOOTH, options);
   *
   *   describe('A white, helical structure drawn on a dark gray background.');
   * }
   *
   * function draw() {
   *   background(50);
   *
   *   // Enable orbiting with the mouse.
   *   orbitControl();
   *
   *   // Turn on the lights.
   *   lights();
   *
   *   // Rotate the coordinate system.
   *   rotateX(1);
   *
   *   // Style the helix.
   *   noStroke();
   *
   *   // Display the helix.
   *   model(myGeometry);
   * }
   *
   * function createShape() {
   *   // Create a helical shape.
   *   beginShape();
   *   for (let i = 0; i < TWO_PI * 3; i += 0.5) {
   *     let x = 30 * cos(i);
   *     let y = 30 * sin(i);
   *     let z = map(i, 0, TWO_PI * 3, -40, 40);
   *     vertex(x, y, z);
   *   }
   *   endShape();
   * }
   * </code>
   * </div>
   */
  computeNormals(shadingType = constants.FLAT, { roundToPrecision = 3 } = {}) {
    const vertexNormals = this.vertexNormals;
    let vertices = this.vertices;
    const faces = this.faces;
    let iv;

    if (shadingType === constants.SMOOTH) {
      const vertexIndices = {};
      const uniqueVertices = [];

      const power = Math.pow(10, roundToPrecision);
      const rounded = val => Math.round(val * power) / power;
      const getKey = vert =>
        `${rounded(vert.x)},${rounded(vert.y)},${rounded(vert.z)}`;

      // loop through each vertex and add uniqueVertices
      for (let i = 0; i < vertices.length; i++) {
        const vertex = vertices[i];
        const key = getKey(vertex);
        if (vertexIndices[key] === undefined) {
          vertexIndices[key] = uniqueVertices.length;
          uniqueVertices.push(vertex);
        }
      }

      // update face indices to use the deduplicated vertex indices
      faces.forEach(face => {
        for (let fv = 0; fv < 3; ++fv) {
          const originalVertexIndex = face[fv];
          const originalVertex = vertices[originalVertexIndex];
          const key = getKey(originalVertex);
          face[fv] = vertexIndices[key];
        }
      });

      // update edge indices to use the deduplicated vertex indices
      this.edges.forEach(edge => {
        for (let ev = 0; ev < 2; ++ev) {
          const originalVertexIndex = edge[ev];
          const originalVertex = vertices[originalVertexIndex];
          const key = getKey(originalVertex);
          edge[ev] = vertexIndices[key];
        }
      });

      // update the deduplicated vertices
      this.vertices = vertices = uniqueVertices;
    }

    // initialize the vertexNormals array with empty vectors
    vertexNormals.length = 0;
    for (iv = 0; iv < vertices.length; ++iv) {
      vertexNormals.push(new p5.Vector());
    }

    // loop through all the faces adding its normal to the normal
    // of each of its vertices
    faces.forEach((face, f) => {
      const faceNormal = this._getFaceNormal(f);

      // all three vertices get the normal added
      for (let fv = 0; fv < 3; ++fv) {
        const vertexIndex = face[fv];
        vertexNormals[vertexIndex].add(faceNormal);
      }
    });

    // normalize the normals
    for (iv = 0; iv < vertices.length; ++iv) {
      vertexNormals[iv].normalize();
    }

    return this;
  }

  /**
 * Averages the vertex normals. Used in curved
 * surfaces
 * @private
 * @chainable
 */
  averageNormals() {
    for (let i = 0; i <= this.detailY; i++) {
      const offset = this.detailX + 1;
      let temp = p5.Vector.add(
        this.vertexNormals[i * offset],
        this.vertexNormals[i * offset + this.detailX]
      );

      temp = p5.Vector.div(temp, 2);
      this.vertexNormals[i * offset] = temp;
      this.vertexNormals[i * offset + this.detailX] = temp;
    }
    return this;
  }

  /**
 * Averages pole normals.  Used in spherical primitives
 * @private
 * @chainable
 */
  averagePoleNormals() {
    //average the north pole
    let sum = new p5.Vector(0, 0, 0);
    for (let i = 0; i < this.detailX; i++) {
      sum.add(this.vertexNormals[i]);
    }
    sum = p5.Vector.div(sum, this.detailX);

    for (let i = 0; i < this.detailX; i++) {
      this.vertexNormals[i] = sum;
    }

    //average the south pole
    sum = new p5.Vector(0, 0, 0);
    for (
      let i = this.vertices.length - 1;
      i > this.vertices.length - 1 - this.detailX;
      i--
    ) {
      sum.add(this.vertexNormals[i]);
    }
    sum = p5.Vector.div(sum, this.detailX);

    for (
      let i = this.vertices.length - 1;
      i > this.vertices.length - 1 - this.detailX;
      i--
    ) {
      this.vertexNormals[i] = sum;
    }
    return this;
  }

  /**
 * Create a 2D array for establishing stroke connections
 * @private
 * @chainable
 */
  _makeTriangleEdges() {
    this.edges.length = 0;

    for (let j = 0; j < this.faces.length; j++) {
      this.edges.push([this.faces[j][0], this.faces[j][1]]);
      this.edges.push([this.faces[j][1], this.faces[j][2]]);
      this.edges.push([this.faces[j][2], this.faces[j][0]]);
    }

    return this;
  }

  /**
 * Converts each line segment into the vertices and vertex attributes needed
 * to turn the line into a polygon on screen. This will include:
 * - Two triangles line segment to create a rectangle
 * - Two triangles per endpoint to create a stroke cap rectangle. A fragment
 *   shader is responsible for displaying the appropriate cap style within
 *   that rectangle.
 * - Four triangles per join between adjacent line segments, creating a quad on
 *   either side of the join, perpendicular to the lines. A vertex shader will
 *   discard the quad in the "elbow" of the join, and a fragment shader will
 *   display the appropriate join style within the remaining quad.
 *
 * @private
 * @chainable
 */
  _edgesToVertices() {
    this.lineVertices.clear();
    this.lineTangentsIn.clear();
    this.lineTangentsOut.clear();
    this.lineSides.clear();

    const potentialCaps = new Map();
    const connected = new Set();
    let lastValidDir;
    for (let i = 0; i < this.edges.length; i++) {
      const prevEdge = this.edges[i - 1];
      const currEdge = this.edges[i];
      const begin = this.vertices[currEdge[0]];
      const end = this.vertices[currEdge[1]];
      const fromColor = this.vertexStrokeColors.length > 0
        ? this.vertexStrokeColors.slice(
          currEdge[0] * 4,
          (currEdge[0] + 1) * 4
        )
        : [0, 0, 0, 0];
      const toColor = this.vertexStrokeColors.length > 0
        ? this.vertexStrokeColors.slice(
          currEdge[1] * 4,
          (currEdge[1] + 1) * 4
        )
        : [0, 0, 0, 0];
      const dir = end
        .copy()
        .sub(begin)
        .normalize();
      const dirOK = dir.magSq() > 0;
      if (dirOK) {
        this._addSegment(begin, end, fromColor, toColor, dir);
      }

      if (i > 0 && prevEdge[1] === currEdge[0]) {
        if (!connected.has(currEdge[0])) {
          connected.add(currEdge[0]);
          potentialCaps.delete(currEdge[0]);
          // Add a join if this segment shares a vertex with the previous. Skip
          // actually adding join vertices if either the previous segment or this
          // one has a length of 0.
          //
          // Don't add a join if the tangents point in the same direction, which
          // would mean the edges line up exactly, and there is no need for a join.
          if (lastValidDir && dirOK && dir.dot(lastValidDir) < 1 - 1e-8) {
            this._addJoin(begin, lastValidDir, dir, fromColor);
          }
        }
      } else {
        // Start a new line
        if (dirOK && !connected.has(currEdge[0])) {
          const existingCap = potentialCaps.get(currEdge[0]);
          if (existingCap) {
            this._addJoin(
              begin,
              existingCap.dir,
              dir,
              fromColor
            );
            potentialCaps.delete(currEdge[0]);
            connected.add(currEdge[0]);
          } else {
            potentialCaps.set(currEdge[0], {
              point: begin,
              dir: dir.copy().mult(-1),
              color: fromColor
            });
          }
        }
        if (lastValidDir && !connected.has(prevEdge[1])) {
          const existingCap = potentialCaps.get(prevEdge[1]);
          if (existingCap) {
            this._addJoin(
              this.vertices[prevEdge[1]],
              lastValidDir,
              existingCap.dir.copy().mult(-1),
              fromColor
            );
            potentialCaps.delete(prevEdge[1]);
            connected.add(prevEdge[1]);
          } else {
            // Close off the last segment with a cap
            potentialCaps.set(prevEdge[1], {
              point: this.vertices[prevEdge[1]],
              dir: lastValidDir,
              color: fromColor
            });
          }
          lastValidDir = undefined;
        }
      }

      if (i === this.edges.length - 1 && !connected.has(currEdge[1])) {
        const existingCap = potentialCaps.get(currEdge[1]);
        if (existingCap) {
          this._addJoin(
            end,
            dir,
            existingCap.dir.copy().mult(-1),
            toColor
          );
          potentialCaps.delete(currEdge[1]);
          connected.add(currEdge[1]);
        } else {
          potentialCaps.set(currEdge[1], {
            point: end,
            dir,
            color: toColor
          });
        }
      }

      if (dirOK) {
        lastValidDir = dir;
      }
    }
    for (const { point, dir, color } of potentialCaps.values()) {
      this._addCap(point, dir, color);
    }
    return this;
  }

  /**
 * Adds the vertices and vertex attributes for two triangles making a rectangle
 * for a straight line segment. A vertex shader is responsible for picking
 * proper coordinates on the screen given the centerline positions, the tangent,
 * and the side of the centerline each vertex belongs to. Sides follow the
 * following scheme:
 *
 *  -1            -1
 *   o-------------o
 *   |             |
 *   o-------------o
 *   1             1
 *
 * @private
 * @chainable
 */
  _addSegment(
    begin,
    end,
    fromColor,
    toColor,
    dir
  ) {
    const a = begin.array();
    const b = end.array();
    const dirArr = dir.array();
    this.lineSides.push(1, 1, -1, 1, -1, -1);
    for (const tangents of [this.lineTangentsIn, this.lineTangentsOut]) {
      for (let i = 0; i < 6; i++) {
        tangents.push(...dirArr);
      }
    }
    this.lineVertices.push(...a, ...b, ...a, ...b, ...b, ...a);
    this.lineVertexColors.push(
      ...fromColor,
      ...toColor,
      ...fromColor,
      ...toColor,
      ...toColor,
      ...fromColor
    );
    return this;
  }

  /**
 * Adds the vertices and vertex attributes for two triangles representing the
 * stroke cap of a line. A fragment shader is responsible for displaying the
 * appropriate cap style within the rectangle they make.
 *
 * The lineSides buffer will include the following values for the points on
 * the cap rectangle:
 *
 *           -1  -2
 * -----------o---o
 *            |   |
 * -----------o---o
 *            1   2
 * @private
 * @chainable
 */
  _addCap(point, tangent, color) {
    const ptArray = point.array();
    const tanInArray = tangent.array();
    const tanOutArray = [0, 0, 0];
    for (let i = 0; i < 6; i++) {
      this.lineVertices.push(...ptArray);
      this.lineTangentsIn.push(...tanInArray);
      this.lineTangentsOut.push(...tanOutArray);
      this.lineVertexColors.push(...color);
    }
    this.lineSides.push(-1, 2, -2, 1, 2, -1);
    return this;
  }

  /**
 * Adds the vertices and vertex attributes for four triangles representing a
 * join between two adjacent line segments. This creates a quad on either side
 * of the shared vertex of the two line segments, with each quad perpendicular
 * to the lines. A vertex shader will discard all but the quad in the "elbow" of
 * the join, and a fragment shader will display the appropriate join style
 * within the remaining quad.
 *
 * The lineSides buffer will include the following values for the points on
 * the join rectangles:
 *
 *            -1     -2
 * -------------o----o
 *              |    |
 *       1 o----o----o -3
 *         |    | 0  |
 * --------o----o    |
 *        2|    3    |
 *         |         |
 *         |         |
 * @private
 * @chainable
 */
  _addJoin(
    point,
    fromTangent,
    toTangent,
    color
  ) {
    const ptArray = point.array();
    const tanInArray = fromTangent.array();
    const tanOutArray = toTangent.array();
    for (let i = 0; i < 12; i++) {
      this.lineVertices.push(...ptArray);
      this.lineTangentsIn.push(...tanInArray);
      this.lineTangentsOut.push(...tanOutArray);
      this.lineVertexColors.push(...color);
    }
    this.lineSides.push(-1, -3, -2, -1, 0, -3);
    this.lineSides.push(3, 1, 2, 3, 0, 1);
    return this;
  }

  /**
 * Transforms the geometry's vertices to fit snugly within a 100×100×100 box
 * centered at the origin.
 *
 * Calling `myGeometry.normalize()` translates the geometry's vertices so that
 * they're centered at the origin `(0, 0, 0)`. Then it scales the vertices so
 * that they fill a 100×100×100 box. As a result, small geometries will grow
 * and large geometries will shrink.
 *
 * Note: `myGeometry.normalize()` only works when called in the
 * <a href="#/p5/setup">setup()</a> function.
 *
 * @chainable
 *
 * @example
 * <div>
 * <code>
 * let myGeometry;
 *
 * function setup() {
 *   createCanvas(100, 100, WEBGL);
 *
 *   // Create a very small torus.
 *   beginGeometry();
 *   torus(1, 0.25);
 *   myGeometry = endGeometry();
 *
 *   // Normalize the torus so its vertices fill
 *   // the range [-100, 100].
 *   myGeometry.normalize();
 *
 *   describe('A white torus rotates slowly against a dark gray background.');
 * }
 *
 * function draw() {
 *   background(50);
 *
 *   // Turn on the lights.
 *   lights();
 *
 *   // Rotate around the y-axis.
 *   rotateY(frameCount * 0.01);
 *
 *   // Style the torus.
 *   noStroke();
 *
 *   // Draw the torus.
 *   model(myGeometry);
 * }
 * </code>
 * </div>
 */
  normalize() {
    if (this.vertices.length > 0) {
      // Find the corners of our bounding box
      const maxPosition = this.vertices[0].copy();
      const minPosition = this.vertices[0].copy();

      for (let i = 0; i < this.vertices.length; i++) {
        maxPosition.x = Math.max(maxPosition.x, this.vertices[i].x);
        minPosition.x = Math.min(minPosition.x, this.vertices[i].x);
        maxPosition.y = Math.max(maxPosition.y, this.vertices[i].y);
        minPosition.y = Math.min(minPosition.y, this.vertices[i].y);
        maxPosition.z = Math.max(maxPosition.z, this.vertices[i].z);
        minPosition.z = Math.min(minPosition.z, this.vertices[i].z);
      }

      const center = p5.Vector.lerp(maxPosition, minPosition, 0.5);
      const dist = p5.Vector.sub(maxPosition, minPosition);
      const longestDist = Math.max(Math.max(dist.x, dist.y), dist.z);
      const scale = 200 / longestDist;

      for (let i = 0; i < this.vertices.length; i++) {
        this.vertices[i].sub(center);
        this.vertices[i].mult(scale);
      }
    }
    return this;
  }
};
<<<<<<< HEAD

/**
 * An array with the geometry's vertices.
 *
 * The geometry's vertices are stored as
 * <a href="#/p5.Vector">p5.Vector</a> objects in the `myGeometry.vertices`
 * array. The geometry's first vertex is the
 * <a href="#/p5.Vector">p5.Vector</a> object at `myGeometry.vertices[0]`,
 * its second vertex is `myGeometry.vertices[1]`, its third vertex is
 * `myGeometry.vertices[2]`, and so on.
 *
 * @property vertices
 * @for p5.Geometry
 * @name vertices
 *
 * @example
 * <div>
 * <code>
 * // Click and drag the mouse to view the scene from different angles.
 *
 * let myGeometry;
 *
 * function setup() {
 *   createCanvas(100, 100, WEBGL);
 *
 *   // Create a p5.Geometry object.
 *   myGeometry = new p5.Geometry();
 *
 *   // Create p5.Vector objects to position the vertices.
 *   let v0 = createVector(-40, 0, 0);
 *   let v1 = createVector(0, -40, 0);
 *   let v2 = createVector(40, 0, 0);
 *
 *   // Add the vertices to the p5.Geometry object's vertices array.
 *   myGeometry.vertices.push(v0, v1, v2);
 *
 *   describe('A white triangle drawn on a gray background.');
 * }
 *
 * function draw() {
 *   background(200);
 *
 *   // Enable orbiting with the mouse.
 *   orbitControl();
 *
 *   // Draw the p5.Geometry object.
 *   model(myGeometry);
 * }
 * </code>
 * </div>
 *
 * <div>
 * <code>
 * // Click and drag the mouse to view the scene from different angles.
 *
 * let myGeometry;
 *
 * function setup() {
 *   createCanvas(100, 100, WEBGL);
 *
 *   // Create a p5.Geometry object.
 *   beginGeometry();
 *   torus(30, 15, 10, 8);
 *   myGeometry = endGeometry();
 *
 *   describe('A white torus rotates slowly against a dark gray background. Red spheres mark its vertices.');
 * }
 *
 * function draw() {
 *   background(50);
 *
 *   // Enable orbiting with the mouse.
 *   orbitControl();
 *
 *   // Turn on the lights.
 *   lights();
 *
 *   // Rotate the coordinate system.
 *   rotateY(frameCount * 0.01);
 *
 *   // Style the p5.Geometry object.
 *   fill(255);
 *   stroke(0);
 *
 *   // Display the p5.Geometry object.
 *   model(myGeometry);
 *
 *   // Style the vertices.
 *   fill(255, 0, 0);
 *   noStroke();
 *
 *   // Iterate over the vertices array.
 *   for (let v of myGeometry.vertices) {
 *     // Draw a sphere to mark the vertex.
 *     push();
 *     translate(v);
 *     sphere(2.5);
 *     pop();
 *   }
 * }
 * </code>
 * </div>
 */

/**
 * An array with the vectors that are normal to the geometry's vertices.
 *
 * A face's orientation is defined by its *normal vector* which points out
 * of the face and is normal (perpendicular) to the surface. Calling
 * `myGeometry.computeNormals()` first calculates each face's normal
 * vector. Then it calculates the normal vector for each vertex by
 * averaging the normal vectors of the faces surrounding the vertex. The
 * vertex normals are stored as <a href="#/p5.Vector">p5.Vector</a>
 * objects in the `myGeometry.vertexNormals` array.
 *
 * @property vertexNormals
 * @name vertexNormals
 * @for p5.Geometry
 *
 * @example
 * <div>
 * <code>
 * // Click and drag the mouse to view the scene from different angles.
 *
 * let myGeometry;
 *
 * function setup() {
 *   createCanvas(100, 100, WEBGL);
 *
 *   // Create a p5.Geometry object.
 *   beginGeometry();
 *   torus(30, 15, 10, 8);
 *   myGeometry = endGeometry();
 *
 *   // Compute the vertex normals.
 *   myGeometry.computeNormals();
 *
 *   describe(
 *     'A white torus rotates against a dark gray background. Red lines extend outward from its vertices.'
 *   );
 * }
 *
 * function draw() {
 *   background(50);
 *
 *   // Enable orbiting with the mouse.
 *   orbitControl();
 *
 *   // Turn on the lights.
 *   lights();
 *
 *   // Rotate the coordinate system.
 *   rotateY(frameCount * 0.01);
 *
 *   // Style the p5.Geometry object.
 *   stroke(0);
 *
 *   // Display the p5.Geometry object.
 *   model(myGeometry);
 *
 *   // Style the normal vectors.
 *   stroke(255, 0, 0);
 *
 *   // Iterate over the vertices and vertexNormals arrays.
 *   for (let i = 0; i < myGeometry.vertices.length; i += 1) {
 *
 *     // Get the vertex p5.Vector object.
 *     let v = myGeometry.vertices[i];
 *
 *     // Get the vertex normal p5.Vector object.
 *     let n = myGeometry.vertexNormals[i];
 *
 *     // Calculate a point along the vertex normal.
 *     let p = p5.Vector.mult(n, 8);
 *
 *     // Draw the vertex normal as a red line.
 *     push();
 *     translate(v);
 *     line(0, 0, 0, p.x, p.y, p.z);
 *     pop();
 *   }
 * }
 * </code>
 * </div>
 *
 * <div>
 * <code>
 * // Click and drag the mouse to view the scene from different angles.
 *
 * let myGeometry;
 *
 * function setup() {
 *   createCanvas(100, 100, WEBGL);
 *
 *   // Create a p5.Geometry object.
 *   myGeometry = new p5.Geometry();
 *
 *   // Create p5.Vector objects to position the vertices.
 *   let v0 = createVector(-40, 0, 0);
 *   let v1 = createVector(0, -40, 0);
 *   let v2 = createVector(0, 40, 0);
 *   let v3 = createVector(40, 0, 0);
 *
 *   // Add the vertices to the p5.Geometry object's vertices array.
 *   myGeometry.vertices.push(v0, v1, v2, v3);
 *
 *   // Compute the faces array.
 *   myGeometry.computeFaces();
 *
 *   // Compute the surface normals.
 *   myGeometry.computeNormals();
 *
 *   describe('A red square drawn on a gray background.');
 * }
 *
 * function draw() {
 *   background(200);
 *
 *   // Enable orbiting with the mouse.
 *   orbitControl();
 *
 *   // Add a white point light.
 *   pointLight(255, 255, 255, 0, 0, 10);
 *
 *   // Style the p5.Geometry object.
 *   noStroke();
 *   fill(255, 0, 0);
 *
 *   // Display the p5.Geometry object.
 *   model(myGeometry);
 * }
 * </code>
 * </div>
 */

/**
 * An array that lists which of the geometry's vertices form each of its
 * faces.
 *
 * All 3D shapes are made by connecting sets of points called *vertices*. A
 * geometry's surface is formed by connecting vertices to form triangles
 * that are stitched together. Each triangular patch on the geometry's
 * surface is called a *face*.
 *
 * The geometry's vertices are stored as
 * <a href="#/p5.Vector">p5.Vector</a> objects in the
 * <a href="#/p5.Geometry/vertices">myGeometry.vertices</a> array. The
 * geometry's first vertex is the <a href="#/p5.Vector">p5.Vector</a>
 * object at `myGeometry.vertices[0]`, its second vertex is
 * `myGeometry.vertices[1]`, its third vertex is `myGeometry.vertices[2]`,
 * and so on.
 *
 * For example, a geometry made from a rectangle has two faces because a
 * rectangle is made by joining two triangles. `myGeometry.faces` for a
 * rectangle would be the two-dimensional array `[[0, 1, 2], [2, 1, 3]]`.
 * The first face, `myGeometry.faces[0]`, is the array `[0, 1, 2]` because
 * it's formed by connecting `myGeometry.vertices[0]`,
 * `myGeometry.vertices[1]`,and `myGeometry.vertices[2]`. The second face,
 * `myGeometry.faces[1]`, is the array `[2, 1, 3]` because it's formed by
 * connecting `myGeometry.vertices[2]`, `myGeometry.vertices[1]`,and
 * `myGeometry.vertices[3]`.
 *
 * @property faces
 * @name faces
 * @for p5.Geometry
 *
 * @example
 * <div>
 * <code>
 * // Click and drag the mouse to view the scene from different angles.
 *
 * let myGeometry;
 *
 * function setup() {
 *   createCanvas(100, 100, WEBGL);
 *
 *   // Create a p5.Geometry object.
 *   beginGeometry();
 *   sphere();
 *   myGeometry = endGeometry();
 *
 *   describe("A sphere drawn on a gray background. The sphere's surface is a grayscale patchwork of triangles.");
 * }
 *
 * function draw() {
 *   background(200);
 *
 *   // Enable orbiting with the mouse.
 *   orbitControl();
 *
 *   // Turn on the lights.
 *   lights();
 *
 *   // Style the p5.Geometry object.
 *   noStroke();
 *
 *   // Set a random seed.
 *   randomSeed(1234);
 *
 *   // Iterate over the faces array.
 *   for (let face of myGeometry.faces) {
 *
 *     // Style the face.
 *     let g = random(0, 255);
 *     fill(g);
 *
 *     // Draw the face.
 *     beginShape();
 *     // Iterate over the vertices that form the face.
 *     for (let f of face) {
 *       // Get the vertex's p5.Vector object.
 *       let v = myGeometry.vertices[f];
 *       vertex(v.x, v.y, v.z);
 *     }
 *     endShape();
 *
 *   }
 * }
 * </code>
 * </div>
 */

/**
 * An array that lists the texture coordinates for each of the geometry's
 * vertices.
 *
 * In order for <a href="#/p5/texture">texture()</a> to work, the geometry
 * needs a way to map the points on its surface to the pixels in a
 * rectangular image that's used as a texture. The geometry's vertex at
 * coordinates `(x, y, z)` maps to the texture image's pixel at coordinates
 * `(u, v)`.
 *
 * The `myGeometry.uvs` array stores the `(u, v)` coordinates for each
 * vertex in the order it was added to the geometry. For example, the
 * first vertex, `myGeometry.vertices[0]`, has its `(u, v)` coordinates
 * stored at `myGeometry.uvs[0]` and `myGeometry.uvs[1]`.
 *
 * @property uvs
 * @name uvs
 * @for p5.Geometry
 *
 * @example
 * <div>
 * <code>
 * let img;
 *
 * // Load the image and create a p5.Image object.
 * function preload() {
 *   img = loadImage('assets/laDefense.jpg');
 * }
 *
 * function setup() {
 *   createCanvas(100, 100, WEBGL);
 *
 *   background(200);
 *
 *   // Create p5.Geometry objects.
 *   let geom1 = buildGeometry(createShape);
 *   let geom2 = buildGeometry(createShape);
 *
 *   // Left (original).
 *   push();
 *   translate(-25, 0, 0);
 *   texture(img);
 *   noStroke();
 *   model(geom1);
 *   pop();
 *
 *   // Set geom2's texture coordinates.
 *   geom2.uvs = [0.25, 0.25, 0.75, 0.25, 0.25, 0.75, 0.75, 0.75];
 *
 *   // Right (zoomed in).
 *   push();
 *   translate(25, 0, 0);
 *   texture(img);
 *   noStroke();
 *   model(geom2);
 *   pop();
 *
 *   describe(
 *     'Two photos of a ceiling on a gray background. The photo on the right zooms in to the center of the photo.'
 *   );
 * }
 *
 * function createShape() {
 *   plane(40);
 * }
 * </code>
 * </div>
 */

export default p5.Geometry;
=======
export default p5.Geometry;
>>>>>>> 4fd25081
<|MERGE_RESOLUTION|>--- conflicted
+++ resolved
@@ -1911,7 +1911,6 @@
     return this;
   }
 };
-<<<<<<< HEAD
 
 /**
  * An array with the geometry's vertices.
@@ -2304,6 +2303,3 @@
  */
 
 export default p5.Geometry;
-=======
-export default p5.Geometry;
->>>>>>> 4fd25081
