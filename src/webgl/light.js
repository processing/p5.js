--- conflicted
+++ resolved
@@ -75,24 +75,10 @@
   //would be better
   var colors = new Float32Array(color._array.slice(0,3));
   shader.setUniform('uAmbientColor', colors);
-
+  shader.setUniform('uUseLighting', true);
   //in case there's no material color for the geometry
   shader.setUniform('uMaterialColor', [1,1,1,1]);
-
-<<<<<<< HEAD
-  this._renderer.ambientLightCount ++;
-  shaderProgram.uAmbientLightCount =
-    gl.getUniformLocation(shaderProgram, 'uAmbientLightCount');
-  gl.uniform1i(shaderProgram.uAmbientLightCount,
-    this._renderer.ambientLightCount);
-  shaderProgram.uUseLighting =
-    gl.getUniformLocation(shaderProgram, 'uUseLighting');
-  gl.uniform1i(shaderProgram.uUseLighting, true);
-=======
-  renderer.ambientLightCount++;
   shader.setUniform('uAmbientLightCount', renderer.ambientLightCount);
-
->>>>>>> c384cd6c
   return this;
 };
 
@@ -163,29 +149,13 @@
       throw error;
     }
   }
-
+  shader.setUniform('uUseLighting', true);
   //in case there's no material color for the geometry
-<<<<<<< HEAD
-  shaderProgram.uMaterialColor = gl.getUniformLocation(
-    shaderProgram, 'uMaterialColor' );
-  gl.uniform4f( shaderProgram.uMaterialColor, 1, 1, 1, 1);
-
-  this._renderer.directionalLightCount ++;
-  shaderProgram.uDirectionalLightCount =
-    gl.getUniformLocation(shaderProgram, 'uDirectionalLightCount');
-  gl.uniform1i(shaderProgram.uDirectionalLightCount,
-    this._renderer.directionalLightCount);
-  shaderProgram.uUseLighting =
-    gl.getUniformLocation(shaderProgram, 'uUseLighting');
-  gl.uniform1i(shaderProgram.uUseLighting, true);
-=======
   shader.setUniform('uMaterialColor', [1,1,1,1]);
   shader.setUniform('uLightingDirection', [_x, _y, _z]);
   renderer.directionalLightCount ++;
   shader.setUniform('uDirectionalLightCount',
     renderer.directionalLightCount);
-
->>>>>>> c384cd6c
   return this;
 };
 
@@ -263,28 +233,12 @@
       throw error;
     }
   }
-
+  shader.setUniform('uUseLighting', true);
   //in case there's no material color for the geometry
-<<<<<<< HEAD
-  shaderProgram.uMaterialColor = gl.getUniformLocation(
-    shaderProgram, 'uMaterialColor' );
-  gl.uniform4f( shaderProgram.uMaterialColor, 1, 1, 1, 1);
-
-  this._renderer.pointLightCount ++;
-  shaderProgram.uPointLightCount =
-    gl.getUniformLocation(shaderProgram, 'uPointLightCount');
-  gl.uniform1i(shaderProgram.uPointLightCount,
-    this._renderer.pointLightCount);
-  shaderProgram.uUseLighting =
-    gl.getUniformLocation(shaderProgram, 'uUseLighting');
-  gl.uniform1i(shaderProgram.uUseLighting, true);
-=======
   shader.setUniform('uMaterialColor', [1,1,1,1]);
   shader.setUniform('uPointLightLocation', [_x, _y, _z]);
   this._renderer.pointLightCount++;
   shader.setUniform('uPointLightCount', renderer.pointLightCount);
-
->>>>>>> c384cd6c
   return this;
 };
 
