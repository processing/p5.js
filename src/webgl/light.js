/**
 * @module Lights, Camera
 * @submodule Lights
 * @for p5
 * @requires core
 */

'use strict';

var p5 = require('../core/core');

/**
 * Creates an ambient light with a color
 * @method  ambientLight
 * @param  {Number|Array|String|p5.Color} v1  gray value,
 * red or hue value (depending on the current color mode),
 * or color Array, or CSS color string
 * @param  {Number}            [v2] optional: green or saturation value
 * @param  {Number}            [v3] optional: blue or brightness value
 * @param  {Number}            [a]  optional: opacity
 * @return {p5}                the p5 object
 * @example
 * <div>
 * <code>
 * function setup(){
 *   createCanvas(100, 100, WEBGL);
 * }
 * function draw(){
 *   background(0);
 *   ambientLight(150);
 *   ambientMaterial(250);
 *   sphere(50);
 * }
 * </code>
 * </div>
 *
 * @alt
 * nothing displayed
 *
 */
p5.prototype.ambientLight = function(v1, v2, v3, a){
  var color = this._renderer._pInst.color.apply(
    this._renderer._pInst, arguments);
  var rgb = color._array.slice(0, 3);

  this._renderer._setUniform('uAmbientColor[' +
                              this._renderer.ambientLightCount + ']', rgb);

  this._renderer.ambientLightCount ++;
  this._renderer._setUniform('uAmbientLightCount',
                            this._renderer.ambientLightCount, '1i');
  this._renderer.shaderDefines.USE_LIGHTS = true;

  return this;
};

/**
 * Creates a directional light with a color and a direction
 * @method  directionalLight
 * @param  {Number|Array|String|p5.Color} v1   gray value,
 * red or hue value (depending on the current color mode),
 * or color Array, or CSS color string
 * @param  {Number}          [v2] optional: green or saturation value
 * @param  {Number}          [v3] optional: blue or brightness value
 * @param  {Number}          [a]  optional: opacity
 * @param  {Number|p5.Vector} x   x axis direction or a p5.Vector
 * @param  {Number}          [y]  optional: y axis direction
 * @param  {Number}          [z]  optional: z axis direction
 * @return {p5}              the p5 object
 * @example
 * <div>
 * <code>
 * function setup(){
 *   createCanvas(100, 100, WEBGL);
 * }
 * function draw(){
 *   background(0);
 *   //move your mouse to change light direction
 *   var dirX = (mouseX / width - 0.5) *2;
 *   var dirY = (mouseY / height - 0.5) *(-2);
 *   directionalLight(250, 250, 250, dirX, dirY, 0.25);
 *   ambientMaterial(250);
 *   sphere(50);
 * }
 * </code>
 * </div>
 *
 * @alt
 * light source on canvas changeable with mouse position
 *
 */
p5.prototype.directionalLight = function(v1, v2, v3, a, x, y, z) {
  // TODO(jgessner): Find an example using this and profile it.
  // var args = new Array(arguments.length);
  // for (var i = 0; i < args.length; ++i) {
  //   args[i] = arguments[i];
  // }
  // this._validateParameters(
  //   'directionalLight',
  //   args,
  //   [
  //     //rgbaxyz
  //     ['Number', 'Number', 'Number', 'Number', 'Number', 'Number', 'Number'],
  //     //rgbxyz
  //     ['Number', 'Number', 'Number', 'Number', 'Number', 'Number'],
  //     //caxyz
  //     ['Number', 'Number', 'Number', 'Number', 'Number'],
  //     //cxyz
  //     ['Number', 'Number', 'Number', 'Number'],
  //     ['String', 'Number', 'Number', 'Number'],
  //     ['Array', 'Number', 'Number', 'Number'],
  //     ['Object', 'Number', 'Number', 'Number'],
  //     //rgbavector
  //     ['Number', 'Number', 'Number', 'Number', 'Object'],
  //     //rgbvector
  //     ['Number', 'Number', 'Number', 'Object'],
  //     //cavector
  //     ['Number', 'Number', 'Object'],
  //     //cvector
  //     ['Number', 'Object'],
  //     ['String', 'Object'],
  //     ['Array', 'Object'],
  //     ['Object', 'Object']
  //   ]
  // );

  //@TODO: check parameters number
  var color = this._renderer._pInst.color.apply(
    this._renderer._pInst, [v1, v2, v3]);
  var rgb = color._array.slice(0, 3);

  this._renderer._setUniform('uDirectionalColor[' +
                            this._renderer.directionalLightCount + ']', rgb);

  var _x, _y, _z;

  var args = new Array(arguments.length);
  for (var i = 0; i < args.length; ++i) {
    args[i] = arguments[i];
  }
  if(typeof args[args.length-1] === 'number'){
    _x = args[args.length-3];
    _y = args[args.length-2];
    _z = args[args.length-1];

  }else{
    try{
      _x = args[args.length-1].x;
      _y = args[args.length-1].y;
      _z = args[args.length-1].z;
    }
    catch(error){
      throw error;
    }
  }

  this._renderer._setUniform('uLightingDirection[' +
                            this._renderer.directionalLightCount + ']',
                            _x, _y, _z);

  this._renderer.directionalLightCount ++;
  this._renderer._setUniform('uDirectionalLightCount',
                            this._renderer.directionalLightCount, '1i');
  this._renderer.shaderDefines.USE_LIGHTS = true;

  return this;
};

/**
 * Creates a point light with a color and a light position
 * @method  pointLight
 * @param  {Number|Array|String|p5.Color} v1   gray value,
 * red or hue value (depending on the current color mode),
 * or color Array, or CSS color string
 * @param  {Number}          [v2] optional: green or saturation value
 * @param  {Number}          [v3] optional: blue or brightness value
 * @param  {Number}          [a]  optional: opacity
 * @param  {Number|p5.Vector} x   x axis position or a p5.Vector
 * @param  {Number}          [y]  optional: y axis position
 * @param  {Number}          [z]  optional: z axis position
 * @return {p5}              the p5 object
 * @example
 * <div>
 * <code>
 * function setup(){
 *   createCanvas(100, 100, WEBGL);
 * }
 * function draw(){
 *   background(0);
 *   //move your mouse to change light position
 *   var locY = (mouseY / height - 0.5) *(-2);
 *   var locX = (mouseX / width - 0.5) *2;
 *   //to set the light position,
 *   //think of the world's coordinate as:
 *   // -1,1 -------- 1,1
 *   //   |            |
 *   //   |            |
 *   //   |            |
 *   // -1,-1---------1,-1
 *   pointLight(250, 250, 250, locX, locY, 0);
 *   ambientMaterial(250);
 *   sphere(50);
 * }
 * </code>
 * </div>
 *
<<<<<<< HEAD
 *@alt
=======
 * @alt
>>>>>>> 704cc9d9
 * spot light on canvas changes position with mouse
 *
 */
p5.prototype.pointLight = function(v1, v2, v3, a, x, y, z) {
  // TODO(jgessner): Find an example using this and profile it.
  // var args = new Array(arguments.length);
  // for (var i = 0; i < args.length; ++i) {
  //   args[i] = arguments[i];
  // }
  // this._validateParameters(
  //   'pointLight',
  //   arguments,
  //   [
  //     //rgbaxyz
  //     ['Number', 'Number', 'Number', 'Number', 'Number', 'Number', 'Number'],
  //     //rgbxyz
  //     ['Number', 'Number', 'Number', 'Number', 'Number', 'Number'],
  //     //caxyz
  //     ['Number', 'Number', 'Number', 'Number', 'Number'],
  //     //cxyz
  //     ['Number', 'Number', 'Number', 'Number'],
  //     ['String', 'Number', 'Number', 'Number'],
  //     ['Array', 'Number', 'Number', 'Number'],
  //     ['Object', 'Number', 'Number', 'Number'],
  //     //rgbavector
  //     ['Number', 'Number', 'Number', 'Number', 'Object'],
  //     //rgbvector
  //     ['Number', 'Number', 'Number', 'Object'],
  //     //cavector
  //     ['Number', 'Number', 'Object'],
  //     //cvector
  //     ['Number', 'Object'],
  //     ['String', 'Object'],
  //     ['Array', 'Object'],
  //     ['Object', 'Object']
  //   ]
  // );

  //@TODO: check parameters number
  var color = this._renderer._pInst.color.apply(
    this._renderer._pInst, [v1, v2, v3]);
  var rgb = color._array.slice(0, 3);

  this._renderer._setUniform('uPointLightColor[' +
                             this._renderer.pointLightCount + ']', rgb);

  var _x, _y, _z;

  var args = new Array(arguments.length);
  for (var i = 0; i < args.length; ++i) {
    args[i] = arguments[i];
  }
  if(typeof args[args.length-1] === 'number'){
    _x = args[args.length-3];
    _y = args[args.length-2];
    _z = args[args.length-1];

  }else{
    try{
      _x = args[args.length-1].x;
      _y = args[args.length-1].y;
      _z = args[args.length-1].z;
    }
    catch(error){
      throw error;
    }
  }

  this._renderer._setUniform('uPointLightLocation[' +
                              this._renderer.pointLightCount + ']', _x, _y, _z);

  this._renderer.pointLightCount ++;
  this._renderer._setUniform('uPointLightCount',
                            this._renderer.pointLightCount, '1i');
  this._renderer.shaderDefines.USE_LIGHTS = true;

  return this;
};

module.exports = p5;<|MERGE_RESOLUTION|>--- conflicted
+++ resolved
@@ -204,11 +204,7 @@
  * </code>
  * </div>
  *
-<<<<<<< HEAD
- *@alt
-=======
  * @alt
->>>>>>> 704cc9d9
  * spot light on canvas changes position with mouse
  *
  */
