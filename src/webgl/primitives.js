/**
 * @module Shape
 * @submodule 3D Primitives
 * @for p5
 * @requires core
 * @requires p5.Geometry
 */

'use strict';

var p5 = require('../core/core');
require('./p5.Geometry');
/**
 * Draw a plane with given a width and height
 * @method plane
 * @param  {Number} [width]    width of the plane
 * @param  {Number} [height]   height of the plane
 * @param  {Integer} [detailX]  Optional number of triangle
 *                             subdivisions in x-dimension
 * @param {Integer} [detailY]   Optional number of triangle
 *                             subdivisions in y-dimension
 * @chainable
 * @example
 * <div>
 * <code>
 * //draw a plane with width 50 and height 50
 * function setup() {
 *   createCanvas(100, 100, WEBGL);
 * }
 *
 * function draw() {
 *   background(200);
 *   plane(50, 50);
 * }
 * </code>
 * </div>
 *
 * @alt
 * Nothing displayed on canvas
 * Rotating interior view of a box with sides that change color.
 * 3d red and green gradient.
 * Rotating interior view of a cylinder with sides that change color.
 * Rotating view of a cylinder with sides that change color.
 * 3d red and green gradient.
 * rotating view of a multi-colored cylinder with concave sides.
 */
p5.prototype.plane = function(width, height, detailX, detailY) {
  if (typeof width === 'undefined') {
    width = 50;
  }
  if (typeof height === 'undefined') {
    height = width;
  }

  if (typeof detailX === 'undefined') {
    detailX = 1;
  }
  if (typeof detailY === 'undefined') {
    detailY = 1;
  }

  var gId = 'plane|' + detailX + '|' + detailY;

  if (!this._renderer.geometryInHash(gId)) {
    var _plane = function() {
      var u, v, p;
      for (var i = 0; i <= this.detailY; i++) {
        v = i / this.detailY;
        for (var j = 0; j <= this.detailX; j++) {
          u = j / this.detailX;
          p = new p5.Vector(u - 0.5, v - 0.5, 0);
          this.vertices.push(p);
          this.uvs.push([u, v]);
        }
      }
    };
    var planeGeom = new p5.Geometry(detailX, detailY, _plane);
    planeGeom.computeFaces().computeNormals();
    if (detailX <= 1 && detailY <= 1) {
      planeGeom._makeTriangleEdges();
      this._renderer._edgesToVertices(planeGeom);
    } else {
      console.log(
        'Cannot draw stroke on plane objects with more' +
          ' than 1 detailX or 1 detailY'
      );
    }
    this._renderer.createBuffers(gId, planeGeom);
  }

  this._renderer.drawBuffersScaled(gId, width, height, 0);
};

/**
 * Draw a box with given width, height and depth
 * @method  box
 * @param  {Number} [width]     width of the box
 * @param  {Number} [Height]    height of the box
 * @param  {Number} [depth]     depth of the box
 * @param {Integer} [detailX]  Optional number of triangle
 *                            subdivisions in x-dimension
 * @param {Integer} [detailY]  Optional number of triangle
 *                            subdivisions in y-dimension
 * @chainable
 * @example
 * <div>
 * <code>
 * //draw a spinning box with width, height and depth 200
 * function setup() {
 *   createCanvas(100, 100, WEBGL);
 * }
 *
 * function draw() {
 *   background(200);
 *   rotateX(frameCount * 0.01);
 *   rotateY(frameCount * 0.01);
 *   box(50);
 * }
 * </code>
 * </div>
 */
p5.prototype.box = function(width, height, depth, detailX, detailY) {
  if (typeof width === 'undefined') {
    width = 50;
  }
  if (typeof height === 'undefined') {
    height = width;
  }
  if (typeof depth === 'undefined') {
    depth = height;
  }

  var perPixelLighting =
    this._renderer.attributes && this._renderer.attributes.perPixelLighting;
  if (typeof detailX === 'undefined') {
    detailX = perPixelLighting ? 1 : 4;
  }
  if (typeof detailY === 'undefined') {
    detailY = perPixelLighting ? 1 : 4;
  }

  var gId = 'box|' + detailX + '|' + detailY;
  if (!this._renderer.geometryInHash(gId)) {
    var _box = function() {
      var cubeIndices = [
        [0, 4, 2, 6], // -1, 0, 0],// -x
        [1, 3, 5, 7], // +1, 0, 0],// +x
        [0, 1, 4, 5], // 0, -1, 0],// -y
        [2, 6, 3, 7], // 0, +1, 0],// +y
        [0, 2, 1, 3], // 0, 0, -1],// -z
        [4, 5, 6, 7] // 0, 0, +1] // +z
      ];
      //using strokeIndices instead of faces for strokes
      //to avoid diagonal stroke lines across face of box
      this.strokeIndices = [
        [0, 1],
        [1, 3],
        [3, 2],
        [6, 7],
        [8, 9],
        [9, 11],
        [14, 15],
        [16, 17],
        [17, 19],
        [18, 19],
        [20, 21],
        [22, 23]
      ];
      for (var i = 0; i < cubeIndices.length; i++) {
        var cubeIndex = cubeIndices[i];
        var v = i * 4;
        for (var j = 0; j < 4; j++) {
          var d = cubeIndex[j];
          //inspired by lightgl:
          //https://github.com/evanw/lightgl.js
          //octants:https://en.wikipedia.org/wiki/Octant_(solid_geometry)
          var octant = new p5.Vector(
            ((d & 1) * 2 - 1) / 2,
            ((d & 2) - 1) / 2,
            ((d & 4) / 2 - 1) / 2
          );
          this.vertices.push(octant);
          this.uvs.push([j & 1, (j & 2) / 2]);
        }
        this.faces.push([v, v + 1, v + 2]);
        this.faces.push([v + 2, v + 1, v + 3]);
      }
    };
    var boxGeom = new p5.Geometry(detailX, detailY, _box);
    boxGeom.computeNormals();
    if (detailX <= 4 && detailY <= 4) {
      boxGeom._makeTriangleEdges();
      this._renderer._edgesToVertices(boxGeom);
    } else {
      console.log(
        'Cannot draw stroke on box objects with more' +
          ' than 4 detailX or 4 detailY'
      );
    }
    //initialize our geometry buffer with
    //the key val pair:
    //geometry Id, Geom object
    this._renderer.createBuffers(gId, boxGeom);
  }
  this._renderer.drawBuffersScaled(gId, width, height, depth);

  return this;
};

/**
 * Draw a sphere with given radius
 * @method sphere
 * @param  {Number} [radius]          radius of circle
 * @param  {Integer} [detailX]        number of segments,
 *                                    the more segments the smoother geometry
 *                                    default is 24
 * @param  {Integer} [detailY]        number of segments,
 *                                    the more segments the smoother geometry
 *                                    default is 16
 * @chainable
 * @example
 * <div>
 * <code>
 * // draw a sphere with radius 200
 * function setup() {
 *   createCanvas(100, 100, WEBGL);
 * }
 *
 * function draw() {
 *   background(200);
 *   sphere(40);
 * }
 * </code>
 * </div>
 */
p5.prototype.sphere = function(radius, detailX, detailY) {
  if (typeof radius === 'undefined') {
    radius = 50;
  }
  if (typeof detailX === 'undefined') {
    detailX = 24;
  }
  if (typeof detailY === 'undefined') {
    detailY = 16;
  }

  this.ellipsoid(radius, radius, radius, detailX, detailY);

  return this;
};

/**
 * @private
 * helper function for creating both cones and cyllinders
 */
var _truncatedCone = function(
  bottomRadius,
  topRadius,
  height,
  detailX,
  detailY,
  topCap,
  bottomCap
) {
  detailX = detailX < 3 ? 3 : detailX;
  detailY = detailY < 1 ? 1 : detailY;
  topCap = topCap === undefined ? true : topCap;
  bottomCap = bottomCap === undefined ? true : bottomCap;
  var extra = (topCap ? 2 : 0) + (bottomCap ? 2 : 0);
  var vertsAroundEdge = detailX + 1;

  // ensure constant slant
  var slant = Math.atan2(bottomRadius - topRadius, height);
  var start = topCap ? -2 : 0;
  var end = detailY + (bottomCap ? 2 : 0);
  var yy, ii;
  for (yy = start; yy <= end; ++yy) {
    var v = yy / detailY;
    var y = height * v;
    var ringRadius;
    if (yy < 0) {
      y = 0;
      v = 1;
      ringRadius = bottomRadius;
    } else if (yy > detailY) {
      y = height;
      v = 1;
      ringRadius = topRadius;
    } else {
      ringRadius = bottomRadius + (topRadius - bottomRadius) * (yy / detailY);
    }
    if (yy === -2 || yy === detailY + 2) {
      ringRadius = 0;
      v = 0;
    }
    y -= height / 2;
    for (ii = 0; ii < vertsAroundEdge; ++ii) {
      //VERTICES
      this.vertices.push(
        new p5.Vector(
          Math.sin(ii * Math.PI * 2 / detailX) * ringRadius,
          y,
          Math.cos(ii * Math.PI * 2 / detailX) * ringRadius
        )
      );
      //VERTEX NORMALS
      this.vertexNormals.push(
        new p5.Vector(
          yy < 0 || yy > detailY
            ? 0
            : Math.sin(ii * Math.PI * 2 / detailX) * Math.cos(slant),
          yy < 0 ? -1 : yy > detailY ? 1 : Math.sin(slant),
          yy < 0 || yy > detailY
            ? 0
            : Math.cos(ii * Math.PI * 2 / detailX) * Math.cos(slant)
        )
      );
      //UVs
      this.uvs.push([ii / detailX, v]);
    }
  }
  for (yy = 0; yy < detailY + extra; ++yy) {
    for (ii = 0; ii < detailX; ++ii) {
      this.faces.push([
        vertsAroundEdge * (yy + 0) + 0 + ii,
        vertsAroundEdge * (yy + 0) + 1 + ii,
        vertsAroundEdge * (yy + 1) + 1 + ii
      ]);
      this.faces.push([
        vertsAroundEdge * (yy + 0) + 0 + ii,
        vertsAroundEdge * (yy + 1) + 1 + ii,
        vertsAroundEdge * (yy + 1) + 0 + ii
      ]);
    }
  }
};

/**
 * Draw a cylinder with given radius and height
 * @method  cylinder
 * @param  {Number} [radius]   radius of the surface
 * @param  {Number} [height]   height of the cylinder
 * @param  {Integer} [detailX] number of segments,
 *                             the more segments the smoother geometry
 *                             default is 24
 * @param {Integer} [detailY]  number of segments in y-dimension,
 *                             the more segments the smoother geometry
 *                             default is 16
 * @chainable
 * @example
 * <div>
 * <code>
 * //draw a spinning cylinder with radius 200 and height 200
 * function setup() {
 *   createCanvas(100, 100, WEBGL);
 * }
 *
 * function draw() {
 *   background(200);
 *   rotateX(frameCount * 0.01);
 *   rotateZ(frameCount * 0.01);
 *   cylinder(20, 50);
 * }
 * </code>
 * </div>
 */
p5.prototype.cylinder = function(radius, height, detailX, detailY) {
  if (typeof radius === 'undefined') {
    radius = 50;
  }
  if (typeof height === 'undefined') {
    height = radius;
  }
  if (typeof detailX === 'undefined') {
    detailX = 24;
  }
  if (typeof detailY === 'undefined') {
    detailY = 16;
  }

  var gId = 'cylinder|' + detailX + '|' + detailY;
  if (!this._renderer.geometryInHash(gId)) {
    var cylinderGeom = new p5.Geometry(detailX, detailY);
    _truncatedCone.call(cylinderGeom, 1, 1, 1, detailX, detailY, true, true);
    cylinderGeom.computeNormals();
    if (detailX <= 24 && detailY <= 16) {
      cylinderGeom._makeTriangleEdges();
      this._renderer._edgesToVertices(cylinderGeom);
    } else {
      console.log(
        'Cannot draw stroke on cylinder objects with more' +
          ' than 24 detailX or 16 detailY'
      );
    }
    this._renderer.createBuffers(gId, cylinderGeom);
  }

  this._renderer.drawBuffersScaled(gId, radius, radius, height);

  return this;
};

/**
 * Draw a cone with given radius and height
 * @method cone
 * @param  {Number} [radius]          radius of the bottom surface
 * @param  {Number} [height]          height of the cone
 * @param  {Integer} [detailX]        number of segments,
 *                                    the more segments the smoother geometry
 *                                    default is 24
 * @param  {Integer} [detailY]        number of segments,
 *                                    the more segments the smoother geometry
 *                                    default is 16
 * @chainable
 * @example
 * <div>
 * <code>
 * //draw a spinning cone with radius 200 and height 200
 * function setup() {
 *   createCanvas(100, 100, WEBGL);
 * }
 *
 * function draw() {
 *   background(200);
 *   rotateX(frameCount * 0.01);
 *   rotateZ(frameCount * 0.01);
 *   cone(40, 70);
 * }
 * </code>
 * </div>
 */
p5.prototype.cone = function(radius, height, detailX, detailY) {
  if (typeof radius === 'undefined') {
    radius = 50;
  }
  if (typeof height === 'undefined') {
    height = radius;
  }
  if (typeof detailX === 'undefined') {
    detailX = 24;
  }
  if (typeof detailY === 'undefined') {
    detailY = 16;
  }

  var gId = 'cone|' + radius + '|' + height + '|' + detailX + '|' + detailY;
  if (!this._renderer.geometryInHash(gId)) {
    var coneGeom = new p5.Geometry(detailX, detailY);
    _truncatedCone.call(
      coneGeom,
      radius,
      0, //top radius 0
      height,
      detailX,
      detailY,
      true,
      true
    );
    //for cones we need to average Normals
    coneGeom.computeNormals();
    if (detailX <= 24 && detailY <= 16) {
      coneGeom._makeTriangleEdges();
      this._renderer._edgesToVertices(coneGeom);
    } else {
      console.log(
        'Cannot draw stroke on cone objects with more' +
          ' than 24 detailX or 16 detailY'
      );
    }
    this._renderer.createBuffers(gId, coneGeom);
  }

  this._renderer.drawBuffers(gId);

  return this;
};

/**
 * Draw an ellipsoid with given radius
 * @method ellipsoid
 * @param  {Number} [radiusx]         xradius of circle
 * @param  {Number} [radiusy]         yradius of circle
 * @param  {Number} [radiusz]         zradius of circle
 * @param  {Integer} [detailX]        number of segments,
 *                                    the more segments the smoother geometry
 *                                    default is 24. Avoid detail number above
 *                                    150, it may crash the browser.
 * @param  {Integer} [detailY]        number of segments,
 *                                    the more segments the smoother geometry
 *                                    default is 16. Avoid detail number above
 *                                    150, it may crash the browser.
 * @chainable
 * @example
 * <div>
 * <code>
 * // draw an ellipsoid with radius 20, 30 and 40.
 * function setup() {
 *   createCanvas(100, 100, WEBGL);
 * }
 *
 * function draw() {
 *   background(200);
 *   ellipsoid(20, 30, 40);
 * }
 * </code>
 * </div>
 */
p5.prototype.ellipsoid = function(radiusX, radiusY, radiusZ, detailX, detailY) {
  if (typeof radiusX === 'undefined') {
    radiusX = 50;
  }
  if (typeof radiusY === 'undefined') {
    radiusY = radiusX;
  }
  if (typeof radiusZ === 'undefined') {
    radiusZ = radiusX;
  }

  if (typeof detailX === 'undefined') {
    detailX = 24;
  }
  if (typeof detailY === 'undefined') {
    detailY = 16;
  }

  var gId = 'ellipsoid|' + detailX + '|' + detailY;

  if (!this._renderer.geometryInHash(gId)) {
    var _ellipsoid = function() {
      for (var i = 0; i <= this.detailY; i++) {
        var v = i / this.detailY;
        var phi = Math.PI * v - Math.PI / 2;
        var cosPhi = Math.cos(phi);
        var sinPhi = Math.sin(phi);

        for (var j = 0; j <= this.detailX; j++) {
          var u = j / this.detailX;
          var theta = 2 * Math.PI * u;
          var cosTheta = Math.cos(theta);
          var sinTheta = Math.sin(theta);
          var p = new p5.Vector(cosPhi * sinTheta, sinPhi, cosPhi * cosTheta);
          this.vertices.push(p);
          this.vertexNormals.push(p);
          this.uvs.push([u, v]);
        }
      }
    };
    var ellipsoidGeom = new p5.Geometry(detailX, detailY, _ellipsoid);
    ellipsoidGeom.computeFaces();
    if (detailX <= 24 && detailY <= 24) {
      ellipsoidGeom._makeTriangleEdges();
      this._renderer._edgesToVertices(ellipsoidGeom);
    } else {
      console.log(
        'Cannot draw stroke on ellipsoids with more' +
          ' than 24 detailX or 24 detailY'
      );
    }
    this._renderer.createBuffers(gId, ellipsoidGeom);
  }

  this._renderer.drawBuffersScaled(gId, radiusX, radiusY, radiusZ);

  return this;
};

/**
 * Draw a torus with given radius and tube radius
 * @method torus
 * @param  {Number} [radius]      radius of the whole ring
 * @param  {Number} [tubeRadius]  radius of the tube
 * @param  {Integer} [detailX]    number of segments in x-dimension,
 *                                the more segments the smoother geometry
 *                                default is 24
 * @param  {Integer} [detailY]    number of segments in y-dimension,
 *                                the more segments the smoother geometry
 *                                default is 16
 * @chainable
 * @example
 * <div>
 * <code>
 * //draw a spinning torus with radius 200 and tube radius 60
 * function setup() {
 *   createCanvas(100, 100, WEBGL);
 * }
 *
 * function draw() {
 *   background(200);
 *   rotateX(frameCount * 0.01);
 *   rotateY(frameCount * 0.01);
 *   torus(50, 15);
 * }
 * </code>
 * </div>
 */
p5.prototype.torus = function(radius, tubeRadius, detailX, detailY) {
  if (typeof radius === 'undefined') {
    radius = 50;
  } else if (!radius) {
    return; // nothing to draw
  }

  if (typeof tubeRadius === 'undefined') {
    tubeRadius = 10;
  } else if (!tubeRadius) {
    return; // nothing to draw
  }

  if (typeof detailX === 'undefined') {
    detailX = 24;
  }
  if (typeof detailY === 'undefined') {
    detailY = 16;
  }

  var tubeRatio = (tubeRadius / radius).toPrecision(4);
  var gId = 'torus|' + tubeRatio + '|' + detailX + '|' + detailY;

  if (!this._renderer.geometryInHash(gId)) {
    var _torus = function() {
      for (var i = 0; i <= this.detailY; i++) {
        var v = i / this.detailY;
        var phi = 2 * Math.PI * v;
        var cosPhi = Math.cos(phi);
        var sinPhi = Math.sin(phi);
        var r = 1 + tubeRatio * cosPhi;

        for (var j = 0; j <= this.detailX; j++) {
          var u = j / this.detailX;
          var theta = 2 * Math.PI * u;
          var cosTheta = Math.cos(theta);
          var sinTheta = Math.sin(theta);

          var p = new p5.Vector(r * cosTheta, r * sinTheta, tubeRatio * sinPhi);

          var n = new p5.Vector(cosPhi * cosTheta, cosPhi * sinTheta, sinPhi);

          this.vertices.push(p);
          this.vertexNormals.push(n);
          this.uvs.push([u, v]);
        }
      }
    };
    var torusGeom = new p5.Geometry(detailX, detailY, _torus);
    torusGeom.computeFaces();
    if (detailX <= 24 && detailY <= 16) {
      torusGeom._makeTriangleEdges();
      this._renderer._edgesToVertices(torusGeom);
    } else {
      console.log(
        'Cannot draw strokes on torus object with more' +
          ' than 24 detailX or 16 detailY'
      );
    }
    this._renderer.createBuffers(gId, torusGeom);
  }
  this._renderer.drawBuffersScaled(gId, radius, radius, radius);

  return this;
};

///////////////////////
/// 2D primitives
/////////////////////////

//@TODO
p5.RendererGL.prototype.point = function(x, y, z) {
  console.log('point not yet implemented in webgl');
  return this;
};

p5.RendererGL.prototype.triangle = function(args) {
  var x1 = args[0],
    y1 = args[1];
  var x2 = args[2],
    y2 = args[3];
  var x3 = args[4],
    y3 = args[5];

  var gId = 'tri';
  if (!this.geometryInHash(gId)) {
    var _triangle = function() {
      var vertices = [];
      vertices.push(new p5.Vector(0, 0, 0));
      vertices.push(new p5.Vector(0, 1, 0));
      vertices.push(new p5.Vector(1, 0, 0));
      this.strokeIndices = [[0, 1], [1, 2], [2, 0]];
      this.vertices = vertices;
      this.faces = [[0, 1, 2]];
      this.uvs = [[0, 0], [0, 1], [1, 1]];
    };
    var triGeom = new p5.Geometry(1, 1, _triangle);
    triGeom._makeTriangleEdges();
    this._edgesToVertices(triGeom);
    triGeom.computeNormals();
    this.createBuffers(gId, triGeom);
  }

  // only one triangle is cached, one point is at the origin, and the
  // two adjacent sides are tne unit vectors along the X & Y axes.
  //
  // this matrix multiplication transforms those two unit vectors
  // onto the required vector prior to rendering, and moves the
  // origin appropriately.
  var uMVMatrix = this.uMVMatrix.copy();
  try {
    // prettier-ignore
    var mult = new p5.Matrix([
      x2 - x1, y2 - y1, 0, 0, // the resulting unit X-axis
      x3 - x1, y3 - y1, 0, 0, // the resulting unit Y-axis
      0, 0, 1, 0,             // the resulting unit Z-axis (unchanged)
      x1, y1, 0, 1            // the resulting origin
    ]).mult(this.uMVMatrix);

    this.uMVMatrix = mult;

    this.drawBuffers(gId);
  } finally {
    this.uMVMatrix = uMVMatrix;
  }

  return this;
};

p5.RendererGL.prototype.ellipse = function(args) {
  var x = args[0];
  var y = args[1];
  var width = args[2];
  var height = args[3];
  //detailX and Y are optional 6th & 7th
  //arguments
  var detailX = args[4] || 24;
  var gId = 'ellipse|' + detailX;
  if (!this.geometryInHash(gId)) {
    var _ellipse = function() {
      this.vertices.push(new p5.Vector(0.5, 0.5, 0));
      this.uvs.push([0.5, 0.5]);

      for (var i = 0; i <= this.detailX; i++) {
        var u = i / this.detailX;
        var theta = 2 * Math.PI * u;

        var _x = 0.5 + Math.cos(theta) / 2;
        var _y = 0.5 + Math.sin(theta) / 2;

        this.vertices.push(new p5.Vector(_x, _y, 0));
        this.uvs.push([_x, _y]);

        this.faces.push([0, (i + 1) % this.detailX + 1, i + 1]);
      }
    };
    var ellipseGeom = new p5.Geometry(detailX, 1, _ellipse);
    ellipseGeom.computeNormals();
    if (detailX <= 50) {
      ellipseGeom._makeTriangleEdges();
      this._edgesToVertices(ellipseGeom);
    } else {
      console.log('Cannot stroke ellipse with more than 50 detailX');
    }

    this.createBuffers(gId, ellipseGeom);
  }

  // only a single ellipse (of a given detail) is cached: a circle of
  // _diameter_ 1 (radius 0.5).
  //
  // before rendering, this circle is squished (technical term ;)
  // appropriately and moved to the required location.
  var uMVMatrix = this.uMVMatrix.copy();
  try {
    this.uMVMatrix.translate([x, y, 0]);
    this.uMVMatrix.scale(width, height, 1);

    this.drawBuffers(gId);
  } finally {
    this.uMVMatrix = uMVMatrix;
  }
  return this;
};

p5.RendererGL.prototype.rect = function(args) {
<<<<<<< HEAD
  var perPixelLighting = this.attributes.perPixelLighting;
=======
>>>>>>> a37d281c
  var x = args[0];
  var y = args[1];
  var width = args[2];
  var height = args[3];
<<<<<<< HEAD
  var detailX = args[4] || (perPixelLighting ? 1 : 24);
  var detailY = args[5] || (perPixelLighting ? 1 : 16);
  var gId =
    'rect|' +
    x +
    '|' +
    y +
    '|' +
    width +
    '|' +
    height +
    '|' +
    detailX +
    '|' +
    detailY;
=======
  var detailX = args[4] || 24;
  var detailY = args[5] || 16;
  var gId = 'rect|' + detailX + '|' + detailY;
>>>>>>> a37d281c
  if (!this.geometryInHash(gId)) {
    var _rect = function() {
      for (var i = 0; i <= this.detailY; i++) {
        var v = i / this.detailY;
        for (var j = 0; j <= this.detailX; j++) {
          var u = j / this.detailX;
          var p = new p5.Vector(u, v, 0);
          this.vertices.push(p);
          this.uvs.push([u, v]);
        }
      }
    };
    var rectGeom = new p5.Geometry(detailX, detailY, _rect);
    rectGeom
      .computeFaces()
      .computeNormals()
      ._makeTriangleEdges();
    this._edgesToVertices(rectGeom);
    this.createBuffers(gId, rectGeom);
  }

  // only a single rectangle (of a given detail) is cached: a square with
  // opposite corners at (0,0) & (1,1).
  //
  // before rendering, this square is scaled & moved to the required location.
  var uMVMatrix = this.uMVMatrix.copy();
  try {
    this.uMVMatrix.translate([x, y, 0]);
    this.uMVMatrix.scale(width, height, 1);

    this.drawBuffers(gId);
  } finally {
    this.uMVMatrix = uMVMatrix;
  }
  return this;
};

p5.RendererGL.prototype.quad = function(x1, y1, x2, y2, x3, y3, x4, y4) {
  var gId =
    'quad|' +
    x1 +
    '|' +
    y1 +
    '|' +
    x2 +
    '|' +
    y2 +
    '|' +
    x3 +
    '|' +
    y3 +
    '|' +
    x4 +
    '|' +
    y4;
  if (!this.geometryInHash(gId)) {
    var _quad = function() {
      this.vertices.push(new p5.Vector(x1, y1, 0));
      this.vertices.push(new p5.Vector(x2, y2, 0));
      this.vertices.push(new p5.Vector(x3, y3, 0));
      this.vertices.push(new p5.Vector(x4, y4, 0));
      this.uvs.push([0, 0], [1, 0], [1, 1], [0, 1]);
      this.strokeIndices = [[0, 1], [1, 2], [2, 3], [3, 0]];
    };
    var quadGeom = new p5.Geometry(2, 2, _quad);
    quadGeom.computeNormals()._makeTriangleEdges();
    this._edgesToVertices(quadGeom);
    quadGeom.faces = [[0, 1, 2], [2, 3, 0]];
    this.createBuffers(gId, quadGeom);
  }
  this.drawBuffers(gId);
  return this;
};

//this implementation of bezier curve
//is based on Bernstein polynomial
// pretier-ignore
p5.RendererGL.prototype.bezier = function(
  x1,
  y1,
  z1,
  x2,
  y2,
  z2,
  x3,
  y3,
  z3,
  x4,
  y4,
  z4
) {
  var bezierDetail = this._pInst._bezierDetail || 20; //value of Bezier detail
  this.beginShape();
  for (var i = 0; i <= bezierDetail; i++) {
    var c1 = Math.pow(1 - i / bezierDetail, 3);
    var c2 = 3 * (i / bezierDetail) * Math.pow(1 - i / bezierDetail, 2);
    var c3 = 3 * Math.pow(i / bezierDetail, 2) * (1 - i / bezierDetail);
    var c4 = Math.pow(i / bezierDetail, 3);
    this.vertex(
      x1 * c1 + x2 * c2 + x3 * c3 + x4 * c4,
      y1 * c1 + y2 * c2 + y3 * c3 + y4 * c4,
      z1 * c1 + z2 * c2 + z3 * c3 + z4 * c4
    );
  }
  this.endShape();
  return this;
};

// pretier-ignore
p5.RendererGL.prototype.curve = function(
  x1,
  y1,
  z1,
  x2,
  y2,
  z2,
  x3,
  y3,
  z3,
  x4,
  y4,
  z4
) {
  var curveDetail = this._pInst._curveDetail;
  this.beginShape();
  for (var i = 0; i <= curveDetail; i++) {
    var c1 = Math.pow(i / curveDetail, 3) * 0.5;
    var c2 = Math.pow(i / curveDetail, 2) * 0.5;
    var c3 = i / curveDetail * 0.5;
    var c4 = 0.5;
    var vx =
      c1 * (-x1 + 3 * x2 - 3 * x3 + x4) +
      c2 * (2 * x1 - 5 * x2 + 4 * x3 - x4) +
      c3 * (-x1 + x3) +
      c4 * (2 * x2);
    var vy =
      c1 * (-y1 + 3 * y2 - 3 * y3 + y4) +
      c2 * (2 * y1 - 5 * y2 + 4 * y3 - y4) +
      c3 * (-y1 + y3) +
      c4 * (2 * y2);
    var vz =
      c1 * (-z1 + 3 * z2 - 3 * z3 + z4) +
      c2 * (2 * z1 - 5 * z2 + 4 * z3 - z4) +
      c3 * (-z1 + z3) +
      c4 * (2 * z2);
    this.vertex(vx, vy, vz);
  }
  this.endShape();
  return this;
};

/**
 * Draw a line given two points
 * @private
 * @param {Number} x0 x-coordinate of first vertex
 * @param {Number} y0 y-coordinate of first vertex
 * @param {Number} z0 z-coordinate of first vertex
 * @param {Number} x1 x-coordinate of second vertex
 * @param {Number} y1 y-coordinate of second vertex
 * @param {Number} z1 z-coordinate of second vertex
 * @chainable
 * @example
 * <div>
 * <code>
 * //draw a line
 * function setup() {
 *   createCanvas(100, 100, WEBGL);
 * }
 *
 * function draw() {
 *   background(200);
 *   rotateX(frameCount * 0.01);
 *   rotateY(frameCount * 0.01);
 *   // Use fill instead of stroke to change the color of shape.
 *   fill(255, 0, 0);
 *   line(10, 10, 0, 60, 60, 20);
 * }
 * </code>
 * </div>
 */
p5.RendererGL.prototype.line = function() {
  if (arguments.length === 6) {
    this.beginShape();
    this.vertex(arguments[0], arguments[1], arguments[2]);
    this.vertex(arguments[3], arguments[4], arguments[5]);
    this.endShape();
  } else if (arguments.length === 4) {
    this.beginShape();
    this.vertex(arguments[0], arguments[1], 0);
    this.vertex(arguments[2], arguments[3], 0);
    this.endShape();
  }
  return this;
};

module.exports = p5;<|MERGE_RESOLUTION|>--- conflicted
+++ resolved
@@ -779,35 +779,14 @@
 };
 
 p5.RendererGL.prototype.rect = function(args) {
-<<<<<<< HEAD
   var perPixelLighting = this.attributes.perPixelLighting;
-=======
->>>>>>> a37d281c
   var x = args[0];
   var y = args[1];
   var width = args[2];
   var height = args[3];
-<<<<<<< HEAD
   var detailX = args[4] || (perPixelLighting ? 1 : 24);
   var detailY = args[5] || (perPixelLighting ? 1 : 16);
-  var gId =
-    'rect|' +
-    x +
-    '|' +
-    y +
-    '|' +
-    width +
-    '|' +
-    height +
-    '|' +
-    detailX +
-    '|' +
-    detailY;
-=======
-  var detailX = args[4] || 24;
-  var detailY = args[5] || 16;
   var gId = 'rect|' + detailX + '|' + detailY;
->>>>>>> a37d281c
   if (!this.geometryInHash(gId)) {
     var _rect = function() {
       for (var i = 0; i <= this.detailY; i++) {
