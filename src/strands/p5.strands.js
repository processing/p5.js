/**
 * @module 3D
 * @submodule strands
 * @for p5
 * @requires core
 */

import { transpileStrandsToJS } from "./strands_transpiler";
import { BlockType } from "./ir_types";

import { createDirectedAcyclicGraph } from "./ir_dag";
import {
  createControlFlowGraph,
  createBasicBlock,
  pushBlock,
  popBlock,
} from "./ir_cfg";
import { generateShaderCode } from "./strands_codegen";
import {
  initGlobalStrandsAPI,
  createShaderHooksFunctions,
} from "./strands_api";

function strands(p5, fn) {
  //////////////////////////////////////////////
  // Global Runtime
  //////////////////////////////////////////////
  function initStrandsContext(ctx, backend, { active = false, renderer = null, baseShader = null } = {}) {
    ctx.dag = createDirectedAcyclicGraph();
    ctx.cfg = createControlFlowGraph();
    ctx.uniforms = [];
    ctx.vertexDeclarations = new Set();
    ctx.fragmentDeclarations = new Set();
    ctx.hooks = [];
    ctx.globalAssignments = [];
    ctx.backend = backend;
    ctx.active = active;
    ctx.renderer = renderer;
    ctx.baseShader = baseShader;
    ctx.previousFES = p5.disableFriendlyErrors;
    ctx.windowOverrides = {};
    ctx.fnOverrides = {};
    if (active) {
      p5.disableFriendlyErrors = true;
    }
    ctx.p5 = p5;
  }

  function deinitStrandsContext(ctx) {
    ctx.dag = createDirectedAcyclicGraph();
    ctx.cfg = createControlFlowGraph();
    ctx.uniforms = [];
    ctx.vertexDeclarations = new Set();
    ctx.fragmentDeclarations = new Set();
    ctx.hooks = [];
    ctx.globalAssignments = [];
    ctx.active = false;
    p5.disableFriendlyErrors = ctx.previousFES;
    for (const key in ctx.windowOverrides) {
      window[key] = ctx.windowOverrides[key];
    }
    for (const key in ctx.fnOverrides) {
      fn[key] = ctx.fnOverrides[key];
    }
  }

  const strandsContext = {};
  initStrandsContext(strandsContext);
  initGlobalStrandsAPI(p5, fn, strandsContext);

  //////////////////////////////////////////////
  // Entry Point
  //////////////////////////////////////////////
  const oldModify = p5.Shader.prototype.modify;

  p5.Shader.prototype.modify = function (shaderModifier, scope = {}) {
    if (shaderModifier instanceof Function) {
<<<<<<< HEAD
      // Reset the context object every time modify is called;
      // const backend = glslBackend;
      initStrandsContext(strandsContext, this._renderer.strandsBackend, {
        active: true,
        renderer: this._renderer,
        baseShader: this,
      });
      createShaderHooksFunctions(strandsContext, fn, this);
      // TODO: expose this, is internal for debugging for now.
      const options = { parser: true, srcLocations: false };

      // 1. Transpile from strands DSL to JS
      let strandsCallback;
      if (options.parser) {
        // #7955 Wrap function declaration code in brackets so anonymous functions are not top level statements, which causes an error in acorn when parsing
        // https://github.com/acornjs/acorn/issues/1385
        const sourceString = `(${shaderModifier.toString()})`;
        strandsCallback = transpileStrandsToJS(
          p5,
          sourceString,
          options.srcLocations,
          scope,
        );
      } else {
        strandsCallback = shaderModifier;
      }

      // 2. Build the IR from JavaScript API
      const globalScope = createBasicBlock(
        strandsContext.cfg,
        BlockType.GLOBAL,
      );
      pushBlock(strandsContext.cfg, globalScope);
      strandsCallback();
      popBlock(strandsContext.cfg);
=======
      try {
        // Reset the context object every time modify is called;
        // const backend = glslBackend;
        initStrandsContext(strandsContext, glslBackend, { active: true });
        createShaderHooksFunctions(strandsContext, fn, this);
        // TODO: expose this, is internal for debugging for now.
        const options = { parser: true, srcLocations: false };

        // 1. Transpile from strands DSL to JS
        let strandsCallback;
        if (options.parser) {
          // #7955 Wrap function declaration code in brackets so anonymous functions are not top level statements, which causes an error in acorn when parsing
          // https://github.com/acornjs/acorn/issues/1385
          const sourceString = `(${shaderModifier.toString()})`;
          strandsCallback = transpileStrandsToJS(p5, sourceString, options.srcLocations, scope);
        } else {
          strandsCallback = shaderModifier;
        }
>>>>>>> 809de6b7

        // 2. Build the IR from JavaScript API
        const globalScope = createBasicBlock(strandsContext.cfg, BlockType.GLOBAL);
        pushBlock(strandsContext.cfg, globalScope);
        strandsCallback();
        popBlock(strandsContext.cfg);

        // 3. Generate shader code hooks object from the IR
        // .......
        const hooksObject = generateShaderCode(strandsContext);

<<<<<<< HEAD
      // Call modify with the generated hooks object
      return oldModify.call(this, hooksObject);
    } else {
      return oldModify.call(this, shaderModifier);
=======
        // Call modify with the generated hooks object
        return oldModify.call(this, hooksObject);
      } finally {
        // Reset the strands runtime context
        deinitStrandsContext(strandsContext);
      }
>>>>>>> 809de6b7
    }
  };
}

export default strands;

if (typeof p5 !== "undefined") {
  p5.registerAddon(strands);
}

/* ------------------------------------------------------------- */
/**
 * @method getWorldInputs
 * @description
 * Registers a callback to modify the world-space properties of each vertex in a shader. This hook can be used inside <a href="#/p5/baseColorShader">baseColorShader()</a>.modify() and similar shader <a href="#/p5.Shader/modify">modify()</a> calls to customize vertex positions, normals, texture coordinates, and colors before rendering. "World space" refers to the coordinate system of the 3D scene, before any camera or projection transformations are applied.
 *
 * The callback receives a vertex object with the following properties:
 * - `position`: a three-component vector representing the original position of the vertex.
 * - `normal`: a three-component vector representing the direction the surface is facing.
 * - `texCoord`: a two-component vector representing the texture coordinates.
 * - `color`: a four-component vector representing the color of the vertex (red, green, blue, alpha).
 *
 * This hook is available in:
 * - <a href="#/p5/baseMaterialShader">baseMaterialShader()</a>
 * - <a href="#/p5/baseNormalShader">baseNormalShader()</a>
 * - <a href="#/p5/baseColorShader">baseColorShader()</a>
 * - <a href="#/p5/baseStrokeShader">baseStrokeShader()</a>
 *
 * @param {Function} callback
 *        A callback function which receives a vertex object containing position (vec3), normal (vec3), texCoord (vec2), and color (vec4) properties. The function should return the modified vertex object.
 *
 * @example
 * <div modernizr='webgl'>
 * <code>
 * let myShader;
 * function setup() {
 *   createCanvas(200, 200, WEBGL);
 *   myShader = baseMaterialShader().modify(() => {
 *     let t = uniformFloat(() => millis());
 *     getWorldInputs(inputs => {
 *       // Move the vertex up and down in a wave in world space
 *       // In world space, moving the object (e.g., with translate()) will affect these coordinates
 *       // The sphere is ~50 units tall here, so 20 gives a noticeable wave
 *       inputs.position.y += 20 * sin(t * 0.001 + inputs.position.x * 0.05);
 *       return inputs;
 *     });
 *   });
 * }
 * function draw() {
 *   background(255);
 *   shader(myShader);
 *   lights();
 *   noStroke();
 *   fill('red');
 *   sphere(50);
 * }
 * </code>
 * </div>
 */

/**
 * @method combineColors
 * @description
 * Registers a callback to customize how color components are combined in the fragment shader. This hook can be used inside <a href="#/p5/baseMaterialShader">baseMaterialShader()</a>.modify() and similar shader <a href="#/p5.Shader/modify">modify()</a> calls to control the final color output of a material. The callback receives an object with the following properties:
 *
 * - `baseColor`: a three-component vector representing the base color (red, green, blue).
 * - `diffuse`: a single number representing the diffuse reflection.
 * - `ambientColor`: a three-component vector representing the ambient color.
 * - `ambient`: a single number representing the ambient reflection.
 * - `specularColor`: a three-component vector representing the specular color.
 * - `specular`: a single number representing the specular reflection.
 * - `emissive`: a three-component vector representing the emissive color.
 * - `opacity`: a single number representing the opacity.
 *
 * The callback should return a vector with four components (red, green, blue, alpha) for the final color.
 *
 * This hook is available in:
 * - <a href="#/p5/baseMaterialShader">baseMaterialShader()</a>
 *
 * @param {Function} callback
 *        A callback function which receives the object described above and returns a vector with four components for the final color.
 *
 * @example
 * <div modernizr='webgl'>
 * <code>
 * let myShader;
 * function setup() {
 *   createCanvas(200, 200, WEBGL);
 *   myShader = baseMaterialShader().modify(() => {
 *     combineColors(components => {
 *       // Custom color combination: add a green tint using vector properties
 *       return [
 *         components.baseColor * components.diffuse +
 *           components.ambientColor * components.ambient +
 *           components.specularColor * components.specular +
 *           components.emissive +
 *           [0, 0.2, 0], // Green tint for visibility
 *         components.opacity
 *       ];
 *     });
 *   });
 * }
 * function draw() {
 *   background(255);
 *   shader(myShader);
 *   lights();
 *   noStroke();
 *   fill('white');
 *   sphere(50);
 * }
 * </code>
 * </div>
 */

/**
 * @method beforeVertex
 * @private
 * @description
 * Registers a callback to run custom code at the very start of the vertex shader. This hook can be used inside <a href="#/p5/baseColorShader">baseColorShader()</a>.modify() and similar shader <a href="#/p5.Shader/modify">modify()</a> calls to set up variables or perform calculations that affect every vertex before processing begins. The callback receives no arguments.
 *
 * Note: This hook is currently limited to per-vertex operations; storing variables for later use is not supported.
 *
 * This hook is available in:
 * - <a href="#/p5/baseColorShader">baseColorShader()</a>
 * - <a href="#/p5/baseMaterialShader">baseMaterialShader()</a>
 * - <a href="#/p5/baseNormalShader">baseNormalShader()</a>
 * - <a href="#/p5/baseStrokeShader">baseStrokeShader()</a>
 *
 * @param {Function} callback
 *        A callback function which is called before each vertex is processed.
 */

/**
 * @method afterVertex
 * @private
 * @description
 * Registers a callback to run custom code at the very end of the vertex shader. This hook can be used inside <a href="#/p5/baseColorShader">baseColorShader()</a>.modify() and similar shader <a href="#/p5.Shader/modify">modify()</a> calls to perform cleanup or final calculations after all vertex processing is done. The callback receives no arguments.
 *
 * Note: This hook is currently limited to per-vertex operations; storing variables for later use is not supported.
 *
 * This hook is available in:
 * - <a href="#/p5/baseColorShader">baseColorShader()</a>
 * - <a href="#/p5/baseMaterialShader">baseMaterialShader()</a>
 * - <a href="#/p5/baseNormalShader">baseNormalShader()</a>
 * - <a href="#/p5/baseStrokeShader">baseStrokeShader()</a>
 *
 * @param {Function} callback
 *        A callback function which is called after each vertex is processed.
 */

/**
 * @method beforeFragment
 * @private
 * @description
 * Registers a callback to run custom code at the very start of the fragment shader. This hook can be used inside <a href="#/p5/baseColorShader">baseColorShader()</a>.modify() and similar shader <a href="#/p5.Shader/modify">modify()</a> calls to set up variables or perform calculations that affect every pixel before color calculations begin. The callback receives no arguments.
 *
 * This hook is available in:
 * - <a href="#/p5/baseColorShader">baseColorShader()</a>
 * - <a href="#/p5/baseMaterialShader">baseMaterialShader()</a>
 * - <a href="#/p5/baseNormalShader">baseNormalShader()</a>
 * - <a href="#/p5/baseStrokeShader">baseStrokeShader()</a>
 *
 * @param {Function} callback
 *        A callback function which is called before each fragment is processed.
 *
 * @example
 * <div modernizr='webgl'>
 * <code>
 * let myShader;
 * function setup() {
 *   createCanvas(200, 200, WEBGL);
 *   myShader = baseColorShader().modify(() => {
 *     beforeFragment(() => {
 *       // Set a value for use in getFinalColor
 *       this.brightness = 0.5 + 0.5 * sin(millis() * 0.001);
 *     });
 *     getFinalColor(color => {
 *       // Use the value set in beforeFragment to tint the color
 *       color.r *= this.brightness; // Tint red channel
 *       return color;
 *     });
 *   });
 * }
 * function draw() {
 *   background(220);
 *   shader(myShader);
 *   noStroke();
 *   fill('teal');
 *   box(100);
 * }
 * </code>
 * </div>
 */

/**
 * @method getPixelInputs
 * @description
 * Registers a callback to modify the properties of each fragment (pixel) before the final color is calculated in the fragment shader. This hook can be used inside <a href="#/p5/baseMaterialShader">baseMaterialShader()</a>.modify() and similar shader <a href="#/p5.Shader/modify">modify()</a> calls to adjust per-pixel data before lighting/mixing.
 *
 * The callback receives an `Inputs` object. Available fields depend on the shader:
 *
 * - In <a href="#/p5/baseMaterialShader">baseMaterialShader()</a>:
 *   - `normal`: a three-component vector representing the surface normal.
 *   - `texCoord`: a two-component vector representing the texture coordinates (u, v).
 *   - `ambientLight`: a three-component vector representing the ambient light color.
 *   - `ambientMaterial`: a three-component vector representing the material's ambient color.
 *   - `specularMaterial`: a three-component vector representing the material's specular color.
 *   - `emissiveMaterial`: a three-component vector representing the material's emissive color.
 *   - `color`: a four-component vector representing the base color (red, green, blue, alpha).
 *   - `shininess`: a number controlling specular highlights.
 *   - `metalness`: a number controlling the metalness factor.
 *
 * - In <a href="#/p5/baseStrokeShader">baseStrokeShader()</a>:
 *   - `color`: a four-component vector representing the stroke color (red, green, blue, alpha).
 *   - `tangent`: a two-component vector representing the stroke tangent.
 *   - `center`: a two-component vector representing the cap/join center.
 *   - `position`: a two-component vector representing the current fragment position.
 *   - `strokeWeight`: a number representing the stroke weight in pixels.
 *
 * Return the modified object to update the fragment.
 *
 * This hook is available in:
 * - <a href="#/p5/baseMaterialShader">baseMaterialShader()</a>
 * - <a href="#/p5/baseStrokeShader">baseStrokeShader()</a>
 *
 * @param {Function} callback
 *        A callback function which receives the fragment inputs object and should return it after making any changes.
 *
 * @example
 * <div modernizr='webgl'>
 * <code>
 * let myShader;
 * function setup() {
 *   createCanvas(200, 200, WEBGL);
 *   myShader = baseMaterialShader().modify(() => {
 *     let t = uniformFloat(() => millis());
 *     getPixelInputs(inputs => {
 *       // Animate alpha (transparency) based on x position
 *       inputs.color.a = 0.5 + 0.5 * sin(inputs.texCoord.x * 10.0 + t * 0.002);
 *       return inputs;
 *     });
 *   });
 * }
 * function draw() {
 *   background(240);
 *   shader(myShader);
 *   lights();
 *   noStroke();
 *   fill('purple');
 *   circle(0, 0, 100);
 * }
 * </code>
 * </div>
 */

/**
 * @method shouldDiscard
 * @private
 * @description
 * Registers a callback to decide whether to discard (skip drawing) a fragment (pixel) in the fragment shader. This hook can be used inside <a href="#/p5/baseStrokeShader">baseStrokeShader()</a>.modify() and similar shader <a href="#/p5.Shader/modify">modify()</a> calls to create effects like round points or custom masking. The callback receives a boolean:
 * - `willDiscard`: true if the fragment would be discarded by default
 *
 * Return true to discard the fragment, or false to keep it.
 *
 * This hook is available in:
 * - <a href="#/p5/baseStrokeShader">baseStrokeShader()</a>
 *
 * @param {Function} callback
 *        A callback function which receives a boolean and should return a boolean.
 *
 * @example
 * <div modernizr='webgl'>
 * <code>
 * let myShader;
 * function setup() {
 *   createCanvas(200, 200, WEBGL);
 *   myShader = baseStrokeShader().modify({
 *      'bool shouldDiscard': '(bool outside) { return outside; }'
 *   });
 * }
 * function draw() {
 *   background(255);
 *   strokeShader(myShader);
 *   strokeWeight(30);
 *   line(-width/3, 0, width/3, 0);
 * }
 * </code>
 * </div>
 */

/**
 * @method getFinalColor
 * @description
 * Registers a callback to change the final color of each pixel after all lighting and mixing is done in the fragment shader. This hook can be used inside <a href="#/p5/baseColorShader">baseColorShader()</a>.modify() and similar shader <a href="#/p5.Shader/modify">modify()</a> calls to adjust the color before it appears on the screen. The callback receives a four component vector representing red, green, blue, and alpha.
 *
 * Return a new color array to change the output color.
 *
 * This hook is available in:
 * - <a href="#/p5/baseColorShader">baseColorShader()</a>
 * - <a href="#/p5/baseMaterialShader">baseMaterialShader()</a>
 * - <a href="#/p5/baseNormalShader">baseNormalShader()</a>
 * - <a href="#/p5/baseStrokeShader">baseStrokeShader()</a>
 *
 * @param {Function} callback
 *        A callback function which receives the color array and should return a color array.
 *
 * @example
 * <div modernizr='webgl'>
 * <code>
 * let myShader;
 * function setup() {
 *   createCanvas(200, 200, WEBGL);
 *   myShader = baseColorShader().modify(() => {
 *     getFinalColor(color => {
 *       // Add a blue tint to the output color
 *       color.b += 0.4;
 *       return color;
 *     });
 *   });
 * }
 * function draw() {
 *   background(230);
 *   shader(myShader);
 *   noStroke();
 *   fill('green');
 *   circle(0, 0, 100);
 * }
 * </code>
 * </div>
 */

/**
 * @method afterFragment
 * @private
 * @description
 * Registers a callback to run custom code at the very end of the fragment shader. This hook can be used inside <a href="#/p5/baseColorShader">baseColorShader()</a>.modify() and similar shader <a href="#/p5.Shader/modify">modify()</a> calls to perform cleanup or final per-pixel effects after all color calculations are done. The callback receives no arguments.
 *
 * This hook is available in:
 * - <a href="#/p5/baseColorShader">baseColorShader()</a>
 * - <a href="#/p5/baseMaterialShader">baseMaterialShader()</a>
 * - <a href="#/p5/baseNormalShader">baseNormalShader()</a>
 * - <a href="#/p5/baseStrokeShader">baseStrokeShader()</a>
 *
 * @param {Function} callback
 *        A callback function which is called after each fragment is processed.
 *
 * @example
 * <div modernizr='webgl'>
 * <code>
 * let myShader;
 * function setup() {
 *   createCanvas(200, 200, WEBGL);
 *   myShader = baseColorShader().modify(() => {
 *     getFinalColor(color => {
 *       // Add a purple tint to the color
 *       color.b += 0.2;
 *       return color;
 *     });
 *     afterFragment(() => {
 *       // This hook runs after the final color is set for each fragment.
 *       // You could use this for debugging or advanced effects.
 *     });
 *   });
 * }
 * function draw() {
 *   background(240);
 *   shader(myShader);
 *   noStroke();
 *   fill('purple');
 *   sphere(60);
 * }
 * </code>
 * </div>
 */

/**
 * @method getColor
 * @description
 * Registers a callback to set the final color for each pixel in a filter shader. This hook can be used inside <a href="#/p5/baseFilterShader">baseFilterShader()</a>.modify() and similar shader <a href="#/p5.Shader/modify">modify()</a> calls to control the output color for each pixel. The callback receives the following arguments:
 * - `inputs`: an object with the following properties:
 *   - `texCoord`: a two-component vector representing the texture coordinates (u, v).
 *   - `canvasSize`: a two-component vector representing the canvas size in pixels (width, height).
 *   - `texelSize`: a two-component vector representing the size of a single texel in texture space.
 * - `canvasContent`: a texture containing the sketch's contents before the filter is applied.
 *
 * Return a four-component vector `[r, g, b, a]` for the pixel.
 *
 * This hook is available in:
 * - <a href="#/p5/baseFilterShader">baseFilterShader()</a>
 *
 * @param {Function} callback
 *        A callback function which receives the inputs object and canvasContent, and should return a color array.
 *
 * @example
 * <div modernizr='webgl'>
 * <code>
 * let myShader;
 * function setup() {
 *   createCanvas(200, 200, WEBGL);
 *   myShader = baseFilterShader().modify(() => {
 *     getColor((inputs, canvasContent) => {
 *       // Warp the texture coordinates for a wavy effect
 *       let warped = [inputs.texCoord.x, inputs.texCoord.y + 0.1 * sin(inputs.texCoord.x * 10.0)];
 *       return getTexture(canvasContent, warped);
 *     });
 *   });
 * }
 * function draw() {
 *   background(180);
 *   // Draw something to the canvas
 *   fill('yellow');
 *   circle(0, 0, 150);
 *   filter(myShader);
 * }
 * </code>
 * </div>
 */

/**
 * @method getObjectInputs
 * @description
 * Registers a callback to modify the properties of each vertex before any transformations are applied in the vertex shader. This hook can be used inside <a href="#/p5/baseColorShader">baseColorShader()</a>.modify() and similar shader <a href="#/p5.Shader/modify">modify()</a> calls to move, color, or otherwise modify the raw model data. The callback receives an object with the following properties:
 *
 * - `position`: a three-component vector representing the original position of the vertex.
 * - `normal`: a three-component vector representing the direction the surface is facing.
 * - `texCoord`: a two-component vector representing the texture coordinates.
 * - `color`: a four-component vector representing the color of the vertex (red, green, blue, alpha).
 *
 * Return the modified object to update the vertex.
 *
 * This hook is available in:
 * - <a href="#/p5/baseColorShader">baseColorShader()</a>
 * - <a href="#/p5/baseMaterialShader">baseMaterialShader()</a>
 * - <a href="#/p5/baseNormalShader">baseNormalShader()</a>
 * - <a href="#/p5/baseStrokeShader">baseStrokeShader()</a>
 *
 * @param {Function} callback
 *        A callback function which receives the vertex object and should return it after making any changes.
 *
 * @example
 * <div modernizr='webgl'>
 * <code>
 * let myShader;
 * function setup() {
 *   createCanvas(200, 200, WEBGL);
 *   myShader = baseColorShader().modify(() => {
 *     let t = uniformFloat(() => millis());
 *     getObjectInputs(inputs => {
 *       // Create a sine wave along the x axis in object space
 *       inputs.position.y += sin(t * 0.001 + inputs.position.x);
 *       return inputs;
 *     });
 *   });
 * }
 * function draw() {
 *   background(220);
 *   shader(myShader);
 *   noStroke();
 *   fill('orange');
 *   sphere(50);
 * }
 * </code>
 * </div>
 */

/**
 * @method getCameraInputs
 * @description
 * Registers a callback to adjust vertex properties after the model has been transformed by the camera, but before projection, in the vertex shader. This hook can be used inside <a href="#/p5/baseColorShader">baseColorShader()</a>.modify() and similar shader <a href="#/p5.Shader/modify">modify()</a> calls to create effects that depend on the camera's view. The callback receives an object with the following properties:
 *
 * - `position`: a three-component vector representing the position after camera transformation.
 * - `normal`: a three-component vector representing the normal after camera transformation.
 * - `texCoord`: a two-component vector representing the texture coordinates.
 * - `color`: a four-component vector representing the color of the vertex (red, green, blue, alpha).
 *
 * Return the modified object to update the vertex.
 *
 * This hook is available in:
 * - <a href="#/p5/baseColorShader">baseColorShader()</a>
 * - <a href="#/p5/baseMaterialShader">baseMaterialShader()</a>
 * - <a href="#/p5/baseNormalShader">baseNormalShader()</a>
 * - <a href="#/p5/baseStrokeShader">baseStrokeShader()</a>
 *
 * @param {Function} callback
 *        A callback function which receives the vertex object and should return it after making any changes.
 *
 * @example
 * <div modernizr='webgl'>
 * <code>
 * let myShader;
 * function setup() {
 *   createCanvas(200, 200, WEBGL);
 *   myShader = baseColorShader().modify(() => {
 *     getCameraInputs(inputs => {
 *       // Move vertices in camera space based on their x position
 *       let t = uniformFloat(() => millis());
 *       inputs.position.y += 30 * sin(inputs.position.x * 0.05 + t * 0.001);
 *       // Tint all vertices blue
 *       inputs.color.b = 1;
 *       return inputs;
 *     });
 *   });
 * }
 * function draw() {
 *   background(200);
 *   shader(myShader);
 *   noStroke();
 *   fill('red');
 *   sphere(50);
 * }
 * </code>
 * </div>
 */<|MERGE_RESOLUTION|>--- conflicted
+++ resolved
@@ -74,48 +74,15 @@
   const oldModify = p5.Shader.prototype.modify;
 
   p5.Shader.prototype.modify = function (shaderModifier, scope = {}) {
-    if (shaderModifier instanceof Function) {
-<<<<<<< HEAD
-      // Reset the context object every time modify is called;
-      // const backend = glslBackend;
-      initStrandsContext(strandsContext, this._renderer.strandsBackend, {
-        active: true,
-        renderer: this._renderer,
-        baseShader: this,
-      });
-      createShaderHooksFunctions(strandsContext, fn, this);
-      // TODO: expose this, is internal for debugging for now.
-      const options = { parser: true, srcLocations: false };
-
-      // 1. Transpile from strands DSL to JS
-      let strandsCallback;
-      if (options.parser) {
-        // #7955 Wrap function declaration code in brackets so anonymous functions are not top level statements, which causes an error in acorn when parsing
-        // https://github.com/acornjs/acorn/issues/1385
-        const sourceString = `(${shaderModifier.toString()})`;
-        strandsCallback = transpileStrandsToJS(
-          p5,
-          sourceString,
-          options.srcLocations,
-          scope,
-        );
-      } else {
-        strandsCallback = shaderModifier;
-      }
-
-      // 2. Build the IR from JavaScript API
-      const globalScope = createBasicBlock(
-        strandsContext.cfg,
-        BlockType.GLOBAL,
-      );
-      pushBlock(strandsContext.cfg, globalScope);
-      strandsCallback();
-      popBlock(strandsContext.cfg);
-=======
-      try {
+    try {
+      if (shaderModifier instanceof Function) {
         // Reset the context object every time modify is called;
         // const backend = glslBackend;
-        initStrandsContext(strandsContext, glslBackend, { active: true });
+        initStrandsContext(strandsContext, this._renderer.strandsBackend, {
+          active: true,
+          renderer: this._renderer,
+          baseShader: this,
+        });
         createShaderHooksFunctions(strandsContext, fn, this);
         // TODO: expose this, is internal for debugging for now.
         const options = { parser: true, srcLocations: false };
@@ -126,14 +93,21 @@
           // #7955 Wrap function declaration code in brackets so anonymous functions are not top level statements, which causes an error in acorn when parsing
           // https://github.com/acornjs/acorn/issues/1385
           const sourceString = `(${shaderModifier.toString()})`;
-          strandsCallback = transpileStrandsToJS(p5, sourceString, options.srcLocations, scope);
+          strandsCallback = transpileStrandsToJS(
+            p5,
+            sourceString,
+            options.srcLocations,
+            scope,
+          );
         } else {
           strandsCallback = shaderModifier;
         }
->>>>>>> 809de6b7
 
         // 2. Build the IR from JavaScript API
-        const globalScope = createBasicBlock(strandsContext.cfg, BlockType.GLOBAL);
+        const globalScope = createBasicBlock(
+          strandsContext.cfg,
+          BlockType.GLOBAL,
+        );
         pushBlock(strandsContext.cfg, globalScope);
         strandsCallback();
         popBlock(strandsContext.cfg);
@@ -142,19 +116,14 @@
         // .......
         const hooksObject = generateShaderCode(strandsContext);
 
-<<<<<<< HEAD
-      // Call modify with the generated hooks object
-      return oldModify.call(this, hooksObject);
-    } else {
-      return oldModify.call(this, shaderModifier);
-=======
         // Call modify with the generated hooks object
         return oldModify.call(this, hooksObject);
-      } finally {
-        // Reset the strands runtime context
-        deinitStrandsContext(strandsContext);
+      } else {
+        return oldModify.call(this, shaderModifier);
       }
->>>>>>> 809de6b7
+    } finally {
+      // Reset the strands runtime context
+      deinitStrandsContext(strandsContext);
     }
   };
 }
