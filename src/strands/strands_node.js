--- conflicted
+++ resolved
@@ -7,11 +7,8 @@
     this.id = id;
     this.strandsContext = strandsContext;
     this.dimension = dimension;
-<<<<<<< HEAD
     this.structProperties = null;
-=======
     this.isStrandsNode = true;
->>>>>>> f557d245
 
     // Store original identifier for varying variables
     const dag = this.strandsContext.dag;
