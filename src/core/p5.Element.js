/**
 * @module DOM
 * @submodule DOM
 * @for p5.Element
 */

import p5 from './main';

/**
 * A class to describe an
 * <a href="https://developer.mozilla.org/en-US/docs/Learn/HTML/Introduction_to_HTML/Getting_started" target="_blank">HTML element</a>.
 *
 * Sketches can use many elements. Common elements include the drawing canvas,
 * buttons, sliders, webcam feeds, and so on.
 *
 * All elements share the methods of the `p5.Element` class. They're created
 * with functions such as <a href="#/p5/createCanvas">createCanvas()</a> and
 * <a href="#/p5/createButton">createButton()</a>.
 *
 * @class p5.Element
 * @param {HTMLElement} elt wrapped DOM element.
 * @param {p5} [pInst] pointer to p5 instance.
 *
 * @example
 * <div>
 * <code>
 * function setup() {
 *   createCanvas(100, 100);
 *
 *   background(200);
 *
 *   // Create a button element and
 *   // place it beneath the canvas.
 *   let btn = createButton('change');
 *   btn.position(0, 100);
 *
 *   // Call randomColor() when
 *   // the button is pressed.
 *   btn.mousePressed(randomColor);
 *
 *   describe('A gray square with a button that says "change" beneath it. The square changes color when the user presses the button.');
 * }
 *
 * // Paint the background either
 * // red, yellow, blue, or green.
 * function randomColor() {
 *   let c = random(['red', 'yellow', 'blue', 'green']);
 *   background(c);
 * }
 * </code>
 * </div>
 */
p5.Element = class {
  constructor(elt, pInst) {
<<<<<<< HEAD
=======
    /**
     * The element's underlying `HTMLElement` object.
     *
     * The
     * <a href="https://developer.mozilla.org/en-US/docs/Web/API/HTMLElement" target="_blank">HTMLElement</a>
     * object's properties and methods can be used directly.
     *
     * @example
     * <div>
     * <code>
     * function setup() {
     *   // Create a canvas element and
     *   // assign it to cnv.
     *   let cnv = createCanvas(100, 100);
     *
     *   background(200);
     *
     *   // Set the border style for the
     *   // canvas.
     *   cnv.elt.style.border = '5px dashed deeppink';
     *
     *   describe('A gray square with a pink border drawn with dashed lines.');
     * }
     * </code>
     * </div>
     *
     * @property elt
     * @name elt
     * @readOnly
     */
>>>>>>> 2ceea580
    this.elt = elt;
    this._pInst = this._pixelsState = pInst;
    this._events = {};
<<<<<<< HEAD
    this.width = this.elt.offsetWidth;
=======
    /**
     * A `Number` property that stores the element's width.
     *
     * @type {Number}
     * @property width
     * @name width
     */
    this.width = this.elt.offsetWidth;
    /**
     * A `Number` property that stores the element's height.
     *
     * @type {Number}
     * @property height
     * @name height
     */
>>>>>>> 2ceea580
    this.height = this.elt.offsetHeight;
  }

  /**
   * Attaches the element to a parent element.
   *
   * For example, a `&lt;div&gt;&lt;/div&gt;` element may be used as a box to
   * hold two pieces of text, a header and a paragraph. The
   * `&lt;div&gt;&lt;/div&gt;` is the parent element of both the header and
   * paragraph.
   *
   * The parameter `parent` can have one of three types. `parent` can be a
   * string with the parent element's ID, as in
   * `myElement.parent('container')`. It can also be another
   * <a href="#/p5.Element">p5.Element</a> object, as in
   * `myElement.parent(myDiv)`. Finally, `parent` can be an `HTMLElement`
   * object, as in `myElement.parent(anotherElement)`.
   *
   * Calling `myElement.parent()` without an argument returns the element's
   * parent.
   *
   * @param  {String|p5.Element|Object} parent ID, <a href="#/p5.Element">p5.Element</a>,
   *                                           or HTMLElement of desired parent element.
   * @chainable
   *
   * @example
   * <div>
   * <code>
   * function setup()  {
   *   background(200);
   *
   *   // Create a div element.
   *   let div = createDiv();
   *
   *   // Place the div in the top-left corner.
   *   div.position(10, 20);
   *
   *   // Set its width and height.
   *   div.size(80, 60);
   *
   *   // Set its background color to white
   *   div.style('background-color', 'white');
   *
   *   // Align any text to the center.
   *   div.style('text-align', 'center');
   *
   *   // Set its ID to "container".
   *   div.id('container');
   *
   *   // Create a paragraph element.
   *   let p = createP('p5*js');
   *
   *   // Make the div its parent
   *   // using its ID "container".
   *   p.parent('container');
   *
   *   describe('The text "p5*js" written in black at the center of a white rectangle. The rectangle is inside a gray square.');
   * }
   * </code>
   * </div>
   *
   * <div>
   * <code>
   * function setup()  {
   *   background(200);
   *
   *   // Create rectangular div element.
   *   let div = createDiv();
   *
   *   // Place the div in the top-left corner.
   *   div.position(10, 20);
   *
   *   // Set its width and height.
   *   div.size(80, 60);
   *
   *   // Set its background color and align
   *   // any text to the center.
   *   div.style('background-color', 'white');
   *   div.style('text-align', 'center');
   *
   *   // Create a paragraph element.
   *   let p = createP('p5*js');
   *
   *   // Make the div its parent.
   *   p.parent(div);
   *
   *   describe('The text "p5*js" written in black at the center of a white rectangle. The rectangle is inside a gray square.');
   * }
   * </code>
   * </div>
   *
   * <div>
   * <code>
   * function setup()  {
   *   background(200);
   *
   *   // Create rectangular div element.
   *   let div = createDiv();
   *
   *   // Place the div in the top-left corner.
   *   div.position(10, 20);
   *
   *   // Set its width and height.
   *   div.size(80, 60);
   *
   *   // Set its background color and align
   *   // any text to the center.
   *   div.style('background-color', 'white');
   *   div.style('text-align', 'center');
   *
   *   // Create a paragraph element.
   *   let p = createP('p5*js');
   *
   *   // Make the div its parent
   *   // using the underlying
   *   // HTMLElement.
   *   p.parent(div.elt);
   *
   *   describe('The text "p5*js" written in black at the center of a white rectangle. The rectangle is inside a gray square.');
   * }
   * </code>
   * </div>
   */
  /**
   * @return {p5.Element}
   */
  parent(p) {
    if (typeof p === 'undefined') {
      return this.elt.parentNode;
    }

    if (typeof p === 'string') {
      if (p[0] === '#') {
        p = p.substring(1);
      }
      p = document.getElementById(p);
    } else if (p instanceof p5.Element) {
      p = p.elt;
    }
    p.appendChild(this.elt);
    return this;
  }

  /**
   * Sets the element's ID using a given string.
   *
   * Calling `myElement.id()` without an argument returns its ID as a string.
   *
   * @param  {String} id ID of the element.
   * @chainable
   *
   * @example
   * <div>
   * <code>
   * function setup() {
   *   // Create a canvas element and
   *   // assign it to cnv.
   *   let cnv = createCanvas(100, 100);
   *
   *   background(200);
   *
   *   // Set the canvas' ID
   *   // to "mycanvas".
   *   cnv.id('mycanvas');
   *
   *   // Get the canvas' ID.
   *   let id = cnv.id();
   *   text(id, 24, 54);
   *
   *   describe('The text "mycanvas" written in black on a gray background.');
   * }
   * </code>
   * </div>
   */
  /**
   * @return {String} ID of the element.
   */
  id(id) {
    if (typeof id === 'undefined') {
      return this.elt.id;
    }

    this.elt.id = id;
    this.width = this.elt.offsetWidth;
    this.height = this.elt.offsetHeight;
    return this;
  }

  /**
   * Adds a
   * <a href="https://developer.mozilla.org/en-US/docs/Web/HTML/Global_attributes/class" target="_blank">class attribute</a>
   * to the element using a given string.
   *
   * Calling `myElement.class()` without an argument returns a string with its current classes.
   *
   * @param  {String} class class to add.
   * @chainable
   *
   * @example
   * <div>
   * <code>
   * function setup() {
   *   // Create a canvas element and
   *   // assign it to cnv.
   *   let cnv = createCanvas(100, 100);
   *
   *   background(200);
   *
   *   // Add the class "small" to the
   *   // canvas element.
   *   cnv.class('small');
   *
   *   // Get the canvas element's class
   *   // and display it.
   *   let c = cnv.class();
   *   text(c, 35, 54);
   *
   *   describe('The word "small" written in black on a gray canvas.');
   *
   * }
   * </code>
   * </div>
   */
  /**
   * @return {String} element's classes, if any.
   */
  class(c) {
    if (typeof c === 'undefined') {
      return this.elt.className;
    }

    this.elt.className = c;
    return this;
  }

  /**
   * Calls a function when the mouse is pressed over the element.
   *
   * Calling `myElement.mousePressed(false)` disables the function.
   *
   * Note: Some mobile browsers may also trigger this event when the element
   * receives a quick tap.
   *
   * @param  {Function|Boolean} fxn function to call when the mouse is
   *                                pressed over the element.
   *                                `false` disables the function.
   * @chainable
   *
   * @example
   * <div>
   * <code>
   * function setup() {
   *   // Create a canvas element and
   *   // assign it to cnv.
   *   let cnv = createCanvas(100, 100);
   *
   *   background(200);
   *
   *   // Call randomColor() when the canvas
   *   // is pressed.
   *   cnv.mousePressed(randomColor);
   *
   *   describe('A gray square changes color when the mouse is pressed.');
   * }
   *
   * // Paint the background either
   * // red, yellow, blue, or green.
   * function randomColor() {
   *   let c = random(['red', 'yellow', 'blue', 'green']);
   *   background(c);
   * }
   * </code>
   * </div>
   */
  mousePressed(fxn) {
    // Prepend the mouse property setters to the event-listener.
    // This is required so that mouseButton is set correctly prior to calling the callback (fxn).
    // For details, see https://github.com/processing/p5.js/issues/3087.
    const eventPrependedFxn = function (event) {
      this._pInst._setProperty('mouseIsPressed', true);
      this._pInst._setMouseButton(event);
      // Pass along the return-value of the callback:
      return fxn.call(this, event);
    };
    // Pass along the event-prepended form of the callback.
    p5.Element._adjustListener('mousedown', eventPrependedFxn, this);
    return this;
  }

  /**
   * Calls a function when the mouse is pressed twice over the element.
   *
   * Calling `myElement.doubleClicked(false)` disables the function.
   *
   * @param  {Function|Boolean} fxn function to call when the mouse is
   *                                double clicked over the element.
   *                                `false` disables the function.
   * @chainable
   *
   * @example
   * <div>
   * <code>
   * function setup() {
   *   // Create a canvas element and
   *   // assign it to cnv.
   *   let cnv = createCanvas(100, 100);
   *
   *   background(200);
   *
   *   // Call randomColor() when the
   *   // canvas is double-clicked.
   *   cnv.doubleClicked(randomColor);
   *
   *   describe('A gray square changes color when the user double-clicks the canvas.');
   * }
   *
   * // Paint the background either
   * // red, yellow, blue, or green.
   * function randomColor() {
   *   let c = random(['red', 'yellow', 'blue', 'green']);
   *   background(c);
   * }
   * </code>
   * </div>
   */
  doubleClicked(fxn) {
    p5.Element._adjustListener('dblclick', fxn, this);
    return this;
  }

  /**
   * Calls a function when the mouse wheel scrolls over the element.
   *
   * The callback function, `fxn`, is passed an `event` object. `event` has
   * two numeric properties, `deltaY` and `deltaX`. `event.deltaY` is
   * negative if the mouse wheel rotates away from the user. It's positive if
   * the mouse wheel rotates toward the user. `event.deltaX` is positive if
   * the mouse wheel moves to the right. It's negative if the mouse wheel moves
   * to the left.
   *
   * Calling `myElement.mouseWheel(false)` disables the function.
   *
   * @param  {Function|Boolean} fxn function to call when the mouse wheel is
   *                                scrolled over the element.
   *                                `false` disables the function.
   * @chainable
   *
   * @example
   * <div>
   * <code>
   * function setup() {
   *   // Create a canvas element and
   *   // assign it to cnv.
   *   let cnv = createCanvas(100, 100);
   *
   *   background(200);
   *
   *   // Call randomColor() when the
   *   // mouse wheel moves.
   *   cnv.mouseWheel(randomColor);
   *
   *   describe('A gray square changes color when the user scrolls the mouse wheel over the canvas.');
   * }
   *
   * // Paint the background either
   * // red, yellow, blue, or green.
   * function randomColor() {
   *   let c = random(['red', 'yellow', 'blue', 'green']);
   *   background(c);
   * }
   * </code>
   * </div>
   *
   * <div>
   * <code>
   * function setup() {
   *   // Create a canvas element and
   *   // assign it to cnv.
   *   let cnv = createCanvas(100, 100);
   *
   *   background(200);
   *
   *   // Call changeBackground() when the
   *   // mouse wheel moves.
   *   cnv.mouseWheel(changeBackground);
   *
   *   describe('A gray square. When the mouse wheel scrolls over the square, it changes color and displays shapes.');
   * }
   *
   * function changeBackground(event) {
   *   // Change the background color
   *   // based on deltaY.
   *   if (event.deltaY > 0) {
   *     background('deeppink');
   *   } else if (event.deltaY < 0) {
   *     background('cornflowerblue');
   *   } else {
   *     background(200);
   *   }
   *
   *   // Draw a shape based on deltaX.
   *   if (event.deltaX > 0) {
   *     circle(50, 50, 20);
   *   } else if (event.deltaX < 0) {
   *     square(40, 40, 20);
   *   }
   * }
   * </code>
   * </div>
   */
  mouseWheel(fxn) {
    p5.Element._adjustListener('wheel', fxn, this);
    return this;
  }

  /**
   * Calls a function when the mouse is released over the element.
   *
   * Calling `myElement.mouseReleased(false)` disables the function.
   *
   * Note: Some mobile browsers may also trigger this event when the element
   * receives a quick tap.
   *
   * @param  {Function|Boolean} fxn function to call when the mouse is
   *                                pressed over the element.
   *                                `false` disables the function.
   * @chainable
   *
   * @example
   * <div>
   * <code>
   * function setup() {
   *   // Create a canvas element and
   *   // assign it to cnv.
   *   let cnv = createCanvas(100, 100);
   *
   *   background(200);
   *
   *   // Call randomColor() when a
   *   // mouse press ends.
   *   cnv.mouseReleased(randomColor);
   *
   *   describe('A gray square changes color when the user releases a mouse press.');
   * }
   *
   * // Paint the background either
   * // red, yellow, blue, or green.
   * function randomColor() {
   *   let c = random(['red', 'yellow', 'blue', 'green']);
   *   background(c);
   * }
   * </code>
   * </div>
   */
  mouseReleased(fxn) {
    p5.Element._adjustListener('mouseup', fxn, this);
    return this;
  }

  /**
   * Calls a function when the mouse is pressed and released over the element.
   *
   * Calling `myElement.mouseReleased(false)` disables the function.
   *
   * Note: Some mobile browsers may also trigger this event when the element
   * receives a quick tap.
   *
   * @param  {Function|Boolean} fxn function to call when the mouse is
   *                                pressed and released over the element.
   *                                `false` disables the function.
   * @chainable
   *
   * @example
   * <div>
   * <code>
   * function setup() {
   *   // Create a canvas element and
   *   // assign it to cnv.
   *   let cnv = createCanvas(100, 100);
   *
   *   background(200);
   *
   *   // Call randomColor() when a
   *   // mouse press ends.
   *   cnv.mouseClicked(randomColor);
   *
   *   describe('A gray square changes color when the user releases a mouse press.');
   * }
   *
   * // Paint the background either
   * // red, yellow, blue, or green.
   * function randomColor() {
   *   let c = random(['red', 'yellow', 'blue', 'green']);
   *   background(c);
   * }
   * </code>
   * </div>
   */
  mouseClicked(fxn) {
    p5.Element._adjustListener('click', fxn, this);
    return this;
  }

  /**
   * Calls a function when the mouse moves over the element.
   *
   * Calling `myElement.mouseMoved(false)` disables the function.
   *
   * @param  {Function|Boolean} fxn function to call when the mouse
   *                                moves over the element.
   *                                `false` disables the function.
   * @chainable
   *
   * @example
   * <div>
   * <code>
   * function setup() {
   *   // Create a canvas element and
   *   // assign it to cnv.
   *   let cnv = createCanvas(100, 100);
   *
   *   background(200);
   *
   *   // Call randomColor() when the
   *   // mouse moves.
   *   cnv.mouseMoved(randomColor);
   *
   *   describe('A gray square changes color when the mouse moves over the canvas.');
   * }
   *
   * // Paint the background either
   * // red, yellow, blue, or green.
   * function randomColor() {
   *   let c = random(['red', 'yellow', 'blue', 'green']);
   *   background(c);
   * }
   * </code>
   * </div>
   */
  mouseMoved(fxn) {
    p5.Element._adjustListener('mousemove', fxn, this);
    return this;
  }

  /**
   * Calls a function when the mouse moves onto the element.
   *
   * Calling `myElement.mouseOver(false)` disables the function.
   *
   * @param  {Function|Boolean} fxn function to call when the mouse
   *                                moves onto the element.
   *                                `false` disables the function.
   * @chainable
   *
   * @example
   * <div>
   * <code>
   * function setup() {
   *   // Create a canvas element and
   *   // assign it to cnv.
   *   let cnv = createCanvas(100, 100);
   *
   *   background(200);
   *
   *   // Call randomColor() when the
   *   // mouse moves onto the canvas.
   *   cnv.mouseOver(randomColor);
   *
   *   describe('A gray square changes color when the mouse moves onto the canvas.');
   * }
   *
   * // Paint the background either
   * // red, yellow, blue, or green.
   * function randomColor() {
   *   let c = random(['red', 'yellow', 'blue', 'green']);
   *   background(c);
   * }
   * </code>
   * </div>
   */
  mouseOver(fxn) {
    p5.Element._adjustListener('mouseover', fxn, this);
    return this;
  }

  /**
   * Calls a function when the mouse moves off the element.
   *
   * Calling `myElement.mouseOut(false)` disables the function.
   *
   * @param  {Function|Boolean} fxn function to call when the mouse
   *                                moves off the element.
   *                                `false` disables the function.
   * @chainable
   *
   * @example
   * <div>
   * <code>
   * function setup() {
   *   // Create a canvas element and
   *   // assign it to cnv.
   *   let cnv = createCanvas(100, 100);
   *
   *   background(200);
   *
   *   // Call randomColor() when the
   *   // mouse moves off the canvas.
   *   cnv.mouseOut(randomColor);
   *
   *   describe('A gray square changes color when the mouse moves off the canvas.');
   * }
   *
   * // Paint the background either
   * // red, yellow, blue, or green.
   * function randomColor() {
   *   let c = random(['red', 'yellow', 'blue', 'green']);
   *   background(c);
   * }
   * </code>
   * </div>
   */
  mouseOut(fxn) {
    p5.Element._adjustListener('mouseout', fxn, this);
    return this;
  }

  /**
   * Calls a function when the element is touched.
   *
   * Calling `myElement.touchStarted(false)` disables the function.
   *
   * Note: Touch functions only work on mobile devices.
   *
   * @param  {Function|Boolean} fxn function to call when the touch
   *                                starts.
   *                                `false` disables the function.
   * @chainable
   *
   * @example
   * <div>
   * <code>
   * function setup() {
   *   // Create a canvas element and
   *   // assign it to cnv.
   *   let cnv = createCanvas(100, 100);
   *
   *   background(200);
   *
   *   // Call randomColor() when the
   *   // user touches the canvas.
   *   cnv.touchStarted(randomColor);
   *
   *   describe('A gray square changes color when the user touches the canvas.');
   * }
   *
   * // Paint the background either
   * // red, yellow, blue, or green.
   * function randomColor() {
   *   let c = random(['red', 'yellow', 'blue', 'green']);
   *   background(c);
   * }
   * </code>
   * </div>
   */
  touchStarted(fxn) {
    p5.Element._adjustListener('touchstart', fxn, this);
    return this;
  }

  /**
   * Calls a function when the user touches the element and moves.
   *
   * Calling `myElement.touchMoved(false)` disables the function.
   *
   * Note: Touch functions only work on mobile devices.
   *
   * @param  {Function|Boolean} fxn function to call when the touch
   *                                moves over the element.
   *                                `false` disables the function.
   * @chainable
   * @example
   * <div>
   * <code>
   * function setup() {
   *   // Create a canvas element and
   *   // assign it to cnv.
   *   let cnv = createCanvas(100, 100);
   *
   *   background(200);
   *
   *   // Call randomColor() when the
   *   // user touches the canvas
   *   // and moves.
   *   cnv.touchMoved(randomColor);
   *
   *   describe('A gray square changes color when the user touches the canvas and moves.');
   * }
   *
   * // Paint the background either
   * // red, yellow, blue, or green.
   * function randomColor() {
   *   let c = random(['red', 'yellow', 'blue', 'green']);
   *   background(c);
   * }
   * </code>
   * </div>
   */
  touchMoved(fxn) {
    p5.Element._adjustListener('touchmove', fxn, this);
    return this;
  }

  /**
   * Calls a function when the user stops touching the element.
   *
   * Calling `myElement.touchMoved(false)` disables the function.
   *
   * Note: Touch functions only work on mobile devices.
   *
   * @param  {Function|Boolean} fxn function to call when the touch
   *                                ends.
   *                                `false` disables the function.
   * @chainable
   * @example
   * <div>
   * <code>
   * function setup() {
   *   // Create a canvas element and
   *   // assign it to cnv.
   *   let cnv = createCanvas(100, 100);
   *
   *   background(200);
   *
   *   // Call randomColor() when the
   *   // user touches the canvas,
   *   // then lifts their finger.
   *   cnv.touchEnded(randomColor);
   *
   *   describe('A gray square changes color when the user touches the canvas, then lifts their finger.');
   * }
   *
   * // Paint the background either
   * // red, yellow, blue, or green.
   * function randomColor() {
   *   let c = random(['red', 'yellow', 'blue', 'green']);
   *   background(c);
   * }
   * </code>
   * </div>
   */
  touchEnded(fxn) {
    p5.Element._adjustListener('touchend', fxn, this);
    return this;
  }

  /**
   * Calls a function when a file is dragged over the element.
   *
   * Calling `myElement.dragOver(false)` disables the function.
   *
   * @param  {Function|Boolean} fxn function to call when the file is
   *                                dragged over the element.
   *                                `false` disables the function.
   * @chainable
   *
   * @example
   * <div>
   * <code>
   * // Drag a file over the canvas to test.
   *
   * function setup() {
   *   // Create a canvas element and
   *   // assign it to cnv.
   *   let cnv = createCanvas(100, 100);
   *
   *   background(200);
   *
   *   // Call helloFile() when a
   *   // file is dragged over
   *   // the canvas.
   *   cnv.dragOver(helloFile);
   *
   *   describe('A gray square. The text "hello, file" appears when a file is dragged over the square.');
   * }
   *
   * function helloFile() {
   *   text('hello, file', 50, 50);
   * }
   * </code>
   * </div>
   */
  dragOver(fxn) {
    p5.Element._adjustListener('dragover', fxn, this);
    return this;
  }

  /**
   * Calls a function when a file is dragged off the element.
   *
   * Calling `myElement.dragLeave(false)` disables the function.
   *
   * @param  {Function|Boolean} fxn function to call when the file is
   *                                dragged off the element.
   *                                `false` disables the function.
   * @chainable
   * @example
   * <div>
   * <code>
   * // Drag a file over, then off
   * // the canvas to test.
   *
   * function setup() {
   *   // Create a canvas element and
   *   // assign it to cnv.
   *   let cnv = createCanvas(100, 100);
   *
   *   background(200);
   *
   *   // Call byeFile() when a
   *   // file is dragged over,
   *   // then off the canvas.
   *   cnv.dragLeave(byeFile);
   *
   *   describe('A gray square. The text "bye, file" appears when a file is dragged over, then off the square.');
   * }
   *
   * function byeFile() {
   *   text('bye, file', 50, 50);
   * }
   * </code>
   * </div>
   */
  dragLeave(fxn) {
    p5.Element._adjustListener('dragleave', fxn, this);
    return this;
  }


  /**
   *
   * @private
   * @static
   * @param {String} ev
   * @param {Boolean|Function} fxn
   * @param {Element} ctx
   * @chainable
   * @alt
   * General handler for event attaching and detaching
   */
  static _adjustListener(ev, fxn, ctx) {
    if (fxn === false) {
      p5.Element._detachListener(ev, ctx);
    } else {
      p5.Element._attachListener(ev, fxn, ctx);
    }
    return this;
  }
  /**
   *
   * @private
   * @static
   * @param {String} ev
   * @param {Function} fxn
   * @param {Element} ctx
   */
  static _attachListener(ev, fxn, ctx) {
    // detach the old listener if there was one
    if (ctx._events[ev]) {
      p5.Element._detachListener(ev, ctx);
    }
    const f = fxn.bind(ctx);
    ctx.elt.addEventListener(ev, f, false);
    ctx._events[ev] = f;
  }
  /**
   *
   * @private
   * @static
   * @param {String} ev
   * @param {Element} ctx
   */
  static _detachListener(ev, ctx) {
    const f = ctx._events[ev];
    ctx.elt.removeEventListener(ev, f, false);
    ctx._events[ev] = null;
  }

  /**
   * Helper fxn for sharing pixel methods
   */
  _setProperty(prop, value) {
    this[prop] = value;
  }
};

/**
 * Underlying
 * <a href="https://developer.mozilla.org/en-US/docs/Web/API/HTMLElement" target="_blank">HTMLElement</a>
 * object. Its properties and methods can be used directly.
 *
 * @example
 * <div>
 * <code>
 * function setup() {
 *   // Create a canvas element and
 *   // assign it to cnv.
 *   let cnv = createCanvas(100, 100);
 *
 *   background(200);
 *
 *   // Set the border style for the
 *   // canvas.
 *   cnv.elt.style.border = '5px dashed deeppink';
 *
 *   describe('A gray square with a pink border drawn with dashed lines.');
 * }
 * </code>
 * </div>
 *
 * @property elt
 * @for p5.Element
 * @readOnly
 */

/**
 * @type {Number}
 * @property width
 * @for p5.Element
 */

/**
 * @type {Number}
 * @property height
 * @for p5.Element
 */

export default p5.Element;<|MERGE_RESOLUTION|>--- conflicted
+++ resolved
@@ -52,61 +52,10 @@
  */
 p5.Element = class {
   constructor(elt, pInst) {
-<<<<<<< HEAD
-=======
-    /**
-     * The element's underlying `HTMLElement` object.
-     *
-     * The
-     * <a href="https://developer.mozilla.org/en-US/docs/Web/API/HTMLElement" target="_blank">HTMLElement</a>
-     * object's properties and methods can be used directly.
-     *
-     * @example
-     * <div>
-     * <code>
-     * function setup() {
-     *   // Create a canvas element and
-     *   // assign it to cnv.
-     *   let cnv = createCanvas(100, 100);
-     *
-     *   background(200);
-     *
-     *   // Set the border style for the
-     *   // canvas.
-     *   cnv.elt.style.border = '5px dashed deeppink';
-     *
-     *   describe('A gray square with a pink border drawn with dashed lines.');
-     * }
-     * </code>
-     * </div>
-     *
-     * @property elt
-     * @name elt
-     * @readOnly
-     */
->>>>>>> 2ceea580
     this.elt = elt;
     this._pInst = this._pixelsState = pInst;
     this._events = {};
-<<<<<<< HEAD
     this.width = this.elt.offsetWidth;
-=======
-    /**
-     * A `Number` property that stores the element's width.
-     *
-     * @type {Number}
-     * @property width
-     * @name width
-     */
-    this.width = this.elt.offsetWidth;
-    /**
-     * A `Number` property that stores the element's height.
-     *
-     * @type {Number}
-     * @property height
-     * @name height
-     */
->>>>>>> 2ceea580
     this.height = this.elt.offsetHeight;
   }
 
@@ -1003,9 +952,11 @@
 };
 
 /**
- * Underlying
+ * The element's underlying `HTMLElement` object.
+ *
+ * The
  * <a href="https://developer.mozilla.org/en-US/docs/Web/API/HTMLElement" target="_blank">HTMLElement</a>
- * object. Its properties and methods can be used directly.
+ * object's properties and methods can be used directly.
  *
  * @example
  * <div>
@@ -1028,16 +979,21 @@
  *
  * @property elt
  * @for p5.Element
+ * @name elt
  * @readOnly
  */
 
 /**
+ * A `Number` property that stores the element's width.
+ *
  * @type {Number}
  * @property width
  * @for p5.Element
  */
 
 /**
+ * A `Number` property that stores the element's height.
+ *
  * @type {Number}
  * @property height
  * @for p5.Element
