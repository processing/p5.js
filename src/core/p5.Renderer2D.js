import * as constants from './constants';
import p5 from './main';
import { Renderer } from './p5.Renderer';
import { Graphics } from './p5.Graphics';
import { Image } from '../image/p5.Image';
import { Element } from '../dom/p5.Element';
import { MediaElement } from '../dom/p5.MediaElement';
<<<<<<< HEAD
import FilterRenderer2D from '../image/filterRenderer2D';
=======
import { PrimitiveToPath2DConverter } from '../shape/custom_shapes';
>>>>>>> 65173074

const styleEmpty = 'rgba(0,0,0,0)';
// const alphaThreshold = 0.00125; // minimum visible

class Renderer2D extends Renderer {
  constructor(pInst, w, h, isMainCanvas, elt) {
    super(pInst, w, h, isMainCanvas);

    this.canvas = this.elt = elt || document.createElement('canvas');

    if (isMainCanvas) {
      // for pixel method sharing with pimage
      this._pInst._curElement = this;
      this._pInst.canvas = this.canvas;
    } else {
      // hide if offscreen buffer by default
      this.canvas.style.display = 'none';
    }

    this.elt.id = 'defaultCanvas0';
    this.elt.classList.add('p5Canvas');

    // Extend renderer with methods of p5.Element with getters
    // this.wrappedElt = new p5.Element(elt, pInst);
    for (const p of Object.getOwnPropertyNames(Element.prototype)) {
      if (p !== 'constructor' && p[0] !== '_') {
        Object.defineProperty(this, p, {
          get() {
            return this.wrappedElt[p];
          }
        })
      }
    }

    // Set canvas size
    this.elt.width = w * this._pixelDensity;
    this.elt.height = h * this._pixelDensity;
    this.elt.style.width = `${w}px`;
    this.elt.style.height = `${h}px`;

    // Attach canvas element to DOM
    if (this._pInst._userNode) {
      // user input node case
      this._pInst._userNode.appendChild(this.elt);
    } else {
      //create main element
      if (document.getElementsByTagName('main').length === 0) {
        let m = document.createElement('main');
        document.body.appendChild(m);
      }
      //append canvas to main
      document.getElementsByTagName('main')[0].appendChild(this.elt);
    }

    // Get and store drawing context
    this.drawingContext = this.canvas.getContext('2d');
    if (isMainCanvas) {
      this._pInst.drawingContext = this.drawingContext;
    }
    this.scale(this._pixelDensity, this._pixelDensity);

    if(!this.filterRenderer){
      this.filterRenderer = new FilterRenderer2D(this);
    }
    // Set and return p5.Element
    this.wrappedElt = new Element(this.elt, this._pInst);

    this.clipPath = null;
  }

  remove(){
    this.wrappedElt.remove();
    this.wrappedElt = null;
    this.canvas = null;
    this.elt = null;
  }

  getFilterGraphicsLayer() {
    // create hidden webgl renderer if it doesn't exist
    if (!this.filterGraphicsLayer) {
      const pInst = this._pInst;

      // create secondary layer
      this.filterGraphicsLayer =
        new Graphics(
          this.width,
          this.height,
          constants.WEBGL,
          pInst
        );
    }
    if (
      this.filterGraphicsLayer.width !== this.width ||
      this.filterGraphicsLayer.height !== this.height
    ) {
      // Resize the graphics layer
      this.filterGraphicsLayer.resizeCanvas(this.width, this.height);
    }
    if (
      this.filterGraphicsLayer.pixelDensity() !== this._pInst.pixelDensity()
    ) {
      this.filterGraphicsLayer.pixelDensity(this._pInst.pixelDensity());
    }

    return this.filterGraphicsLayer;
  }

  _applyDefaults() {
    this._cachedFillStyle = this._cachedStrokeStyle = undefined;
    this._cachedBlendMode = constants.BLEND;
    this._setFill(constants._DEFAULT_FILL);
    this._setStroke(constants._DEFAULT_STROKE);
    this.drawingContext.lineCap = constants.ROUND;
    this.drawingContext.font = 'normal 12px sans-serif';
  }

  resize(w, h) {
    super.resize(w, h);

    // save canvas properties
    const props = {};
    for (const key in this.drawingContext) {
      const val = this.drawingContext[key];
      if (typeof val !== 'object' && typeof val !== 'function') {
        props[key] = val;
      }
    }

    this.canvas.width = w * this._pixelDensity;
    this.canvas.height = h * this._pixelDensity;
    this.canvas.style.width = `${w}px`;
    this.canvas.style.height = `${h}px`;
    this.drawingContext.scale(
      this._pixelDensity,
      this._pixelDensity
    );

    // reset canvas properties
    for (const savedKey in props) {
      try {
        this.drawingContext[savedKey] = props[savedKey];
      } catch (err) {
        // ignore read-only property errors
      }
    }
  }

  //////////////////////////////////////////////
  // COLOR | Setting
  //////////////////////////////////////////////

  background(...args) {
    this.drawingContext.save();
    this.resetMatrix();

    if (args[0] instanceof Image) {
      if (args[1] >= 0) {
        // set transparency of background
        const img = args[0];
        this.drawingContext.globalAlpha = args[1] / 255;
        this._pInst.image(img, 0, 0, this.width, this.height);
      } else {
        this._pInst.image(args[0], 0, 0, this.width, this.height);
      }
    } else {
      const curFill = this._getFill();
      // create background rect
      const color = this._pInst.color(...args);

      //accessible Outputs
      if (this._pInst._addAccsOutput()) {
        this._pInst._accsBackground(color.levels);
      }

      const newFill = color.toString();
      this._setFill(newFill);

      if (this._isErasing) {
        this.blendMode(this._cachedBlendMode);
      }

      this.drawingContext.fillRect(0, 0, this.width, this.height);
      // reset fill
      this._setFill(curFill);

      if (this._isErasing) {
        this._pInst.erase();
      }
    }
    this.drawingContext.restore();
  }

  clear() {
    this.drawingContext.save();
    this.resetMatrix();
    this.drawingContext.clearRect(0, 0, this.width, this.height);
    this.drawingContext.restore();
  }

  fill(...args) {
    super.fill(...args);
    const color = this.states.fillColor;
    this._setFill(color.toString());

    //accessible Outputs
    if (this._pInst._addAccsOutput()) {
      this._pInst._accsCanvasColors('fill', color.levels);
    }
  }

  stroke(...args) {
    super.stroke(...args);
    const color = this.states.strokeColor;
    this._setStroke(color.toString());

    //accessible Outputs
    if (this._pInst._addAccsOutput()) {
      this._pInst._accsCanvasColors('stroke', color.levels);
    }
  }

  erase(opacityFill, opacityStroke) {
    if (!this._isErasing) {
      // cache the fill style
      this._cachedFillStyle = this.drawingContext.fillStyle;
      const newFill = this._pInst.color(255, opacityFill).toString();
      this.drawingContext.fillStyle = newFill;

      // cache the stroke style
      this._cachedStrokeStyle = this.drawingContext.strokeStyle;
      const newStroke = this._pInst.color(255, opacityStroke).toString();
      this.drawingContext.strokeStyle = newStroke;

      // cache blendMode
      const tempBlendMode = this._cachedBlendMode;
      this.blendMode(constants.REMOVE);
      this._cachedBlendMode = tempBlendMode;

      this._isErasing = true;
    }
  }

  noErase() {
    if (this._isErasing) {
      this.drawingContext.fillStyle = this._cachedFillStyle;
      this.drawingContext.strokeStyle = this._cachedStrokeStyle;

      this.blendMode(this._cachedBlendMode);
      this._isErasing = false;
    }
  }

  drawShape(shape) {
    const visitor = new PrimitiveToPath2DConverter({ strokeWeight: this.states.strokeWeight });
    shape.accept(visitor);
    if (this._clipping) {
      this.clipPath.addPath(visitor.path);
    } else {
      if (this.states.fillColor) {
        this.drawingContext.fill(visitor.path);
      }
      if (this.states.strokeColor) {
        this.drawingContext.stroke(visitor.path);
      }
    }
  }

  beginClip(options = {}) {
    super.beginClip(options);

    // cache the fill style
    this._cachedFillStyle = this.drawingContext.fillStyle;
    const newFill = this._pInst.color(255, 0).toString();
    this.drawingContext.fillStyle = newFill;

    // cache the stroke style
    this._cachedStrokeStyle = this.drawingContext.strokeStyle;
    const newStroke = this._pInst.color(255, 0).toString();
    this.drawingContext.strokeStyle = newStroke;

    // cache blendMode
    const tempBlendMode = this._cachedBlendMode;
    this.blendMode(constants.BLEND);
    this._cachedBlendMode = tempBlendMode;

    // Since everything must be in one path, create a new single Path2D to chain all shapes onto.
    // Start a new path. Everything from here on out should become part of this
    // one path so that we can clip to the whole thing.
    this.clipPath = new Path2D();

    if (this._clipInvert) {
      // Slight hack: draw a big rectangle over everything with reverse winding
      // order. This is hopefully large enough to cover most things.
      this.clipPath.moveTo(
        -2 * this.width,
        -2 * this.height
      );
      this.clipPath.lineTo(
        -2 * this.width,
        2 * this.height
      );
      this.clipPath.lineTo(
        2 * this.width,
        2 * this.height
      );
      this.clipPath.lineTo(
        2 * this.width,
        -2 * this.height
      );
      this.clipPath.closePath();
    }
  }

  endClip() {
    this.drawingContext.clip(this.clipPath);
    this.clipPath = null;

    super.endClip();

    this.drawingContext.fillStyle = this._cachedFillStyle;
    this.drawingContext.strokeStyle = this._cachedStrokeStyle;

    this.blendMode(this._cachedBlendMode);
  }

  //////////////////////////////////////////////
  // IMAGE | Loading & Displaying
  //////////////////////////////////////////////

  image(
    img,
    sx,
    sy,
    sWidth,
    sHeight,
    dx,
    dy,
    dWidth,
    dHeight
  ) {
    let cnv;
    if (img.gifProperties) {
      img._animateGif(this._pInst);
    }

    try {
      if (img instanceof MediaElement) {
        img._ensureCanvas();
      }
      if (this.states.tint && img.canvas) {
        cnv = this._getTintedImageCanvas(img);
      }
      if (!cnv) {
        cnv = img.canvas || img.elt;
      }
      let s = 1;
      if (img.width && img.width > 0) {
        s = cnv.width / img.width;
      }
      if (this._isErasing) {
        this.blendMode(this._cachedBlendMode);
      }

      this.drawingContext.drawImage(
        cnv,
        s * sx,
        s * sy,
        s * sWidth,
        s * sHeight,
        dx,
        dy,
        dWidth,
        dHeight
      );
      if (this._isErasing) {
        this._pInst.erase();
      }
    } catch (e) {
      if (e.name !== 'NS_ERROR_NOT_AVAILABLE') {
        throw e;
      }
    }
  }

  _getTintedImageCanvas(img) {
    if (!img.canvas) {
      return img;
    }

    if (!img.tintCanvas) {
      // Once an image has been tinted, keep its tint canvas
      // around so we don't need to re-incur the cost of
      // creating a new one for each tint
      img.tintCanvas = document.createElement('canvas');
    }

    // Keep the size of the tint canvas up-to-date
    if (img.tintCanvas.width !== img.canvas.width) {
      img.tintCanvas.width = img.canvas.width;
    }
    if (img.tintCanvas.height !== img.canvas.height) {
      img.tintCanvas.height = img.canvas.height;
    }

    // Goal: multiply the r,g,b,a values of the source by
    // the r,g,b,a values of the tint color
    const ctx = img.tintCanvas.getContext('2d');

    ctx.save();
    ctx.clearRect(0, 0, img.canvas.width, img.canvas.height);

    if (this.states.tint[0] < 255 || this.states.tint[1] < 255 || this.states.tint[2] < 255) {
      // Color tint: we need to use the multiply blend mode to change the colors.
      // However, the canvas implementation of this destroys the alpha channel of
      // the image. To accommodate, we first get a version of the image with full
      // opacity everywhere, tint using multiply, and then use the destination-in
      // blend mode to restore the alpha channel again.

      // Start with the original image
      ctx.drawImage(img.canvas, 0, 0);

      // This blend mode makes everything opaque but forces the luma to match
      // the original image again
      ctx.globalCompositeOperation = 'luminosity';
      ctx.drawImage(img.canvas, 0, 0);

      // This blend mode forces the hue and chroma to match the original image.
      // After this we should have the original again, but with full opacity.
      ctx.globalCompositeOperation = 'color';
      ctx.drawImage(img.canvas, 0, 0);

      // Apply color tint
      ctx.globalCompositeOperation = 'multiply';
      ctx.fillStyle = `rgb(${this.states.tint.slice(0, 3).join(', ')})`;
      ctx.fillRect(0, 0, img.canvas.width, img.canvas.height);

      // Replace the alpha channel with the original alpha * the alpha tint
      ctx.globalCompositeOperation = 'destination-in';
      ctx.globalAlpha = this.states.tint[3] / 255;
      ctx.drawImage(img.canvas, 0, 0);
    } else {
      // If we only need to change the alpha, we can skip all the extra work!
      ctx.globalAlpha = this.states.tint[3] / 255;
      ctx.drawImage(img.canvas, 0, 0);
    }

    ctx.restore();
    return img.tintCanvas;
  }

  //////////////////////////////////////////////
  // IMAGE | Pixels
  //////////////////////////////////////////////

  blendMode(mode) {
    if (mode === constants.SUBTRACT) {
      console.warn('blendMode(SUBTRACT) only works in WEBGL mode.');
    } else if (
      mode === constants.BLEND ||
      mode === constants.REMOVE ||
      mode === constants.DARKEST ||
      mode === constants.LIGHTEST ||
      mode === constants.DIFFERENCE ||
      mode === constants.MULTIPLY ||
      mode === constants.EXCLUSION ||
      mode === constants.SCREEN ||
      mode === constants.REPLACE ||
      mode === constants.OVERLAY ||
      mode === constants.HARD_LIGHT ||
      mode === constants.SOFT_LIGHT ||
      mode === constants.DODGE ||
      mode === constants.BURN ||
      mode === constants.ADD
    ) {
      this._cachedBlendMode = mode;
      this.drawingContext.globalCompositeOperation = mode;
    } else {
      throw new Error(`Mode ${mode} not recognized.`);
    }
  }

  blend(...args) {
    const currBlend = this.drawingContext.globalCompositeOperation;
    const blendMode = args[args.length - 1];

    const copyArgs = Array.prototype.slice.call(args, 0, args.length - 1);

    this.drawingContext.globalCompositeOperation = blendMode;

    p5.prototype.copy.apply(this, copyArgs);

    this.drawingContext.globalCompositeOperation = currBlend;
  }

  // p5.Renderer2D.prototype.get = p5.Renderer.prototype.get;
  // .get() is not overridden

  // x,y are canvas-relative (pre-scaled by _pixelDensity)
  _getPixel(x, y) {
    let imageData, index;
    imageData = this.drawingContext.getImageData(x, y, 1, 1).data;
    index = 0;
    return [
      imageData[index + 0],
      imageData[index + 1],
      imageData[index + 2],
      imageData[index + 3]
    ];
  }

  loadPixels() {
    const pd = this._pixelDensity;
    const w = this.width * pd;
    const h = this.height * pd;
    const imageData = this.drawingContext.getImageData(0, 0, w, h);
    // @todo this should actually set pixels per object, so diff buffers can
    // have diff pixel arrays.
    this.imageData = imageData;
    this.pixels = imageData.data;
  }

  set(x, y, imgOrCol) {
    // round down to get integer numbers
    x = Math.floor(x);
    y = Math.floor(y);
    if (imgOrCol instanceof Image) {
      this.drawingContext.save();
      this.drawingContext.setTransform(1, 0, 0, 1, 0, 0);
      this.drawingContext.scale(
        this._pixelDensity,
        this._pixelDensity
      );
      this.drawingContext.clearRect(x, y, imgOrCol.width, imgOrCol.height);
      this.drawingContext.drawImage(imgOrCol.canvas, x, y);
      this.drawingContext.restore();
    } else {
      let r = 0,
        g = 0,
        b = 0,
        a = 0;
      let idx =
        4 *
        (y *
          this._pixelDensity *
          (this.width * this._pixelDensity) +
          x * this._pixelDensity);
      if (!this.imageData) {
        this.loadPixels();
      }
      if (typeof imgOrCol === 'number') {
        if (idx < this.pixels.length) {
          r = imgOrCol;
          g = imgOrCol;
          b = imgOrCol;
          a = 255;
          //this.updatePixels.call(this);
        }
      } else if (Array.isArray(imgOrCol)) {
        if (imgOrCol.length < 4) {
          throw new Error('pixel array must be of the form [R, G, B, A]');
        }
        if (idx < this.pixels.length) {
          r = imgOrCol[0];
          g = imgOrCol[1];
          b = imgOrCol[2];
          a = imgOrCol[3];
          //this.updatePixels.call(this);
        }
      } else if (imgOrCol instanceof p5.Color) {
        if (idx < this.pixels.length) {
          r = imgOrCol.levels[0];
          g = imgOrCol.levels[1];
          b = imgOrCol.levels[2];
          a = imgOrCol.levels[3];
          //this.updatePixels.call(this);
        }
      }
      // loop over pixelDensity * pixelDensity
      for (let i = 0; i < this._pixelDensity; i++) {
        for (let j = 0; j < this._pixelDensity; j++) {
          // loop over
          idx =
            4 *
            ((y * this._pixelDensity + j) *
              this.width *
              this._pixelDensity +
              (x * this._pixelDensity + i));
          this.pixels[idx] = r;
          this.pixels[idx + 1] = g;
          this.pixels[idx + 2] = b;
          this.pixels[idx + 3] = a;
        }
      }
    }
  }

  updatePixels(x, y, w, h) {
    const pd = this._pixelDensity;
    if (
      x === undefined &&
      y === undefined &&
      w === undefined &&
      h === undefined
    ) {
      x = 0;
      y = 0;
      w = this.width;
      h = this.height;
    }
    x *= pd;
    y *= pd;
    w *= pd;
    h *= pd;

    if (this.gifProperties) {
      this.gifProperties.frames[this.gifProperties.displayIndex].image =
        this.imageData;
    }

    this.drawingContext.putImageData(this.imageData, x, y, 0, 0, w, h);
  }

  //////////////////////////////////////////////
  // SHAPE | 2D Primitives
  //////////////////////////////////////////////

  /**
 * Generate a cubic Bezier representing an arc on the unit circle of total
 * angle `size` radians, beginning `start` radians above the x-axis. Up to
 * four of these curves are combined to make a full arc.
 *
 * See ecridge.com/bezier.pdf for an explanation of the method.
 */
  _acuteArcToBezier(
    start,
    size
  ) {
    // Evaluate constants.
    const alpha = size / 2.0,
      cos_alpha = Math.cos(alpha),
      sin_alpha = Math.sin(alpha),
      cot_alpha = 1.0 / Math.tan(alpha),
      // This is how far the arc needs to be rotated.
      phi = start + alpha,
      cos_phi = Math.cos(phi),
      sin_phi = Math.sin(phi),
      lambda = (4.0 - cos_alpha) / 3.0,
      mu = sin_alpha + (cos_alpha - lambda) * cot_alpha;

    // Return rotated waypoints.
    return {
      ax: Math.cos(start).toFixed(7),
      ay: Math.sin(start).toFixed(7),
      bx: (lambda * cos_phi + mu * sin_phi).toFixed(7),
      by: (lambda * sin_phi - mu * cos_phi).toFixed(7),
      cx: (lambda * cos_phi - mu * sin_phi).toFixed(7),
      cy: (lambda * sin_phi + mu * cos_phi).toFixed(7),
      dx: Math.cos(start + size).toFixed(7),
      dy: Math.sin(start + size).toFixed(7)
    };
  }

  /*
   * This function requires that:
   *
   *   0 <= start < TWO_PI
   *
   *   start <= stop < start + TWO_PI
   */
  arc(x, y, w, h, start, stop, mode) {
    const ctx = this.clipPa || this.drawingContext;
    const rx = w / 2.0;
    const ry = h / 2.0;
    const epsilon = 0.00001; // Smallest visible angle on displays up to 4K.
    let arcToDraw = 0;
    const curves = [];

    x += rx;
    y += ry;

    // Create curves
    while (stop - start >= epsilon) {
      arcToDraw = Math.min(stop - start, constants.HALF_PI);
      curves.push(this._acuteArcToBezier(start, arcToDraw));
      start += arcToDraw;
    }

    // Fill curves
    if (this.states.fillColor) {
      if (!this._clipping) ctx.beginPath();
      curves.forEach((curve, index) => {
        if (index === 0) {
          ctx.moveTo(x + curve.ax * rx, y + curve.ay * ry);
        }
        /* eslint-disable indent */
        ctx.bezierCurveTo(x + curve.bx * rx, y + curve.by * ry,
          x + curve.cx * rx, y + curve.cy * ry,
          x + curve.dx * rx, y + curve.dy * ry);
        /* eslint-enable indent */
      });
      if (mode === constants.PIE || mode == null) {
        ctx.lineTo(x, y);
      }
      ctx.closePath();
      if (!this._clipping) ctx.fill();
    }

    // Stroke curves
    if (this.states.strokeColor) {
      if (!this._clipping) ctx.beginPath();
      curves.forEach((curve, index) => {
        if (index === 0) {
          ctx.moveTo(x + curve.ax * rx, y + curve.ay * ry);
        }
        /* eslint-disable indent */
        ctx.bezierCurveTo(x + curve.bx * rx, y + curve.by * ry,
          x + curve.cx * rx, y + curve.cy * ry,
          x + curve.dx * rx, y + curve.dy * ry);
        /* eslint-enable indent */
      });
      if (mode === constants.PIE) {
        ctx.lineTo(x, y);
        ctx.closePath();
      } else if (mode === constants.CHORD) {
        ctx.closePath();
      }
      if (!this._clipping) ctx.stroke();
    }
    return this;
  }

  ellipse(args) {
    const ctx = this.clipPath || this.drawingContext;
    const doFill = !!this.states.fillColor,
      doStroke = this.states.strokeColor;
    const x = parseFloat(args[0]),
      y = parseFloat(args[1]),
      w = parseFloat(args[2]),
      h = parseFloat(args[3]);
    if (doFill && !doStroke) {
      if (this._getFill() === styleEmpty) {
        return this;
      }
    } else if (!doFill && doStroke) {
      if (this._getStroke() === styleEmpty) {
        return this;
      }
    }
    const centerX = x + w / 2,
      centerY = y + h / 2,
      radiusX = w / 2,
      radiusY = h / 2;
    if (!this._clipping) ctx.beginPath();

    ctx.ellipse(centerX, centerY, radiusX, radiusY, 0, 0, 2 * Math.PI);

    if (!this._clipping && doFill) {
      ctx.fill();
    }
    if (!this._clipping && doStroke) {
      ctx.stroke();
    }
  }

  line(x1, y1, x2, y2) {
    const ctx = this.clipPath || this.drawingContext;
    if (!this.states.strokeColor) {
      return this;
    } else if (this._getStroke() === styleEmpty) {
      return this;
    }
    if (!this._clipping) ctx.beginPath();
    ctx.moveTo(x1, y1);
    ctx.lineTo(x2, y2);
    ctx.stroke();
    return this;
  }

  point(x, y) {
    const ctx = this.clipPath || this.drawingContext;
    if (!this.states.strokeColor) {
      return this;
    } else if (this._getStroke() === styleEmpty) {
      return this;
    }
    const s = this._getStroke();
    const f = this._getFill();
    if (!this._clipping) {
      // swapping fill color to stroke and back after for correct point rendering
      this._setFill(s);
    }
    if (!this._clipping) ctx.beginPath();
    ctx.arc(x, y, ctx.lineWidth / 2, 0, constants.TWO_PI, false);
    if (!this._clipping) {
      ctx.fill();
      this._setFill(f);
    }
  }

  quad(x1, y1, x2, y2, x3, y3, x4, y4) {
    const ctx = this.clipPath || this.drawingContext;
    const doFill = !!this.states.fillColor,
      doStroke = this.states.strokeColor;
    if (doFill && !doStroke) {
      if (this._getFill() === styleEmpty) {
        return this;
      }
    } else if (!doFill && doStroke) {
      if (this._getStroke() === styleEmpty) {
        return this;
      }
    }
    if (!this._clipping) ctx.beginPath();
    ctx.moveTo(x1, y1);
    ctx.lineTo(x2, y2);
    ctx.lineTo(x3, y3);
    ctx.lineTo(x4, y4);
    ctx.closePath();
    if (!this._clipping && doFill) {
      ctx.fill();
    }
    if (!this._clipping && doStroke) {
      ctx.stroke();
    }
    return this;
  }

  rect(args) {
    const x = args[0];
    const y = args[1];
    const w = args[2];
    const h = args[3];
    let tl = args[4];
    let tr = args[5];
    let br = args[6];
    let bl = args[7];
    const ctx = this.clipPath || this.drawingContext;
    const doFill = !!this.states.fillColor,
      doStroke = this.states.strokeColor;
    if (doFill && !doStroke) {
      if (this._getFill() === styleEmpty) {
        return this;
      }
    } else if (!doFill && doStroke) {
      if (this._getStroke() === styleEmpty) {
        return this;
      }
    }
    if (!this._clipping) ctx.beginPath();

    if (typeof tl === 'undefined') {
      // No rounded corners
      ctx.rect(x, y, w, h);
    } else {
      // At least one rounded corner
      // Set defaults when not specified
      if (typeof tr === 'undefined') {
        tr = tl;
      }
      if (typeof br === 'undefined') {
        br = tr;
      }
      if (typeof bl === 'undefined') {
        bl = br;
      }

      // corner rounding must always be positive
      const absW = Math.abs(w);
      const absH = Math.abs(h);
      const hw = absW / 2;
      const hh = absH / 2;

      // Clip radii
      if (absW < 2 * tl) {
        tl = hw;
      }
      if (absH < 2 * tl) {
        tl = hh;
      }
      if (absW < 2 * tr) {
        tr = hw;
      }
      if (absH < 2 * tr) {
        tr = hh;
      }
      if (absW < 2 * br) {
        br = hw;
      }
      if (absH < 2 * br) {
        br = hh;
      }
      if (absW < 2 * bl) {
        bl = hw;
      }
      if (absH < 2 * bl) {
        bl = hh;
      }

      // Draw shape
      if (!this._clipping) ctx.beginPath();
      ctx.moveTo(x + tl, y);
      ctx.arcTo(x + w, y, x + w, y + h, tr);
      ctx.arcTo(x + w, y + h, x, y + h, br);
      ctx.arcTo(x, y + h, x, y, bl);
      ctx.arcTo(x, y, x + w, y, tl);
      ctx.closePath();
    }
    if (!this._clipping && this.states.fillColor) {
      ctx.fill();
    }
    if (!this._clipping && this.states.strokeColor) {
      ctx.stroke();
    }
    return this;
  }


  triangle(args) {
    const ctx = this.clipPath || this.drawingContext;
    const doFill = !!this.states.fillColor,
      doStroke = this.states.strokeColor;
    const x1 = args[0],
      y1 = args[1];
    const x2 = args[2],
      y2 = args[3];
    const x3 = args[4],
      y3 = args[5];
    if (doFill && !doStroke) {
      if (this._getFill() === styleEmpty) {
        return this;
      }
    } else if (!doFill && doStroke) {
      if (this._getStroke() === styleEmpty) {
        return this;
      }
    }
    if (!this._clipping) ctx.beginPath();
    ctx.moveTo(x1, y1);
    ctx.lineTo(x2, y2);
    ctx.lineTo(x3, y3);
    ctx.closePath();
    if (!this._clipping && doFill) {
      ctx.fill();
    }
    if (!this._clipping && doStroke) {
      ctx.stroke();
    }
  }

  //////////////////////////////////////////////
  // SHAPE | Attributes
  //////////////////////////////////////////////

  strokeCap(cap) {
    if (
      cap === constants.ROUND ||
      cap === constants.SQUARE ||
      cap === constants.PROJECT
    ) {
      this.drawingContext.lineCap = cap;
    }
    return this;
  }

  strokeJoin(join) {
    if (
      join === constants.ROUND ||
      join === constants.BEVEL ||
      join === constants.MITER
    ) {
      this.drawingContext.lineJoin = join;
    }
    return this;
  }

  strokeWeight(w) {
    super.strokeWeight(w);
    if (typeof w === 'undefined' || w === 0) {
      // hack because lineWidth 0 doesn't work
      this.drawingContext.lineWidth = 0.0001;
    } else {
      this.drawingContext.lineWidth = w;
    }
    return this;
  }

  _getFill() {
    if (!this._cachedFillStyle) {
      this._cachedFillStyle = this.drawingContext.fillStyle;
    }
    return this._cachedFillStyle;
  }

  _setFill(fillStyle) {
    if (fillStyle !== this._cachedFillStyle) {
      this.drawingContext.fillStyle = fillStyle;
      this._cachedFillStyle = fillStyle;
    }
  }

  _getStroke() {
    if (!this._cachedStrokeStyle) {
      this._cachedStrokeStyle = this.drawingContext.strokeStyle;
    }
    return this._cachedStrokeStyle;
  }

  _setStroke(strokeStyle) {
    if (strokeStyle !== this._cachedStrokeStyle) {
      this.drawingContext.strokeStyle = strokeStyle;
      this._cachedStrokeStyle = strokeStyle;
    }
  }

  //////////////////////////////////////////////
  // SHAPE | Curves
  //////////////////////////////////////////////
  bezier(x1, y1, x2, y2, x3, y3, x4, y4) {
    this._pInst.beginShape();
    this._pInst.vertex(x1, y1);
    this._pInst.bezierVertex(x2, y2, x3, y3, x4, y4);
    this._pInst.endShape();
    return this;
  }

  curve(x1, y1, x2, y2, x3, y3, x4, y4) {
    this._pInst.beginShape();
    this._pInst.splineVertex(x1, y1);
    this._pInst.splineVertex(x2, y2);
    this._pInst.splineVertex(x3, y3);
    this._pInst.splineVertex(x4, y4);
    this._pInst.endShape();
    return this;
  }

  //////////////////////////////////////////////
  // TRANSFORM
  //////////////////////////////////////////////

  applyMatrix(a, b, c, d, e, f) {
    this.drawingContext.transform(a, b, c, d, e, f);
  }

  resetMatrix() {
    this.drawingContext.setTransform(1, 0, 0, 1, 0, 0);
    this.drawingContext.scale(
      this._pixelDensity,
      this._pixelDensity
    );
    return this;
  }

  rotate(rad) {
    this.drawingContext.rotate(rad);
  }

  scale(x, y) {
    this.drawingContext.scale(x, y);
    return this;
  }

  translate(x, y) {
    // support passing a vector as the 1st parameter
    if (x instanceof p5.Vector) {
      y = x.y;
      x = x.x;
    }
    this.drawingContext.translate(x, y);
    return this;
  }

  //////////////////////////////////////////////
  // TYPOGRAPHY
  //
  //////////////////////////////////////////////



  _renderText(p, line, x, y, maxY, minY) {
    if (y < minY || y >= maxY) {
      return; // don't render lines beyond our minY/maxY bounds (see #5785)
    }

    p.push(); // fix to #803

    if (!this._isOpenType()) {
      // a system/browser font

      // no stroke unless specified by user
      if (this.states.strokeColor && this.states.strokeSet) {
        this.drawingContext.strokeText(line, x, y);
      }

      if (!this._clipping && this.states.fillColor) {
        // if fill hasn't been set by user, use default text fill
        if (!this.states.fillSet) {
          this._setFill(constants._DEFAULT_TEXT_FILL);
        }

        this.drawingContext.fillText(line, x, y);
      }
    } else {
      // an opentype font, let it handle the rendering

      this.states.textFont._renderPath(line, x, y, { renderer: this });
    }

    p.pop();
    return p;
  }

  textWidth(s) {
    if (this._isOpenType()) {
      return this.states.textFont._textWidth(s, this.states.textSize);
    }

    return this.drawingContext.measureText(s).width;
  }

  text(str, x, y, maxWidth, maxHeight) {
    let baselineHacked;

    // baselineHacked: (HACK)
    // A temporary fix to conform to Processing's implementation
    // of BASELINE vertical alignment in a bounding box

    if (typeof maxWidth !== 'undefined') {
      if (this.drawingContext.textBaseline === constants.BASELINE) {
        baselineHacked = true;
        this.drawingContext.textBaseline = constants.TOP;
      }
    }

    const p = super.text(...arguments);

    if (baselineHacked) {
      this.drawingContext.textBaseline = constants.BASELINE;
    }

    return p;
  }

  /*_applyTextProperties() {
    let font;
    const p = this._pInst;

    this.states.textAscent = null;
    this.states.textDescent = null;

    font = this.states.textFont;

    if (this._isOpenType()) {
      font = this.states.textFont.font.familyName;
      this.states.textStyle = this._textFont.font.styleName;
    }

    let fontNameString = font || 'sans-serif';
    if (/\s/.exec(fontNameString)) {
      // If the name includes spaces, surround in quotes
      fontNameString = `"${fontNameString}"`;
    }
    this.drawingContext.font = `${this.states.textStyle || 'normal'} ${this.states.textSize ||
      12}px ${fontNameString}`;

    this.drawingContext.textAlign = this.states.textAlign;
    if (this.states.textBaseline === constants.CENTER) {
      this.drawingContext.textBaseline = constants._CTX_MIDDLE;
    } else {
      this.drawingContext.textBaseline = this.states.textBaseline;
    }

    return p;
  }*/

  //////////////////////////////////////////////
  // STRUCTURE
  //////////////////////////////////////////////

  // a push() operation is in progress.
  // the renderer should return a 'style' object that it wishes to
  // store on the push stack.
  // derived renderers should call the base class' push() method
  // to fetch the base style object.
  push() {
    this.drawingContext.save();

    // get the base renderer style
    return super.push();
  }

  // a pop() operation is in progress
  // the renderer is passed the 'style' object that it returned
  // from its push() method.
  // derived renderers should pass this object to their base
  // class' pop method
  pop(style) {
    this.drawingContext.restore();
    // Re-cache the fill / stroke state
    this._cachedFillStyle = this.drawingContext.fillStyle;
    this._cachedStrokeStyle = this.drawingContext.strokeStyle;

    super.pop(style);
  }
}

function renderer2D(p5, fn){
  /**
   * p5.Renderer2D
   * The 2D graphics canvas renderer class.
   * extends p5.Renderer
   * @private
   */
  p5.Renderer2D = Renderer2D;
  p5.renderers[constants.P2D] = Renderer2D;
}

export default renderer2D;
export { Renderer2D };<|MERGE_RESOLUTION|>--- conflicted
+++ resolved
@@ -5,11 +5,11 @@
 import { Image } from '../image/p5.Image';
 import { Element } from '../dom/p5.Element';
 import { MediaElement } from '../dom/p5.MediaElement';
-<<<<<<< HEAD
+
 import FilterRenderer2D from '../image/filterRenderer2D';
-=======
+
 import { PrimitiveToPath2DConverter } from '../shape/custom_shapes';
->>>>>>> 65173074
+
 
 const styleEmpty = 'rgba(0,0,0,0)';
 // const alphaThreshold = 0.00125; // minimum visible
