import * as constants from './constants';
import p5 from './main';
import { Renderer } from './p5.Renderer';
import { Graphics } from './p5.Graphics';
import { Image } from '../image/p5.Image';
import { Element } from '../dom/p5.Element';
import { MediaElement } from '../dom/p5.MediaElement';
<<<<<<< HEAD
import { RGBHDR } from '../color/creating_reading';
=======
import { PrimitiveToPath2DConverter } from '../shape/custom_shapes';
>>>>>>> 685ca3c8

const styleEmpty = 'rgba(0,0,0,0)';
// const alphaThreshold = 0.00125; // minimum visible

class Renderer2D extends Renderer {
  constructor(pInst, w, h, isMainCanvas, elt, attributes = {}) {
    super(pInst, w, h, isMainCanvas);

    this.canvas = this.elt = elt || document.createElement('canvas');

    if (isMainCanvas) {
      // for pixel method sharing with pimage
      this._pInst._curElement = this;
      this._pInst.canvas = this.canvas;
    } else {
      // hide if offscreen buffer by default
      this.canvas.style.display = 'none';
    }

    this.elt.id = 'defaultCanvas0';
    this.elt.classList.add('p5Canvas');

    // Extend renderer with methods of p5.Element with getters
    for (const p of Object.getOwnPropertyNames(Element.prototype)) {
      if (p !== 'constructor' && p[0] !== '_') {
        Object.defineProperty(this, p, {
          get() {
            return this.wrappedElt[p];
          }
        })
      }
    }

    // Set canvas size
    this.elt.width = w * this._pixelDensity;
    this.elt.height = h * this._pixelDensity;
    this.elt.style.width = `${w}px`;
    this.elt.style.height = `${h}px`;

    // Attach canvas element to DOM
    if (this._pInst._userNode) {
      // user input node case
      this._pInst._userNode.appendChild(this.elt);
    } else {
      //create main element
      if (document.getElementsByTagName('main').length === 0) {
        let m = document.createElement('main');
        document.body.appendChild(m);
      }
      //append canvas to main
      document.getElementsByTagName('main')[0].appendChild(this.elt);
    }

    // Get and store drawing context
    this.drawingContext = this.canvas.getContext('2d', attributes);
    if(attributes.colorSpace === 'display-p3'){
      this.states.colorMode = RGBHDR;
    }
    if (isMainCanvas) {
      this._pInst.drawingContext = this.drawingContext;
    }
    this.scale(this._pixelDensity, this._pixelDensity);

    // Set and return p5.Element
    this.wrappedElt = new Element(this.elt, this._pInst);

    this.clipPath = null;
  }

  remove(){
    this.wrappedElt.remove();
    this.wrappedElt = null;
    this.canvas = null;
    this.elt = null;
  }

  getFilterGraphicsLayer() {
    // create hidden webgl renderer if it doesn't exist
    if (!this.filterGraphicsLayer) {
      const pInst = this._pInst;

      // create secondary layer
      this.filterGraphicsLayer =
        new Graphics(
          this.width,
          this.height,
          constants.WEBGL,
          pInst
        );
    }
    if (
      this.filterGraphicsLayer.width !== this.width ||
      this.filterGraphicsLayer.height !== this.height
    ) {
      // Resize the graphics layer
      this.filterGraphicsLayer.resizeCanvas(this.width, this.height);
    }
    if (
      this.filterGraphicsLayer.pixelDensity() !== this._pInst.pixelDensity()
    ) {
      this.filterGraphicsLayer.pixelDensity(this._pInst.pixelDensity());
    }

    return this.filterGraphicsLayer;
  }

  _applyDefaults() {
    this._cachedFillStyle = this._cachedStrokeStyle = undefined;
    this._cachedBlendMode = constants.BLEND;
    this._setFill(constants._DEFAULT_FILL);
    this._setStroke(constants._DEFAULT_STROKE);
    this.drawingContext.lineCap = constants.ROUND;
    this.drawingContext.font = 'normal 12px sans-serif';
  }

  resize(w, h) {
    super.resize(w, h);

    // save canvas properties
    const props = {};
    for (const key in this.drawingContext) {
      const val = this.drawingContext[key];
      if (typeof val !== 'object' && typeof val !== 'function') {
        props[key] = val;
      }
    }

    this.canvas.width = w * this._pixelDensity;
    this.canvas.height = h * this._pixelDensity;
    this.canvas.style.width = `${w}px`;
    this.canvas.style.height = `${h}px`;
    this.drawingContext.scale(
      this._pixelDensity,
      this._pixelDensity
    );

    // reset canvas properties
    for (const savedKey in props) {
      try {
        this.drawingContext[savedKey] = props[savedKey];
      } catch (err) {
        // ignore read-only property errors
      }
    }
  }

  //////////////////////////////////////////////
  // COLOR | Setting
  //////////////////////////////////////////////

  background(...args) {
    this.drawingContext.save();
    this.resetMatrix();

    if (args[0] instanceof Image) {
      if (args[1] >= 0) {
        // set transparency of background
        const img = args[0];
        this.drawingContext.globalAlpha = args[1] / 255;
        this._pInst.image(img, 0, 0, this.width, this.height);
      } else {
        this._pInst.image(args[0], 0, 0, this.width, this.height);
      }
    } else {
      const curFill = this._getFill();
      // create background rect
      const color = this._pInst.color(...args);

      //accessible Outputs
      if (this._pInst._addAccsOutput()) {
        this._pInst._accsBackground(color._getRGBA([255, 255, 255, 255]));
      }

      const newFill = color.toString();
      this._setFill(newFill);

      if (this._isErasing) {
        this.blendMode(this._cachedBlendMode);
      }

      this.drawingContext.fillRect(0, 0, this.width, this.height);
      // reset fill
      this._setFill(curFill);

      if (this._isErasing) {
        this._pInst.erase();
      }
    }
    this.drawingContext.restore();
  }

  clear() {
    this.drawingContext.save();
    this.resetMatrix();
    this.drawingContext.clearRect(0, 0, this.width, this.height);
    this.drawingContext.restore();
  }

  fill(...args) {
    super.fill(...args);
    const color = this.states.fillColor;
    this._setFill(color.toString());

    //accessible Outputs
    if (this._pInst._addAccsOutput()) {
      this._pInst._accsCanvasColors('fill', color._getRGBA([255, 255, 255, 255]));
    }
  }

  stroke(...args) {
    super.stroke(...args);
    const color = this.states.strokeColor;
    this._setStroke(color.toString());

    //accessible Outputs
    if (this._pInst._addAccsOutput()) {
      this._pInst._accsCanvasColors('stroke', color._getRGBA([255, 255, 255, 255]));
    }
  }

  erase(opacityFill, opacityStroke) {
    if (!this._isErasing) {
      // cache the fill style
      this._cachedFillStyle = this.drawingContext.fillStyle;
      const newFill = this._pInst.color(255, opacityFill).toString();
      this.drawingContext.fillStyle = newFill;

      // cache the stroke style
      this._cachedStrokeStyle = this.drawingContext.strokeStyle;
      const newStroke = this._pInst.color(255, opacityStroke).toString();
      this.drawingContext.strokeStyle = newStroke;

      // cache blendMode
      const tempBlendMode = this._cachedBlendMode;
      this.blendMode(constants.REMOVE);
      this._cachedBlendMode = tempBlendMode;

      this._isErasing = true;
    }
  }

  noErase() {
    if (this._isErasing) {
      this.drawingContext.fillStyle = this._cachedFillStyle;
      this.drawingContext.strokeStyle = this._cachedStrokeStyle;

      this.blendMode(this._cachedBlendMode);
      this._isErasing = false;
    }
  }

  drawShape(shape) {
    const visitor = new PrimitiveToPath2DConverter({ strokeWeight: this.states.strokeWeight });
    shape.accept(visitor);
    if (this._clipping) {
      this.clipPath.addPath(visitor.path);
    } else {
      if (this.states.fillColor) {
        this.drawingContext.fill(visitor.path);
      }
      if (this.states.strokeColor) {
        this.drawingContext.stroke(visitor.path);
      }
    }
  }

  beginClip(options = {}) {
    super.beginClip(options);

    // cache the fill style
    this._cachedFillStyle = this.drawingContext.fillStyle;
    const newFill = this._pInst.color(255, 0).toString();
    this.drawingContext.fillStyle = newFill;

    // cache the stroke style
    this._cachedStrokeStyle = this.drawingContext.strokeStyle;
    const newStroke = this._pInst.color(255, 0).toString();
    this.drawingContext.strokeStyle = newStroke;

    // cache blendMode
    const tempBlendMode = this._cachedBlendMode;
    this.blendMode(constants.BLEND);
    this._cachedBlendMode = tempBlendMode;

    // Since everything must be in one path, create a new single Path2D to chain all shapes onto.
    // Start a new path. Everything from here on out should become part of this
    // one path so that we can clip to the whole thing.
    this.clipPath = new Path2D();

    if (this._clipInvert) {
      // Slight hack: draw a big rectangle over everything with reverse winding
      // order. This is hopefully large enough to cover most things.
      this.clipPath.moveTo(
        -2 * this.width,
        -2 * this.height
      );
      this.clipPath.lineTo(
        -2 * this.width,
        2 * this.height
      );
      this.clipPath.lineTo(
        2 * this.width,
        2 * this.height
      );
      this.clipPath.lineTo(
        2 * this.width,
        -2 * this.height
      );
      this.clipPath.closePath();
    }
  }

  endClip() {
    this.drawingContext.clip(this.clipPath);
    this.clipPath = null;

    super.endClip();

    this.drawingContext.fillStyle = this._cachedFillStyle;
    this.drawingContext.strokeStyle = this._cachedStrokeStyle;

    this.blendMode(this._cachedBlendMode);
  }

  //////////////////////////////////////////////
  // IMAGE | Loading & Displaying
  //////////////////////////////////////////////

  image(
    img,
    sx,
    sy,
    sWidth,
    sHeight,
    dx,
    dy,
    dWidth,
    dHeight
  ) {
    let cnv;
    if (img.gifProperties) {
      img._animateGif(this._pInst);
    }

    try {
      if (img instanceof MediaElement) {
        img._ensureCanvas();
      }
      if (this.states.tint && img.canvas) {
        cnv = this._getTintedImageCanvas(img);
      }
      if (!cnv) {
        cnv = img.canvas || img.elt;
      }
      let s = 1;
      if (img.width && img.width > 0) {
        s = cnv.width / img.width;
      }
      if (this._isErasing) {
        this.blendMode(this._cachedBlendMode);
      }

      this.drawingContext.drawImage(
        cnv,
        s * sx,
        s * sy,
        s * sWidth,
        s * sHeight,
        dx,
        dy,
        dWidth,
        dHeight
      );
      if (this._isErasing) {
        this._pInst.erase();
      }
    } catch (e) {
      if (e.name !== 'NS_ERROR_NOT_AVAILABLE') {
        throw e;
      }
    }
  }

  _getTintedImageCanvas(img) {
    if (!img.canvas) {
      return img;
    }

    if (!img.tintCanvas) {
      // Once an image has been tinted, keep its tint canvas
      // around so we don't need to re-incur the cost of
      // creating a new one for each tint
      img.tintCanvas = document.createElement('canvas');
    }

    // Keep the size of the tint canvas up-to-date
    if (img.tintCanvas.width !== img.canvas.width) {
      img.tintCanvas.width = img.canvas.width;
    }
    if (img.tintCanvas.height !== img.canvas.height) {
      img.tintCanvas.height = img.canvas.height;
    }

    // Goal: multiply the r,g,b,a values of the source by
    // the r,g,b,a values of the tint color
    const ctx = img.tintCanvas.getContext('2d');

    ctx.save();
    ctx.clearRect(0, 0, img.canvas.width, img.canvas.height);

    if (this.states.tint[0] < 255 || this.states.tint[1] < 255 || this.states.tint[2] < 255) {
      // Color tint: we need to use the multiply blend mode to change the colors.
      // However, the canvas implementation of this destroys the alpha channel of
      // the image. To accommodate, we first get a version of the image with full
      // opacity everywhere, tint using multiply, and then use the destination-in
      // blend mode to restore the alpha channel again.

      // Start with the original image
      ctx.drawImage(img.canvas, 0, 0);

      // This blend mode makes everything opaque but forces the luma to match
      // the original image again
      ctx.globalCompositeOperation = 'luminosity';
      ctx.drawImage(img.canvas, 0, 0);

      // This blend mode forces the hue and chroma to match the original image.
      // After this we should have the original again, but with full opacity.
      ctx.globalCompositeOperation = 'color';
      ctx.drawImage(img.canvas, 0, 0);

      // Apply color tint
      ctx.globalCompositeOperation = 'multiply';
      ctx.fillStyle = `rgb(${this.states.tint.slice(0, 3).join(', ')})`;
      ctx.fillRect(0, 0, img.canvas.width, img.canvas.height);

      // Replace the alpha channel with the original alpha * the alpha tint
      ctx.globalCompositeOperation = 'destination-in';
      ctx.globalAlpha = this.states.tint[3] / 255;
      ctx.drawImage(img.canvas, 0, 0);
    } else {
      // If we only need to change the alpha, we can skip all the extra work!
      ctx.globalAlpha = this.states.tint[3] / 255;
      ctx.drawImage(img.canvas, 0, 0);
    }

    ctx.restore();
    return img.tintCanvas;
  }

  //////////////////////////////////////////////
  // IMAGE | Pixels
  //////////////////////////////////////////////

  blendMode(mode) {
    if (mode === constants.SUBTRACT) {
      console.warn('blendMode(SUBTRACT) only works in WEBGL mode.');
    } else if (
      mode === constants.BLEND ||
      mode === constants.REMOVE ||
      mode === constants.DARKEST ||
      mode === constants.LIGHTEST ||
      mode === constants.DIFFERENCE ||
      mode === constants.MULTIPLY ||
      mode === constants.EXCLUSION ||
      mode === constants.SCREEN ||
      mode === constants.REPLACE ||
      mode === constants.OVERLAY ||
      mode === constants.HARD_LIGHT ||
      mode === constants.SOFT_LIGHT ||
      mode === constants.DODGE ||
      mode === constants.BURN ||
      mode === constants.ADD
    ) {
      this._cachedBlendMode = mode;
      this.drawingContext.globalCompositeOperation = mode;
    } else {
      throw new Error(`Mode ${mode} not recognized.`);
    }
  }

  blend(...args) {
    const currBlend = this.drawingContext.globalCompositeOperation;
    const blendMode = args[args.length - 1];

    const copyArgs = Array.prototype.slice.call(args, 0, args.length - 1);

    this.drawingContext.globalCompositeOperation = blendMode;

    p5.prototype.copy.apply(this, copyArgs);

    this.drawingContext.globalCompositeOperation = currBlend;
  }

  // p5.Renderer2D.prototype.get = p5.Renderer.prototype.get;
  // .get() is not overridden

  // x,y are canvas-relative (pre-scaled by _pixelDensity)
  _getPixel(x, y) {
    let imageData, index;
    imageData = this.drawingContext.getImageData(x, y, 1, 1).data;
    index = 0;
    return [
      imageData[index + 0],
      imageData[index + 1],
      imageData[index + 2],
      imageData[index + 3]
    ];
  }

  loadPixels() {
    const pd = this._pixelDensity;
    const w = this.width * pd;
    const h = this.height * pd;
    const imageData = this.drawingContext.getImageData(0, 0, w, h);
    // @todo this should actually set pixels per object, so diff buffers can
    // have diff pixel arrays.
    this.imageData = imageData;
    this.pixels = imageData.data;
  }

  set(x, y, imgOrCol) {
    // round down to get integer numbers
    x = Math.floor(x);
    y = Math.floor(y);
    if (imgOrCol instanceof Image) {
      this.drawingContext.save();
      this.drawingContext.setTransform(1, 0, 0, 1, 0, 0);
      this.drawingContext.scale(
        this._pixelDensity,
        this._pixelDensity
      );
      this.drawingContext.clearRect(x, y, imgOrCol.width, imgOrCol.height);
      this.drawingContext.drawImage(imgOrCol.canvas, x, y);
      this.drawingContext.restore();
    } else {
      let r = 0,
        g = 0,
        b = 0,
        a = 0;
      let idx =
        4 *
        (y *
          this._pixelDensity *
          (this.width * this._pixelDensity) +
          x * this._pixelDensity);
      if (!this.imageData) {
        this.loadPixels();
      }
      if (typeof imgOrCol === 'number') {
        if (idx < this.pixels.length) {
          r = imgOrCol;
          g = imgOrCol;
          b = imgOrCol;
          a = 255;
          //this.updatePixels.call(this);
        }
      } else if (Array.isArray(imgOrCol)) {
        if (imgOrCol.length < 4) {
          throw new Error('pixel array must be of the form [R, G, B, A]');
        }
        if (idx < this.pixels.length) {
          r = imgOrCol[0];
          g = imgOrCol[1];
          b = imgOrCol[2];
          a = imgOrCol[3];
          //this.updatePixels.call(this);
        }
      } else if (imgOrCol instanceof p5.Color) {
        if (idx < this.pixels.length) {
          [r, g, b, a] = imgOrCol._getRGBA([255, 255, 255, 255]);
          //this.updatePixels.call(this);
        }
      }
      // loop over pixelDensity * pixelDensity
      for (let i = 0; i < this._pixelDensity; i++) {
        for (let j = 0; j < this._pixelDensity; j++) {
          // loop over
          idx =
            4 *
            ((y * this._pixelDensity + j) *
              this.width *
              this._pixelDensity +
              (x * this._pixelDensity + i));
          this.pixels[idx] = r;
          this.pixels[idx + 1] = g;
          this.pixels[idx + 2] = b;
          this.pixels[idx + 3] = a;
        }
      }
    }
  }

  updatePixels(x, y, w, h) {
    const pd = this._pixelDensity;
    if (
      x === undefined &&
      y === undefined &&
      w === undefined &&
      h === undefined
    ) {
      x = 0;
      y = 0;
      w = this.width;
      h = this.height;
    }
    x *= pd;
    y *= pd;
    w *= pd;
    h *= pd;

    if (this.gifProperties) {
      this.gifProperties.frames[this.gifProperties.displayIndex].image =
        this.imageData;
    }

    this.drawingContext.putImageData(this.imageData, x, y, 0, 0, w, h);
  }

  //////////////////////////////////////////////
  // SHAPE | 2D Primitives
  //////////////////////////////////////////////

  /**
 * Generate a cubic Bezier representing an arc on the unit circle of total
 * angle `size` radians, beginning `start` radians above the x-axis. Up to
 * four of these curves are combined to make a full arc.
 *
 * See ecridge.com/bezier.pdf for an explanation of the method.
 */
  _acuteArcToBezier(
    start,
    size
  ) {
    // Evaluate constants.
    const alpha = size / 2.0,
      cos_alpha = Math.cos(alpha),
      sin_alpha = Math.sin(alpha),
      cot_alpha = 1.0 / Math.tan(alpha),
      // This is how far the arc needs to be rotated.
      phi = start + alpha,
      cos_phi = Math.cos(phi),
      sin_phi = Math.sin(phi),
      lambda = (4.0 - cos_alpha) / 3.0,
      mu = sin_alpha + (cos_alpha - lambda) * cot_alpha;

    // Return rotated waypoints.
    return {
      ax: Math.cos(start).toFixed(7),
      ay: Math.sin(start).toFixed(7),
      bx: (lambda * cos_phi + mu * sin_phi).toFixed(7),
      by: (lambda * sin_phi - mu * cos_phi).toFixed(7),
      cx: (lambda * cos_phi - mu * sin_phi).toFixed(7),
      cy: (lambda * sin_phi + mu * cos_phi).toFixed(7),
      dx: Math.cos(start + size).toFixed(7),
      dy: Math.sin(start + size).toFixed(7)
    };
  }

  /*
   * This function requires that:
   *
   *   0 <= start < TWO_PI
   *
   *   start <= stop < start + TWO_PI
   */
  arc(x, y, w, h, start, stop, mode) {
    const ctx = this.clipPa || this.drawingContext;
    const rx = w / 2.0;
    const ry = h / 2.0;
    const epsilon = 0.00001; // Smallest visible angle on displays up to 4K.
    let arcToDraw = 0;
    const curves = [];

    x += rx;
    y += ry;

    // Create curves
    while (stop - start >= epsilon) {
      arcToDraw = Math.min(stop - start, constants.HALF_PI);
      curves.push(this._acuteArcToBezier(start, arcToDraw));
      start += arcToDraw;
    }

    // Fill curves
    if (this.states.fillColor) {
      if (!this._clipping) ctx.beginPath();
      curves.forEach((curve, index) => {
        if (index === 0) {
          ctx.moveTo(x + curve.ax * rx, y + curve.ay * ry);
        }
        /* eslint-disable indent */
        ctx.bezierCurveTo(x + curve.bx * rx, y + curve.by * ry,
          x + curve.cx * rx, y + curve.cy * ry,
          x + curve.dx * rx, y + curve.dy * ry);
        /* eslint-enable indent */
      });
      if (mode === constants.PIE || mode == null) {
        ctx.lineTo(x, y);
      }
      ctx.closePath();
      if (!this._clipping) ctx.fill();
    }

    // Stroke curves
    if (this.states.strokeColor) {
      if (!this._clipping) ctx.beginPath();
      curves.forEach((curve, index) => {
        if (index === 0) {
          ctx.moveTo(x + curve.ax * rx, y + curve.ay * ry);
        }
        /* eslint-disable indent */
        ctx.bezierCurveTo(x + curve.bx * rx, y + curve.by * ry,
          x + curve.cx * rx, y + curve.cy * ry,
          x + curve.dx * rx, y + curve.dy * ry);
        /* eslint-enable indent */
      });
      if (mode === constants.PIE) {
        ctx.lineTo(x, y);
        ctx.closePath();
      } else if (mode === constants.CHORD) {
        ctx.closePath();
      }
      if (!this._clipping) ctx.stroke();
    }
    return this;
  }

  ellipse(args) {
    const ctx = this.clipPath || this.drawingContext;
    const doFill = !!this.states.fillColor,
      doStroke = this.states.strokeColor;
    const x = parseFloat(args[0]),
      y = parseFloat(args[1]),
      w = parseFloat(args[2]),
      h = parseFloat(args[3]);
    if (doFill && !doStroke) {
      if (this._getFill() === styleEmpty) {
        return this;
      }
    } else if (!doFill && doStroke) {
      if (this._getStroke() === styleEmpty) {
        return this;
      }
    }
    const centerX = x + w / 2,
      centerY = y + h / 2,
      radiusX = w / 2,
      radiusY = h / 2;
    if (!this._clipping) ctx.beginPath();

    ctx.ellipse(centerX, centerY, radiusX, radiusY, 0, 0, 2 * Math.PI);

    if (!this._clipping && doFill) {
      ctx.fill();
    }
    if (!this._clipping && doStroke) {
      ctx.stroke();
    }
  }

  line(x1, y1, x2, y2) {
    const ctx = this.clipPath || this.drawingContext;
    if (!this.states.strokeColor) {
      return this;
    } else if (this._getStroke() === styleEmpty) {
      return this;
    }
    if (!this._clipping) ctx.beginPath();
    ctx.moveTo(x1, y1);
    ctx.lineTo(x2, y2);
    ctx.stroke();
    return this;
  }

  point(x, y) {
    const ctx = this.clipPath || this.drawingContext;
    if (!this.states.strokeColor) {
      return this;
    } else if (this._getStroke() === styleEmpty) {
      return this;
    }
    const s = this._getStroke();
    const f = this._getFill();
    if (!this._clipping) {
      // swapping fill color to stroke and back after for correct point rendering
      this._setFill(s);
    }
    if (!this._clipping) ctx.beginPath();
    ctx.arc(x, y, ctx.lineWidth / 2, 0, constants.TWO_PI, false);
    if (!this._clipping) {
      ctx.fill();
      this._setFill(f);
    }
  }

  quad(x1, y1, x2, y2, x3, y3, x4, y4) {
    const ctx = this.clipPath || this.drawingContext;
    const doFill = !!this.states.fillColor,
      doStroke = this.states.strokeColor;
    if (doFill && !doStroke) {
      if (this._getFill() === styleEmpty) {
        return this;
      }
    } else if (!doFill && doStroke) {
      if (this._getStroke() === styleEmpty) {
        return this;
      }
    }
    if (!this._clipping) ctx.beginPath();
    ctx.moveTo(x1, y1);
    ctx.lineTo(x2, y2);
    ctx.lineTo(x3, y3);
    ctx.lineTo(x4, y4);
    ctx.closePath();
    if (!this._clipping && doFill) {
      ctx.fill();
    }
    if (!this._clipping && doStroke) {
      ctx.stroke();
    }
    return this;
  }

  rect(args) {
    const x = args[0];
    const y = args[1];
    const w = args[2];
    const h = args[3];
    let tl = args[4];
    let tr = args[5];
    let br = args[6];
    let bl = args[7];
    const ctx = this.clipPath || this.drawingContext;
    const doFill = !!this.states.fillColor,
      doStroke = this.states.strokeColor;
    if (doFill && !doStroke) {
      if (this._getFill() === styleEmpty) {
        return this;
      }
    } else if (!doFill && doStroke) {
      if (this._getStroke() === styleEmpty) {
        return this;
      }
    }
    if (!this._clipping) ctx.beginPath();

    if (typeof tl === 'undefined') {
      // No rounded corners
      ctx.rect(x, y, w, h);
    } else {
      // At least one rounded corner
      // Set defaults when not specified
      if (typeof tr === 'undefined') {
        tr = tl;
      }
      if (typeof br === 'undefined') {
        br = tr;
      }
      if (typeof bl === 'undefined') {
        bl = br;
      }

      // corner rounding must always be positive
      const absW = Math.abs(w);
      const absH = Math.abs(h);
      const hw = absW / 2;
      const hh = absH / 2;

      // Clip radii
      if (absW < 2 * tl) {
        tl = hw;
      }
      if (absH < 2 * tl) {
        tl = hh;
      }
      if (absW < 2 * tr) {
        tr = hw;
      }
      if (absH < 2 * tr) {
        tr = hh;
      }
      if (absW < 2 * br) {
        br = hw;
      }
      if (absH < 2 * br) {
        br = hh;
      }
      if (absW < 2 * bl) {
        bl = hw;
      }
      if (absH < 2 * bl) {
        bl = hh;
      }

      // Draw shape
      if (!this._clipping) ctx.beginPath();
      ctx.moveTo(x + tl, y);
      ctx.arcTo(x + w, y, x + w, y + h, tr);
      ctx.arcTo(x + w, y + h, x, y + h, br);
      ctx.arcTo(x, y + h, x, y, bl);
      ctx.arcTo(x, y, x + w, y, tl);
      ctx.closePath();
    }
    if (!this._clipping && this.states.fillColor) {
      ctx.fill();
    }
    if (!this._clipping && this.states.strokeColor) {
      ctx.stroke();
    }
    return this;
  }


  triangle(args) {
    const ctx = this.clipPath || this.drawingContext;
    const doFill = !!this.states.fillColor,
      doStroke = this.states.strokeColor;
    const x1 = args[0],
      y1 = args[1];
    const x2 = args[2],
      y2 = args[3];
    const x3 = args[4],
      y3 = args[5];
    if (doFill && !doStroke) {
      if (this._getFill() === styleEmpty) {
        return this;
      }
    } else if (!doFill && doStroke) {
      if (this._getStroke() === styleEmpty) {
        return this;
      }
    }
    if (!this._clipping) ctx.beginPath();
    ctx.moveTo(x1, y1);
    ctx.lineTo(x2, y2);
    ctx.lineTo(x3, y3);
    ctx.closePath();
    if (!this._clipping && doFill) {
      ctx.fill();
    }
    if (!this._clipping && doStroke) {
      ctx.stroke();
    }
  }

  //////////////////////////////////////////////
  // SHAPE | Attributes
  //////////////////////////////////////////////

  strokeCap(cap) {
    if (
      cap === constants.ROUND ||
      cap === constants.SQUARE ||
      cap === constants.PROJECT
    ) {
      this.drawingContext.lineCap = cap;
    }
    return this;
  }

  strokeJoin(join) {
    if (
      join === constants.ROUND ||
      join === constants.BEVEL ||
      join === constants.MITER
    ) {
      this.drawingContext.lineJoin = join;
    }
    return this;
  }

  strokeWeight(w) {
    super.strokeWeight(w);
    if (typeof w === 'undefined' || w === 0) {
      // hack because lineWidth 0 doesn't work
      this.drawingContext.lineWidth = 0.0001;
    } else {
      this.drawingContext.lineWidth = w;
    }
    return this;
  }

  _getFill() {
    if (!this._cachedFillStyle) {
      this._cachedFillStyle = this.drawingContext.fillStyle;
    }
    return this._cachedFillStyle;
  }

  _setFill(fillStyle) {
    if (fillStyle !== this._cachedFillStyle) {
      this.drawingContext.fillStyle = fillStyle;
      this._cachedFillStyle = fillStyle;
    }
  }

  _getStroke() {
    if (!this._cachedStrokeStyle) {
      this._cachedStrokeStyle = this.drawingContext.strokeStyle;
    }
    return this._cachedStrokeStyle;
  }

  _setStroke(strokeStyle) {
    if (strokeStyle !== this._cachedStrokeStyle) {
      this.drawingContext.strokeStyle = strokeStyle;
      this._cachedStrokeStyle = strokeStyle;
    }
  }

  //////////////////////////////////////////////
  // SHAPE | Curves
  //////////////////////////////////////////////
  bezier(x1, y1, x2, y2, x3, y3, x4, y4) {
    this._pInst.beginShape();
    this._pInst.vertex(x1, y1);
    this._pInst.bezierVertex(x2, y2, x3, y3, x4, y4);
    this._pInst.endShape();
    return this;
  }

  curve(x1, y1, x2, y2, x3, y3, x4, y4) {
    this._pInst.beginShape();
    this._pInst.splineVertex(x1, y1);
    this._pInst.splineVertex(x2, y2);
    this._pInst.splineVertex(x3, y3);
    this._pInst.splineVertex(x4, y4);
    this._pInst.endShape();
    return this;
  }

  //////////////////////////////////////////////
  // TRANSFORM
  //////////////////////////////////////////////

  applyMatrix(a, b, c, d, e, f) {
    this.drawingContext.transform(a, b, c, d, e, f);
  }

  resetMatrix() {
    this.drawingContext.setTransform(1, 0, 0, 1, 0, 0);
    this.drawingContext.scale(
      this._pixelDensity,
      this._pixelDensity
    );
    return this;
  }

  rotate(rad) {
    this.drawingContext.rotate(rad);
  }

  scale(x, y) {
    this.drawingContext.scale(x, y);
    return this;
  }

  translate(x, y) {
    // support passing a vector as the 1st parameter
    if (x instanceof p5.Vector) {
      y = x.y;
      x = x.x;
    }
    this.drawingContext.translate(x, y);
    return this;
  }

  //////////////////////////////////////////////
  // TYPOGRAPHY
  //
  //////////////////////////////////////////////



  _renderText(p, line, x, y, maxY, minY) {
    if (y < minY || y >= maxY) {
      return; // don't render lines beyond our minY/maxY bounds (see #5785)
    }

    p.push(); // fix to #803

    if (!this._isOpenType()) {
      // a system/browser font

      // no stroke unless specified by user
      if (this.states.strokeColor && this.states.strokeSet) {
        this.drawingContext.strokeText(line, x, y);
      }

      if (!this._clipping && this.states.fillColor) {
        // if fill hasn't been set by user, use default text fill
        if (!this.states.fillSet) {
          this._setFill(constants._DEFAULT_TEXT_FILL);
        }

        this.drawingContext.fillText(line, x, y);
      }
    } else {
      // an opentype font, let it handle the rendering

      this.states.textFont._renderPath(line, x, y, { renderer: this });
    }

    p.pop();
    return p;
  }

  textWidth(s) {
    if (this._isOpenType()) {
      return this.states.textFont._textWidth(s, this.states.textSize);
    }

    return this.drawingContext.measureText(s).width;
  }

  text(str, x, y, maxWidth, maxHeight) {
    let baselineHacked;

    // baselineHacked: (HACK)
    // A temporary fix to conform to Processing's implementation
    // of BASELINE vertical alignment in a bounding box

    if (typeof maxWidth !== 'undefined') {
      if (this.drawingContext.textBaseline === constants.BASELINE) {
        baselineHacked = true;
        this.drawingContext.textBaseline = constants.TOP;
      }
    }

    const p = super.text(...arguments);

    if (baselineHacked) {
      this.drawingContext.textBaseline = constants.BASELINE;
    }

    return p;
  }

  /*_applyTextProperties() {
    let font;
    const p = this._pInst;

    this.states.textAscent = null;
    this.states.textDescent = null;

    font = this.states.textFont;

    if (this._isOpenType()) {
      font = this.states.textFont.font.familyName;
      this.states.textStyle = this._textFont.font.styleName;
    }

    let fontNameString = font || 'sans-serif';
    if (/\s/.exec(fontNameString)) {
      // If the name includes spaces, surround in quotes
      fontNameString = `"${fontNameString}"`;
    }
    this.drawingContext.font = `${this.states.textStyle || 'normal'} ${this.states.textSize ||
      12}px ${fontNameString}`;

    this.drawingContext.textAlign = this.states.textAlign;
    if (this.states.textBaseline === constants.CENTER) {
      this.drawingContext.textBaseline = constants._CTX_MIDDLE;
    } else {
      this.drawingContext.textBaseline = this.states.textBaseline;
    }

    return p;
  }*/

  //////////////////////////////////////////////
  // STRUCTURE
  //////////////////////////////////////////////

  // a push() operation is in progress.
  // the renderer should return a 'style' object that it wishes to
  // store on the push stack.
  // derived renderers should call the base class' push() method
  // to fetch the base style object.
  push() {
    this.drawingContext.save();

    // get the base renderer style
    return super.push();
  }

  // a pop() operation is in progress
  // the renderer is passed the 'style' object that it returned
  // from its push() method.
  // derived renderers should pass this object to their base
  // class' pop method
  pop(style) {
    this.drawingContext.restore();
    // Re-cache the fill / stroke state
    this._cachedFillStyle = this.drawingContext.fillStyle;
    this._cachedStrokeStyle = this.drawingContext.strokeStyle;

    super.pop(style);
  }
}

function renderer2D(p5, fn){
  /**
   * p5.Renderer2D
   * The 2D graphics canvas renderer class.
   * extends p5.Renderer
   * @private
   */
  p5.Renderer2D = Renderer2D;
  p5.renderers[constants.P2D] = Renderer2D;
  p5.renderers['p2d-hdr'] = new Proxy(Renderer2D, {
    construct(target, [pInst, w, h, isMainCanvas, elt]){
      return new target(pInst, w, h, isMainCanvas, elt, {colorSpace: "display-p3"})
    }
  })
}

export default renderer2D;
export { Renderer2D };<|MERGE_RESOLUTION|>--- conflicted
+++ resolved
@@ -5,11 +5,8 @@
 import { Image } from '../image/p5.Image';
 import { Element } from '../dom/p5.Element';
 import { MediaElement } from '../dom/p5.MediaElement';
-<<<<<<< HEAD
 import { RGBHDR } from '../color/creating_reading';
-=======
 import { PrimitiveToPath2DConverter } from '../shape/custom_shapes';
->>>>>>> 685ca3c8
 
 const styleEmpty = 'rgba(0,0,0,0)';
 // const alphaThreshold = 0.00125; // minimum visible
