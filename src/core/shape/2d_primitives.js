/**
 * @module Shape
 * @submodule 2D Primitives
 * @for p5
 * @requires core
 * @requires constants
 */

import p5 from '../main';
import * as constants from '../constants';
import canvas from '../helpers';
import '../friendly_errors/fes_core';
import '../friendly_errors/file_errors';
import '../friendly_errors/validate_params';

/**
 * This function does 3 things:
 *
 *   1. Bounds the desired start/stop angles for an arc (in radians) so that:
 *
 *          0 <= start < TWO_PI ;    start <= stop < start + TWO_PI
 *
 *      This means that the arc rendering functions don't have to be concerned
 *      with what happens if stop is smaller than start, or if the arc 'goes
 *      round more than once', etc.: they can just start at start and increase
 *      until stop and the correct arc will be drawn.
 *
 *   2. Optionally adjusts the angles within each quadrant to counter the naive
 *      scaling of the underlying ellipse up from the unit circle.  Without
 *      this, the angles become arbitrary when width != height: 45 degrees
 *      might be drawn at 5 degrees on a 'wide' ellipse, or at 85 degrees on
 *      a 'tall' ellipse.
 *
 *   3. Flags up when start and stop correspond to the same place on the
 *      underlying ellipse.  This is useful if you want to do something special
 *      there (like rendering a whole ellipse instead).
 */
p5.prototype._normalizeArcAngles = (
  start,
  stop,
  width,
  height,
  correctForScaling
) => {
  const epsilon = 0.00001; // Smallest visible angle on displays up to 4K.
  let separation;

  // The order of the steps is important here: each one builds upon the
  // adjustments made in the steps that precede it.

  // Constrain both start and stop to [0,TWO_PI).
  start = start - constants.TWO_PI * Math.floor(start / constants.TWO_PI);
  stop = stop - constants.TWO_PI * Math.floor(stop / constants.TWO_PI);

  // Get the angular separation between the requested start and stop points.
  //
  // Technically this separation only matches what gets drawn if
  // correctForScaling is enabled.  We could add a more complicated calculation
  // for when the scaling is uncorrected (in which case the drawn points could
  // end up pushed together or pulled apart quite dramatically relative to what
  // was requested), but it would make things more opaque for little practical
  // benefit.
  //
  // (If you do disable correctForScaling and find that correspondToSamePoint
  // is set too aggressively, the easiest thing to do is probably to just make
  // epsilon smaller...)
  separation = Math.min(
    Math.abs(start - stop),
    constants.TWO_PI - Math.abs(start - stop)
  );

  // Optionally adjust the angles to counter linear scaling.
  if (correctForScaling) {
    if (start <= constants.HALF_PI) {
      start = Math.atan(width / height * Math.tan(start));
    } else if (start > constants.HALF_PI && start <= 3 * constants.HALF_PI) {
      start = Math.atan(width / height * Math.tan(start)) + constants.PI;
    } else {
      start = Math.atan(width / height * Math.tan(start)) + constants.TWO_PI;
    }
    if (stop <= constants.HALF_PI) {
      stop = Math.atan(width / height * Math.tan(stop));
    } else if (stop > constants.HALF_PI && stop <= 3 * constants.HALF_PI) {
      stop = Math.atan(width / height * Math.tan(stop)) + constants.PI;
    } else {
      stop = Math.atan(width / height * Math.tan(stop)) + constants.TWO_PI;
    }
  }

  // Ensure that start <= stop < start + TWO_PI.
  if (start > stop) {
    stop += constants.TWO_PI;
  }

  return {
    start,
    stop,
    correspondToSamePoint: separation < epsilon
  };
};

/**
 * Draw an arc to the screen. If called with only x, y, w, h, start and stop,
 * the arc will be drawn and filled as an open pie segment. If a mode parameter
 * is provided, the arc will be filled like an open semi-circle (OPEN), a closed
 * semi-circle (CHORD), or as a closed pie segment (PIE). The origin may be changed
 * with the <a href="#/p5/ellipseMode">ellipseMode()</a> function.
 *
 * The arc is always drawn clockwise from wherever start falls to wherever stop
 * falls on the ellipse. Adding or subtracting TWO_PI to either angle does not
 * change where they fall. If both start and stop fall at the same place, a full
 * ellipse will be drawn. Be aware that the y-axis increases in the downward
 * direction, therefore angles are measured clockwise from the positive
 * x-direction ("3 o'clock").
 *
 * @method arc
 * @param  {Number} x      x-coordinate of the arc's ellipse
 * @param  {Number} y      y-coordinate of the arc's ellipse
 * @param  {Number} w      width of the arc's ellipse by default
 * @param  {Number} h      height of the arc's ellipse by default
 * @param  {Number} start  angle to start the arc, specified in radians
 * @param  {Number} stop   angle to stop the arc, specified in radians
 * @param  {Constant} [mode] optional parameter to determine the way of drawing
 *                         the arc. either CHORD, PIE or OPEN
 * @param  {Integer} [detail] optional parameter for WebGL mode only. This is to
 *                         specify the number of vertices that makes up the
 *                         perimeter of the arc. Default value is 25. Won't
 *                         draw a stroke for a detail of more than 50.
 * @chainable
 *
 * @example
 * <div>
 * <code>
 * arc(50, 55, 50, 50, 0, HALF_PI);
 * noFill();
 * arc(50, 55, 60, 60, HALF_PI, PI);
 * arc(50, 55, 70, 70, PI, PI + QUARTER_PI);
 * arc(50, 55, 80, 80, PI + QUARTER_PI, TWO_PI);
 * describe(
 *   'shattered outline of ellipse with a quarter of a white circle bottom-right'
 * );
 * </code>
 * </div>
 *
 * <div>
 * <code>
 * arc(50, 50, 80, 80, 0, PI + QUARTER_PI);
 * describe('white ellipse with top right quarter missing');
 * </code>
 * </div>
 *
 * <div>
 * <code>
 * arc(50, 50, 80, 80, 0, PI + QUARTER_PI, OPEN);
 * describe('white ellipse with black outline with top right missing');
 * </code>
 * </div>
 *
 * <div>
 * <code>
 * arc(50, 50, 80, 80, 0, PI + QUARTER_PI, CHORD);
 * describe('white open arc with black outline with top right missing');
 * </code>
 * </div>
 *
 * <div>
 * <code>
 * arc(50, 50, 80, 80, 0, PI + QUARTER_PI, PIE);
 * describe(
 *   'white ellipse with top right quarter missing with black outline around the shape'
 * );
 * </code>
 * </div>
 *
 */
p5.prototype.arc = function(x, y, w, h, start, stop, mode, detail) {
  p5._validateParameters('arc', arguments);

  // if the current stroke and fill settings wouldn't result in something
  // visible, exit immediately
  if (!this._renderer._doStroke && !this._renderer._doFill) {
    return this;
  }

  if (start === stop) {
    return this;
  }

  start = this._toRadians(start);
  stop = this._toRadians(stop);

  // p5 supports negative width and heights for ellipses
  w = Math.abs(w);
  h = Math.abs(h);

  const vals = canvas.modeAdjust(x, y, w, h, this._renderer._ellipseMode);
  const angles = this._normalizeArcAngles(start, stop, vals.w, vals.h, true);

  if (angles.correspondToSamePoint) {
    // If the arc starts and ends at (near enough) the same place, we choose to
    // draw an ellipse instead.  This is preferable to faking an ellipse (by
    // making stop ever-so-slightly less than start + TWO_PI) because the ends
    // join up to each other rather than at a vertex at the centre (leaving
    // an unwanted spike in the stroke/fill).
    this._renderer.ellipse([vals.x, vals.y, vals.w, vals.h, detail]);
  } else {
    this._renderer.arc(
      vals.x,
      vals.y,
      vals.w,
      vals.h,
      angles.start, // [0, TWO_PI)
      angles.stop, // [start, start + TWO_PI)
      mode,
      detail
    );

    //accessible Outputs
    if (this._accessibleOutputs.grid || this._accessibleOutputs.text) {
      this._accsOutput('arc', [
        vals.x,
        vals.y,
        vals.w,
        vals.h,
        angles.start,
        angles.stop,
        mode
      ]);
    }
  }

  return this;
};

/**
 * Draws an ellipse (oval) to the screen. By default, the first two parameters
 * set the location of the center of the ellipse, and the third and fourth
 * parameters set the shape's width and height. If no height is specified, the
 * value of width is used for both the width and height. If a negative height or
 * width is specified, the absolute value is taken.
 *
 * An ellipse with equal width and height is a circle. The origin may be changed
 * with the <a href="#/p5/ellipseMode">ellipseMode()</a> function.
 *
 * @method ellipse
 * @param  {Number} x x-coordinate of the center of ellipse.
 * @param  {Number} y y-coordinate of the center of ellipse.
 * @param  {Number} w width of the ellipse.
 * @param  {Number} [h] height of the ellipse.
 * @chainable
 * @example
 * <div>
 * <code>
 * ellipse(56, 46, 55, 55);
 * describe('white ellipse with black outline in middle of a gray canvas');
 * </code>
 * </div>
 *
<<<<<<< HEAD
 * @alt
 *white ellipse with black outline in middle-right of canvas that is 55×55
=======
>>>>>>> 00b8dc1b
 */

/**
 * @method ellipse
 * @param  {Number} x
 * @param  {Number} y
 * @param  {Number} w
 * @param  {Number} h
 * @param  {Integer} [detail] optional parameter for WebGL mode only. This is to
 *                         specify the number of vertices that makes up the
 *                         perimeter of the ellipse. Default value is 25. Won't
 *                         draw a stroke for a detail of more than 50.
 */
p5.prototype.ellipse = function(x, y, w, h, detailX) {
  p5._validateParameters('ellipse', arguments);
  return this._renderEllipse.apply(this, arguments);
};

/**
 * Draws a circle to the screen. A circle is a simple closed shape. It is the set
 * of all points in a plane that are at a given distance from a given point,
 * the centre. This function is a special case of the ellipse() function, where
 * the width and height of the ellipse are the same. Height and width of the
 * ellipse correspond to the diameter of the circle. By default, the first two
 * parameters set the location of the centre of the circle, the third sets the
 * diameter of the circle.
 *
 * @method circle
 * @param  {Number} x  x-coordinate of the centre of the circle.
 * @param  {Number} y  y-coordinate of the centre of the circle.
 * @param  {Number} d  diameter of the circle.
 * @chainable
 * @example
 * <div>
 * <code>
 * // Draw a circle at location (30, 30) with a diameter of 20.
 * circle(30, 30, 20);
 * describe('white circle with black outline in mid of gray canvas');
 * </code>
 * </div>
 *
<<<<<<< HEAD
 * @alt
 * white circle with black outline in mid of canvas that is 55×55.
=======
>>>>>>> 00b8dc1b
 */
p5.prototype.circle = function() {
  p5._validateParameters('circle', arguments);
  const args = Array.prototype.slice.call(arguments, 0, 2);
  args.push(arguments[2]);
  args.push(arguments[2]);
  return this._renderEllipse.apply(this, args);
};

// internal method for drawing ellipses (without parameter validation)
p5.prototype._renderEllipse = function(x, y, w, h, detailX) {
  // if the current stroke and fill settings wouldn't result in something
  // visible, exit immediately
  if (!this._renderer._doStroke && !this._renderer._doFill) {
    return this;
  }

  // p5 supports negative width and heights for rects
  if (w < 0) {
    w = Math.abs(w);
  }

  if (typeof h === 'undefined') {
    // Duplicate 3rd argument if only 3 given.
    h = w;
  } else if (h < 0) {
    h = Math.abs(h);
  }

  const vals = canvas.modeAdjust(x, y, w, h, this._renderer._ellipseMode);
  this._renderer.ellipse([vals.x, vals.y, vals.w, vals.h, detailX]);

  //accessible Outputs
  if (this._accessibleOutputs.grid || this._accessibleOutputs.text) {
    this._accsOutput('ellipse', [vals.x, vals.y, vals.w, vals.h]);
  }

  return this;
};

/**
 * Draws a line (a direct path between two points) to the screen. If called with
 * only 4 parameters, it will draw a line in 2D with a default width of 1 pixel.
 * This width can be modified by using the <a href="#/p5/strokeWeight">
 * strokeWeight()</a> function. A line cannot be filled, therefore the <a
 * href="#/p5/fill">fill()</a> function will not affect the color of a line. So to
 * color a line, use the <a href="#/p5/stroke">stroke()</a> function.
 *
 * @method line
 * @param  {Number} x1 the x-coordinate of the first point
 * @param  {Number} y1 the y-coordinate of the first point
 * @param  {Number} x2 the x-coordinate of the second point
 * @param  {Number} y2 the y-coordinate of the second point
 * @chainable
 * @example
 * <div>
 * <code>
 * line(30, 20, 85, 75);
 * describe(
 *   'a 78 pixels long line running from mid-top to bottom-right of canvas'
 * );
 * </code>
 * </div>
 *
 * <div>
 * <code>
 * line(30, 20, 85, 20);
 * stroke(126);
 * line(85, 20, 85, 75);
 * stroke(255);
 * line(85, 75, 30, 75);
 * describe(
 *   '3 lines of various stroke sizes. Form top, bottom and right sides of a square'
 * );
 * </code>
 * </div>
 *
 */

/**
 * @method line
 * @param  {Number} x1
 * @param  {Number} y1
 * @param  {Number} z1 the z-coordinate of the first point
 * @param  {Number} x2
 * @param  {Number} y2
 * @param  {Number} z2 the z-coordinate of the second point
 * @chainable
 */
p5.prototype.line = function(...args) {
  p5._validateParameters('line', args);

  if (this._renderer._doStroke) {
    this._renderer.line(...args);
  }

  //accessible Outputs
  if (this._accessibleOutputs.grid || this._accessibleOutputs.text) {
    this._accsOutput('line', args);
  }

  return this;
};

/**
 * Draws a point, a coordinate in space at the dimension of one pixel.
 * The first parameter is the horizontal value for the point, the second
 * param is the vertical value for the point. The color of the point is
 * changed with the <a href="#/p5/stroke">stroke()</a> function. The size of the point
 * can be changed with the <a href="#/p5/strokeWeight">strokeWeight()</a> function.
 *
 * @method point
 * @param  {Number} x the x-coordinate
 * @param  {Number} y the y-coordinate
 * @param  {Number} [z] the z-coordinate (for WebGL mode)
 * @chainable
 * @example
 * <div>
 * <code>
 * point(30, 20);
 * point(85, 20);
 * point(85, 75);
 * point(30, 75);
 * describe('4 points create the corners of a square');
 * </code>
 * </div>
 *
 * <div>
 * <code>
 * point(30, 20);
 * point(85, 20);
 * stroke('purple'); // Change the color
 * strokeWeight(10); // Make the points 10 pixels in size
 * point(85, 75);
 * point(30, 75);
 * describe('2 points and 2 large purple points in middle-right of canvas');
 * </code>
 * </div>
 *
 * <div>
 * <code>
 * let a = createVector(10, 10);
 * point(a);
 * let b = createVector(10, 20);
 * point(b);
 * point(createVector(20, 10));
 * point(createVector(20, 20));
 * describe(
 *   'four points create vertices of 10x10 pixel square on top-left of canvas'
 * );
 * </code>
 * </div>
 *
 */

/**
 * @method point
 * @param {p5.Vector} coordinate_vector the coordinate vector
 * @chainable
 */
p5.prototype.point = function(...args) {
  p5._validateParameters('point', args);

  if (this._renderer._doStroke) {
    if (args.length === 1 && args[0] instanceof p5.Vector) {
      this._renderer.point.call(
        this._renderer,
        args[0].x,
        args[0].y,
        args[0].z
      );
    } else {
      this._renderer.point(...args);
      //accessible Outputs
      if (this._accessibleOutputs.grid || this._accessibleOutputs.text) {
        this._accsOutput('point', args);
      }
    }
  }

  return this;
};

/**
 * Draws a quad on the canvas. A quad is a quadrilateral, a four sided polygon. It is
 * similar to a rectangle, but the angles between its edges are not
 * constrained to ninety degrees. The first pair of parameters (x1,y1)
 * sets the first vertex and the subsequent pairs should proceed
 * clockwise or counter-clockwise around the defined shape.
 * z-arguments only work when quad() is used in WEBGL mode.
 *
 * @method quad
 * @param {Number} x1 the x-coordinate of the first point
 * @param {Number} y1 the y-coordinate of the first point
 * @param {Number} x2 the x-coordinate of the second point
 * @param {Number} y2 the y-coordinate of the second point
 * @param {Number} x3 the x-coordinate of the third point
 * @param {Number} y3 the y-coordinate of the third point
 * @param {Number} x4 the x-coordinate of the fourth point
 * @param {Number} y4 the y-coordinate of the fourth point
 * @param {Integer} [detailX] number of segments in the x-direction
 * @param {Integer} [detailY] number of segments in the y-direction
 * @chainable
 * @example
 * <div>
 * <code>
 * quad(38, 31, 86, 20, 69, 63, 30, 76);
 * describe('irregular white quadrilateral with black outline');
 * </code>
 * </div>
 *
 */
/**
 * @method quad
 * @param {Number} x1
 * @param {Number} y1
 * @param {Number} z1 the z-coordinate of the first point
 * @param {Number} x2
 * @param {Number} y2
 * @param {Number} z2 the z-coordinate of the second point
 * @param {Number} x3
 * @param {Number} y3
 * @param {Number} z3 the z-coordinate of the third point
 * @param {Number} x4
 * @param {Number} y4
 * @param {Number} z4 the z-coordinate of the fourth point
 * @param {Integer} [detailX]
 * @param {Integer} [detailY]
 * @chainable
 */
p5.prototype.quad = function(...args) {
  p5._validateParameters('quad', args);

  if (this._renderer._doStroke || this._renderer._doFill) {
    if (this._renderer.isP3D && args.length <= 12) {
      // if 3D and we weren't passed 12 args, assume Z is 0
      // prettier-ignore
      this._renderer.quad.call(
        this._renderer,
        args[0], args[1], 0,
        args[2], args[3], 0,
        args[4], args[5], 0,
        args[6], args[7], 0,
        args[8], args[9]);
    } else {
      this._renderer.quad(...args);
      //accessibile outputs
      if (this._accessibleOutputs.grid || this._accessibleOutputs.text) {
        this._accsOutput('quadrilateral', args);
      }
    }
  }

  return this;
};

/**
 * Draws a rectangle on the canvas. A rectangle is a four-sided closed shape with
 * every angle at ninety degrees. By default, the first two parameters set
 * the location of the upper-left corner, the third sets the width, and the
 * fourth sets the height. The way these parameters are interpreted, may be
 * changed with the <a href="#/p5/rectMode">rectMode()</a> function.
 *
 * The fifth, sixth, seventh and eighth parameters, if specified,
 * determine corner radius for the top-left, top-right, lower-right and
 * lower-left corners, respectively. An omitted corner radius parameter is set
 * to the value of the previously specified radius value in the parameter list.
 *
 * @method rect
 * @param  {Number} x  x-coordinate of the rectangle.
 * @param  {Number} y  y-coordinate of the rectangle.
 * @param  {Number} w  width of the rectangle.
 * @param  {Number} [h]  height of the rectangle.
 * @param  {Number} [tl] optional radius of top-left corner.
 * @param  {Number} [tr] optional radius of top-right corner.
 * @param  {Number} [br] optional radius of bottom-right corner.
 * @param  {Number} [bl] optional radius of bottom-left corner.
 * @chainable
 * @example
 * <div>
 * <code>
 * // Draw a rectangle at location (30, 20) with a width and height of 55.
 * rect(30, 20, 55, 55);
 * describe('white rect with black outline in mid-right of canvas');
 * </code>
 * </div>
 *
 * <div>
 * <code>
 * // Draw a rectangle with rounded corners, each having a radius of 20.
 * rect(30, 20, 55, 55, 20);
 * describe(
 *   'white rect with black outline and round edges in mid-right of canvas'
 * );
 * </code>
 * </div>
 *
 * <div>
 * <code>
 * // Draw a rectangle with rounded corners having the following radii:
 * // top-left = 20, top-right = 15, bottom-right = 10, bottom-left = 5.
 * rect(30, 20, 55, 55, 20, 15, 10, 5);
 * describe('white rect with black outline and round edges of different radii');
 * </code>
 * </div>
 *
<<<<<<< HEAD
 * @alt
 * 55×55 white rect with black outline in mid-right of canvas.
 * 55×55 white rect with black outline and rounded edges in mid-right of canvas.
 * 55×55 white rect with black outline and rounded edges of different radii.
=======
>>>>>>> 00b8dc1b
 */

/**
 * @method rect
 * @param  {Number} x
 * @param  {Number} y
 * @param  {Number} w
 * @param  {Number} h
 * @param  {Integer} [detailX] number of segments in the x-direction (for WebGL mode)
 * @param  {Integer} [detailY] number of segments in the y-direction (for WebGL mode)
 * @chainable
 */
p5.prototype.rect = function() {
  p5._validateParameters('rect', arguments);
  return this._renderRect.apply(this, arguments);
};

/**
 * Draws a square to the screen. A square is a four-sided shape with every angle
 * at ninety degrees, and equal side size. This function is a special case of the
 * rect() function, where the width and height are the same, and the parameter
 * is called "s" for side size. By default, the first two parameters set the
 * location of the upper-left corner, the third sets the side size of the square.
 * The way these parameters are interpreted, may be changed with the <a
 * href="#/p5/rectMode">rectMode()</a> function.
 *
 * The fourth, fifth, sixth and seventh parameters, if specified,
 * determine corner radius for the top-left, top-right, lower-right and
 * lower-left corners, respectively. An omitted corner radius parameter is set
 * to the value of the previously specified radius value in the parameter list.
 *
 * @method square
 * @param  {Number} x  x-coordinate of the square.
 * @param  {Number} y  y-coordinate of the square.
 * @param  {Number} s  side size of the square.
 * @param  {Number} [tl] optional radius of top-left corner.
 * @param  {Number} [tr] optional radius of top-right corner.
 * @param  {Number} [br] optional radius of bottom-right corner.
 * @param  {Number} [bl] optional radius of bottom-left corner.
 * @chainable
 * @example
 * <div>
 * <code>
 * // Draw a square at location (30, 20) with a side size of 55.
 * square(30, 20, 55);
 * describe('white square with black outline in mid-right of canvas');
 * </code>
 * </div>
 *
 * <div>
 * <code>
 * // Draw a square with rounded corners, each having a radius of 20.
 * square(30, 20, 55, 20);
 * describe(
 *   'white square with black outline and round edges in mid-right of canvas'
 * );
 * </code>
 * </div>
 *
 * <div>
 * <code>
 * // Draw a square with rounded corners having the following radii:
 * // top-left = 20, top-right = 15, bottom-right = 10, bottom-left = 5.
 * square(30, 20, 55, 20, 15, 10, 5);
 * describe('white square with black outline and round edges of different radii');
 * </code>
 * </div>
 *
<<<<<<< HEAD
 * @alt
 * 55×55 white square with black outline in mid-right of canvas.
 * 55×55 white square with black outline and rounded edges in mid-right of canvas.
 * 55×55 white square with black outline and rounded edges of different radii.
=======
>>>>>>> 00b8dc1b
 */
p5.prototype.square = function(x, y, s, tl, tr, br, bl) {
  p5._validateParameters('square', arguments);
  // duplicate width for height in case of square
  return this._renderRect.call(this, x, y, s, s, tl, tr, br, bl);
};

// internal method to have renderer draw a rectangle
p5.prototype._renderRect = function() {
  if (this._renderer._doStroke || this._renderer._doFill) {
    // duplicate width for height in case only 3 arguments is provided
    if (arguments.length === 3) {
      arguments[3] = arguments[2];
    }
    const vals = canvas.modeAdjust(
      arguments[0],
      arguments[1],
      arguments[2],
      arguments[3],
      this._renderer._rectMode
    );

    const args = [vals.x, vals.y, vals.w, vals.h];
    // append the additional arguments (either cornder radii, or
    // segment details) to the argument list
    for (let i = 4; i < arguments.length; i++) {
      args[i] = arguments[i];
    }
    this._renderer.rect(args);

    //accessible outputs
    if (this._accessibleOutputs.grid || this._accessibleOutputs.text) {
      this._accsOutput('rectangle', [vals.x, vals.y, vals.w, vals.h]);
    }
  }

  return this;
};

/**
 * Draws a triangle to the canvas. A triangle is a plane created by connecting
 * three points. The first two arguments specify the first point, the middle two
 * arguments specify the second point, and the last two arguments specify the
 * third point.
 *
 * @method triangle
 * @param  {Number} x1 x-coordinate of the first point
 * @param  {Number} y1 y-coordinate of the first point
 * @param  {Number} x2 x-coordinate of the second point
 * @param  {Number} y2 y-coordinate of the second point
 * @param  {Number} x3 x-coordinate of the third point
 * @param  {Number} y3 y-coordinate of the third point
 * @chainable
 * @example
 * <div>
 * <code>
 * triangle(30, 75, 58, 20, 86, 75);
 * describe('white triangle with black outline in mid-right of canvas');
 * </code>
 * </div>
 *
 */
p5.prototype.triangle = function(...args) {
  p5._validateParameters('triangle', args);

  if (this._renderer._doStroke || this._renderer._doFill) {
    this._renderer.triangle(args);
  }

  //accessible outputs
  if (this._accessibleOutputs.grid || this._accessibleOutputs.text) {
    this._accsOutput('triangle', args);
  }

  return this;
};

export default p5;<|MERGE_RESOLUTION|>--- conflicted
+++ resolved
@@ -256,11 +256,6 @@
  * </code>
  * </div>
  *
-<<<<<<< HEAD
- * @alt
- *white ellipse with black outline in middle-right of canvas that is 55×55
-=======
->>>>>>> 00b8dc1b
  */
 
 /**
@@ -302,11 +297,6 @@
  * </code>
  * </div>
  *
-<<<<<<< HEAD
- * @alt
- * white circle with black outline in mid of canvas that is 55×55.
-=======
->>>>>>> 00b8dc1b
  */
 p5.prototype.circle = function() {
   p5._validateParameters('circle', arguments);
@@ -613,13 +603,6 @@
  * </code>
  * </div>
  *
-<<<<<<< HEAD
- * @alt
- * 55×55 white rect with black outline in mid-right of canvas.
- * 55×55 white rect with black outline and rounded edges in mid-right of canvas.
- * 55×55 white rect with black outline and rounded edges of different radii.
-=======
->>>>>>> 00b8dc1b
  */
 
 /**
@@ -688,13 +671,6 @@
  * </code>
  * </div>
  *
-<<<<<<< HEAD
- * @alt
- * 55×55 white square with black outline in mid-right of canvas.
- * 55×55 white square with black outline and rounded edges in mid-right of canvas.
- * 55×55 white square with black outline and rounded edges of different radii.
-=======
->>>>>>> 00b8dc1b
  */
 p5.prototype.square = function(x, y, s, tl, tr, br, bl) {
   p5._validateParameters('square', arguments);
