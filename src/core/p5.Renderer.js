/**
 * @module Rendering
 * @submodule Rendering
 * @for p5
 */

import { Color } from '../color/p5.Color';
import * as constants from '../core/constants';
import { Image } from '../image/p5.Image';
import { Vector } from '../math/p5.Vector';
import { Shape } from '../shape/custom_shapes';

class Renderer {
  static states = {
    doStroke: true,
    strokeSet: false,
    doFill: true,
    fillSet: false,
    tint: null,
    imageMode: constants.CORNER,
    rectMode: constants.CORNER,
    ellipseMode: constants.CENTER,
    textFont: 'sans-serif',
    textLeading: 15,
    leadingSet: false,
    textSize: 12,
    textAlign: constants.LEFT,
    textBaseline: constants.BASELINE,
    textStyle: constants.NORMAL,
    textWrap: constants.WORD
  }

  constructor(pInst, w, h, isMainCanvas) {
    this._pInst = pInst;
    this._isMainCanvas = isMainCanvas;
    this.pixels = [];
    this._pixelDensity = Math.ceil(window.devicePixelRatio) || 1;

    this.width = w;
    this.height = h;

    this._events = {};

    if (isMainCanvas) {
      this._isMainCanvas = true;
    }

    // Renderer state machine
<<<<<<< HEAD
    this.states = Object.assign({}, Renderer.states);
    // Clone properties that support it
    for (const key in this.states) {
      if (this.states[key] instanceof Array) {
        this.states[key] = this.states[key].slice();
      } else if (this.states[key] && this.states[key].clone instanceof Function) {
        this.states[key] = this.states[key].clone();
      }
    }

=======
    this.states = {
      strokeColor: new Color([0, 0, 0]),
      strokeSet: false,
      fillColor: new Color([255, 255, 255]),
      fillSet: false,
      tint: null,
      imageMode: constants.CORNER,
      rectMode: constants.CORNER,
      ellipseMode: constants.CENTER,
      strokeWeight: 1,

      textFont: { family: 'sans-serif' },
      textLeading: 15,
      leadingSet: false,
      textSize: 12,
      textAlign: constants.LEFT,
      textBaseline: constants.BASELINE,
      bezierOrder: 3,
      splineEnds: constants.INCLUDE,

      textWrap: constants.WORD,

      // added v2.0
      fontStyle: constants.NORMAL, // v1: textStyle
      fontStretch: constants.NORMAL,
      fontWeight: constants.NORMAL,
      lineHeight: constants.NORMAL,
      fontVariant: constants.NORMAL,
      direction: 'inherit'
    };
>>>>>>> 685ca3c8
    this._pushPopStack = [];
    // NOTE: can use the length of the push pop stack instead
    this._pushPopDepth = 0;

    this._clipping = false;
    this._clipInvert = false;
    this._curveTightness = 0;

    this._currentShape = undefined; // Lazily generate current shape
  }

  get currentShape() {
    if (!this._currentShape) {
      this._currentShape = new Shape(this.getCommonVertexProperties());
    }
    return this._currentShape;
  }

  remove() {

  }

  pixelDensity(val){
    let returnValue;
    if (typeof val === 'number') {
      if (val !== this._pixelDensity) {
        this._pixelDensity = val;
      }
      returnValue = this;
      this.resize(this.width, this.height);
    } else {
      returnValue = this._pixelDensity;
    }
    return returnValue;
  }

  // Makes a shallow copy of the current states
  // and push it into the push pop stack
  push() {
    this._pushPopDepth++;
    const currentStates = Object.assign({}, this.states);
    // Clone properties that support it
    for (const key in currentStates) {
      if (currentStates[key] instanceof Array) {
        currentStates[key] = currentStates[key].slice();
      } else if (currentStates[key] && currentStates[key].clone instanceof Function) {
        currentStates[key] = currentStates[key].clone();
      }
    }
    this._pushPopStack.push(currentStates);
    return currentStates;
  }

  // Pop the previous states out of the push pop stack and
  // assign it back to the current state
  pop() {
    this._pushPopDepth--;
    Object.assign(this.states, this._pushPopStack.pop());
    this.updateShapeVertexProperties();
    this.updateShapeProperties();
  }

  bezierOrder(order) {
    if (order === undefined) {
      return this.states.bezierOrder;
    } else {
      this.states.bezierOrder = order;
      this.updateShapeProperties();
    }
  }

  bezierVertex(x, y, z = 0, u = 0, v = 0) {
    const position = new Vector(x, y, z);
    const textureCoordinates = this.getSupportedIndividualVertexProperties().textureCoordinates
      ? new Vector(u, v)
      : undefined;
    this.currentShape.bezierVertex(position, textureCoordinates);
  }

  splineEnds(mode) {
    if (mode === undefined) {
      return this.states.splineEnds;
    } else {
      this.states.splineEnds = mode;
    }
    this.updateShapeProperties();
  }

  splineVertex(x, y, z = 0, u = 0, v = 0) {
    const position = new Vector(x, y, z);
    const textureCoordinates = this.getSupportedIndividualVertexProperties().textureCoordinates
      ? new Vector(u, v)
      : undefined;
    this.currentShape.splineVertex(position, textureCoordinates);
  }

  curveDetail(d) {
    if (d === undefined) {
      return this.states.curveDetail;
    } else {
      this.states.curveDetail = d;
    }
  }

  beginShape(...args) {
    this.currentShape.reset();
    this.currentShape.beginShape(...args);
  }

  endShape(...args) {
    this.currentShape.endShape(...args);
    this.drawShape(this.currentShape);
  }

  beginContour(shapeKind) {
    this.currentShape.beginContour(shapeKind);
  }

  endContour(mode) {
    this.currentShape.endContour(mode);
  }

  drawShape(shape, count) {
    throw new Error('Unimplemented')
  }

  vertex(x, y, z = 0, u = 0, v = 0) {
    const position = new Vector(x, y, z);
    const textureCoordinates = this.getSupportedIndividualVertexProperties().textureCoordinates
      ? new Vector(u, v)
      : undefined;
    this.currentShape.vertex(position, textureCoordinates);
  }

  beginClip(options = {}) {
    if (this._clipping) {
      throw new Error("It looks like you're trying to clip while already in the middle of clipping. Did you forget to endClip()?");
    }
    this._clipping = true;
    this._clipInvert = options.invert;
  }

  endClip() {
    if (!this._clipping) {
      throw new Error("It looks like you've called endClip() without beginClip(). Did you forget to call beginClip() first?");
    }
    this._clipping = false;
  }

  /**
   * Resize our canvas element.
   */
  resize(w, h) {
    this.width = w;
    this.height = h;
  }

  get(x, y, w, h) {
    const pd = this._pixelDensity;
    const canvas = this.canvas;

    if (typeof x === 'undefined' && typeof y === 'undefined') {
    // get()
      x = y = 0;
      w = this.width;
      h = this.height;
    } else {
      x *= pd;
      y *= pd;

      if (typeof w === 'undefined' && typeof h === 'undefined') {
      // get(x,y)
        if (x < 0 || y < 0 || x >= canvas.width || y >= canvas.height) {
          return [0, 0, 0, 0];
        }

        return this._getPixel(x, y);
      }
    // get(x,y,w,h)
    }

    const region = new Image(w*pd, h*pd);
    region.pixelDensity(pd);
    region.canvas
      .getContext('2d')
      .drawImage(canvas, x, y, w * pd, h * pd, 0, 0, w*pd, h*pd);

    return region;
  }

  scale(x, y){

  }

  fill(...args) {
    this.states.fillSet = true;
    this.states.fillColor = this._pInst.color(...args);
    this.updateShapeVertexProperties();
  }

  noFill() {
    this.states.fillColor = null;
  }

  strokeWeight(w) {
    if (w === undefined) {
      return this.states.strokeWeight;
    } else {
      this.states.strokeWeight = w;
    }
  }

  stroke(...args) {
    this.states.strokeSet = true;
    this.states.strokeColor = this._pInst.color(...args);
    this.updateShapeVertexProperties();
  }

  noStroke() {
    this.states.strokeColor = null;
  }

  getCommonVertexProperties() {
    return {}
  }

  getSupportedIndividualVertexProperties() {
    return {
      textureCoordinates: false,
    }
  }

  updateShapeProperties() {
    this.currentShape.bezierOrder(this.states.bezierOrder);
    this.currentShape.splineEnds(this.states.splineEnds);
  }

  updateShapeVertexProperties() {
    const props = this.getCommonVertexProperties();
    for (const key in props) {
      this.currentShape[key](props[key]);
    }
  }

  textSize(s) {
    if (typeof s === 'number') {
      this.states.textSize = s;
      if (!this.states.leadingSet) {
      // only use a default value if not previously set (#5181)
        this.states.textLeading = s * constants._DEFAULT_LEADMULT;
      }
      return this._applyTextProperties();
    }

    return this.states.textSize;
  }

  textLeading (l) {
    if (typeof l === 'number') {
      this.states.leadingSet = true;
      this.states.textLeading = l;
      return this._pInst;
    }

    return this.states.textLeading;
  }

  textStyle (s) {
    if (s) {
      if (
        s === constants.NORMAL ||
        s === constants.ITALIC ||
        s === constants.BOLD ||
        s === constants.BOLDITALIC
      ) {
        this.states.fontStyle = s;
      }

      return this._applyTextProperties();
    }

    return this.states.fontStyle;
  }

  textAscent () {
    if (this.states.textAscent === null) {
      this._updateTextMetrics();
    }
    return this.states.textAscent;
  }

  textDescent () {
    if (this.states.textDescent === null) {
      this._updateTextMetrics();
    }
    return this.states.textDescent;
  }

  textAlign (h, v) {
    if (typeof h !== 'undefined') {
      this.states.textAlign = h;

      if (typeof v !== 'undefined') {
        this.states.textBaseline = v;
      }

      return this._applyTextProperties();
    } else {
      return {
        horizontal: this.states.textAlign,
        vertical: this.states.textBaseline
      };
    }
  }

  textWrap (wrapStyle) {
    this.states.textWrap = wrapStyle;
    return this.states.textWrap;
  }

  text(str, x, y, maxWidth, maxHeight) {
    const p = this._pInst;
    const textWrapStyle = this.states.textWrap;

    let lines;
    let line;
    let testLine;
    let testWidth;
    let words;
    let chars;
    let shiftedY;
    let finalMaxHeight = Number.MAX_VALUE;
    // fix for #5785 (top of bounding box)
    let finalMinHeight = y;

    if (!(this.states.fillColor || this.states.strokeColor)) {
      return;
    }

    if (typeof str === 'undefined') {
      return;
    } else if (typeof str !== 'string') {
      str = str.toString();
    }

    // Replaces tabs with double-spaces and splits string on any line
    // breaks present in the original string
    str = str.replace(/(\t)/g, '  ');
    lines = str.split('\n');

    if (typeof maxWidth !== 'undefined') {
      if (this.states.rectMode === constants.CENTER) {
        x -= maxWidth / 2;
      }

      switch (this.states.textAlign) {
        case constants.CENTER:
          x += maxWidth / 2;
          break;
        case constants.RIGHT:
          x += maxWidth;
          break;
      }

      if (typeof maxHeight !== 'undefined') {
        if (this.states.rectMode === constants.CENTER) {
          y -= maxHeight / 2;
          finalMinHeight -= maxHeight / 2;
        }

        let originalY = y;
        let ascent = p.textAscent();

        switch (this.states.textBaseline) {
          case constants.BOTTOM:
            shiftedY = y + maxHeight;
            y = Math.max(shiftedY, y);
            // fix for #5785 (top of bounding box)
            finalMinHeight += ascent;
            break;
          case constants.CENTER:
            shiftedY = y + maxHeight / 2;
            y = Math.max(shiftedY, y);
            // fix for #5785 (top of bounding box)
            finalMinHeight += ascent / 2;
            break;
        }

        // remember the max-allowed y-position for any line (fix to #928)
        finalMaxHeight = y + maxHeight - ascent;

        // fix for #5785 (bottom of bounding box)
        if (this.states.textBaseline === constants.CENTER) {
          finalMaxHeight = originalY + maxHeight - ascent / 2;
        }
      } else {
      // no text-height specified, show warning for BOTTOM / CENTER
        if (this.states.textBaseline === constants.BOTTOM ||
        this.states.textBaseline === constants.CENTER) {
        // use rectHeight as an approximation for text height
          let rectHeight = p.textSize() * this.states.textLeading;
          finalMinHeight = y - rectHeight / 2;
          finalMaxHeight = y + rectHeight / 2;
        }
      }

      // Render lines of text according to settings of textWrap
      // Splits lines at spaces, for loop adds one word + space
      // at a time and tests length with next word added
      if (textWrapStyle === constants.WORD) {
        let nlines = [];
        for (let lineIndex = 0; lineIndex < lines.length; lineIndex++) {
          line = '';
          words = lines[lineIndex].split(' ');
          for (let wordIndex = 0; wordIndex < words.length; wordIndex++) {
            testLine = `${line + words[wordIndex]}` + ' ';
            testWidth = this.textWidth(testLine);
            if (testWidth > maxWidth && line.length > 0) {
              nlines.push(line);
              line = `${words[wordIndex]}` + ' ';
            } else {
              line = testLine;
            }
          }
          nlines.push(line);
        }

        let offset = 0;
        if (this.states.textBaseline === constants.CENTER) {
          offset = (nlines.length - 1) * p.textLeading() / 2;
        } else if (this.states.textBaseline === constants.BOTTOM) {
          offset = (nlines.length - 1) * p.textLeading();
        }

        for (let lineIndex = 0; lineIndex < lines.length; lineIndex++) {
          line = '';
          words = lines[lineIndex].split(' ');
          for (let wordIndex = 0; wordIndex < words.length; wordIndex++) {
            testLine = `${line + words[wordIndex]}` + ' ';
            testWidth = this.textWidth(testLine);
            if (testWidth > maxWidth && line.length > 0) {
              this._renderText(
                p,
                line.trim(),
                x,
                y - offset,
                finalMaxHeight,
                finalMinHeight
              );
              line = `${words[wordIndex]}` + ' ';
              y += p.textLeading();
            } else {
              line = testLine;
            }
          }
          this._renderText(
            p,
            line.trim(),
            x,
            y - offset,
            finalMaxHeight,
            finalMinHeight
          );
          y += p.textLeading();
        }
      } else {
        let nlines = [];
        for (let lineIndex = 0; lineIndex < lines.length; lineIndex++) {
          line = '';
          chars = lines[lineIndex].split('');
          for (let charIndex = 0; charIndex < chars.length; charIndex++) {
            testLine = `${line + chars[charIndex]}`;
            testWidth = this.textWidth(testLine);
            if (testWidth <= maxWidth) {
              line += chars[charIndex];
            } else if (testWidth > maxWidth && line.length > 0) {
              nlines.push(line);
              line = `${chars[charIndex]}`;
            }
          }
        }

        nlines.push(line);
        let offset = 0;
        if (this.states.textBaseline === constants.CENTER) {
          offset = (nlines.length - 1) * p.textLeading() / 2;
        } else if (this.states.textBaseline === constants.BOTTOM) {
          offset = (nlines.length - 1) * p.textLeading();
        }

        // Splits lines at characters, for loop adds one char at a time
        // and tests length with next char added
        for (let lineIndex = 0; lineIndex < lines.length; lineIndex++) {
          line = '';
          chars = lines[lineIndex].split('');
          for (let charIndex = 0; charIndex < chars.length; charIndex++) {
            testLine = `${line + chars[charIndex]}`;
            testWidth = this.textWidth(testLine);
            if (testWidth <= maxWidth) {
              line += chars[charIndex];
            } else if (testWidth > maxWidth && line.length > 0) {
              this._renderText(
                p,
                line.trim(),
                x,
                y - offset,
                finalMaxHeight,
                finalMinHeight
              );
              y += p.textLeading();
              line = `${chars[charIndex]}`;
            }
          }
        }
        this._renderText(
          p,
          line.trim(),
          x,
          y - offset,
          finalMaxHeight,
          finalMinHeight
        );
        y += p.textLeading();
      }
    } else {
    // Offset to account for vertically centering multiple lines of text - no
    // need to adjust anything for vertical align top or baseline
      let offset = 0;
      if (this.states.textBaseline === constants.CENTER) {
        offset = (lines.length - 1) * p.textLeading() / 2;
      } else if (this.states.textBaseline === constants.BOTTOM) {
        offset = (lines.length - 1) * p.textLeading();
      }

      // Renders lines of text at any line breaks present in the original string
      for (let i = 0; i < lines.length; i++) {
        this._renderText(
          p,
          lines[i],
          x,
          y - offset,
          finalMaxHeight,
          finalMinHeight - offset
        );
        y += p.textLeading();
      }
    }

    return p;
  }

  _applyDefaults() {
    return this;
  }

  /**
 * Helper function to check font type (system or otf)
 */
  _isOpenType({ font: f } = this.states.textFont) {
    return typeof f === 'object' && f.data;
  }

  _updateTextMetrics() {
    if (this._isOpenType()) {
      this.states.textAscent = this.states.textFont._textAscent();
      this.states.textDescent = this.states.textFont._textDescent();
      return this;
    }

    // Adapted from http://stackoverflow.com/a/25355178
    const text = document.createElement('span');
    text.style.fontFamily = this.states.textFont;
    text.style.fontSize = `${this.states.textSize}px`;
    text.innerHTML = 'ABCjgq|';

    const block = document.createElement('div');
    block.style.display = 'inline-block';
    block.style.width = '1px';
    block.style.height = '0px';

    const container = document.createElement('div');
    container.appendChild(text);
    container.appendChild(block);

    container.style.height = '0px';
    container.style.overflow = 'hidden';
    document.body.appendChild(container);

    block.style.verticalAlign = 'baseline';
    let blockOffset = calculateOffset(block);
    let textOffset = calculateOffset(text);
    const ascent = blockOffset[1] - textOffset[1];

    block.style.verticalAlign = 'bottom';
    blockOffset = calculateOffset(block);
    textOffset = calculateOffset(text);
    const height = blockOffset[1] - textOffset[1];
    const descent = height - ascent;

    document.body.removeChild(container);

    this.states.textAscent = ascent;
    this.states.textDescent = descent;

    return this;
  }
};

function renderer(p5, fn){
  /**
   * Main graphics and rendering context, as well as the base API
   * implementation for p5.js "core". To be used as the superclass for
   * Renderer2D and Renderer3D classes, respectively.
   *
   * @class p5.Renderer
   * @param {HTMLElement} elt DOM node that is wrapped
   * @param {p5} [pInst] pointer to p5 instance
   * @param {Boolean} [isMainCanvas] whether we're using it as main canvas
   */
  p5.Renderer = Renderer;
}

/**
 * Helper fxn to measure ascent and descent.
 * Adapted from http://stackoverflow.com/a/25355178
 */
function calculateOffset(object) {
  let currentLeft = 0,
    currentTop = 0;
  if (object.offsetParent) {
    do {
      currentLeft += object.offsetLeft;
      currentTop += object.offsetTop;
    } while ((object = object.offsetParent));
  } else {
    currentLeft += object.offsetLeft;
    currentTop += object.offsetTop;
  }
  return [currentLeft, currentTop];
}

export default renderer;
export { Renderer };<|MERGE_RESOLUTION|>--- conflicted
+++ resolved
@@ -12,22 +12,34 @@
 
 class Renderer {
   static states = {
-    doStroke: true,
+    strokeColor: null,
     strokeSet: false,
-    doFill: true,
+    fillColor: null,
     fillSet: false,
     tint: null,
+
     imageMode: constants.CORNER,
     rectMode: constants.CORNER,
     ellipseMode: constants.CENTER,
-    textFont: 'sans-serif',
+    strokeWeight: 1,
+
+    textFont: { family: 'sans-serif' },
     textLeading: 15,
     leadingSet: false,
     textSize: 12,
     textAlign: constants.LEFT,
     textBaseline: constants.BASELINE,
-    textStyle: constants.NORMAL,
-    textWrap: constants.WORD
+    bezierOrder: 3,
+    splineEnds: constants.INCLUDE,
+    textWrap: constants.WORD,
+
+    // added v2.0
+    fontStyle: constants.NORMAL, // v1: textStyle
+    fontStretch: constants.NORMAL,
+    fontWeight: constants.NORMAL,
+    lineHeight: constants.NORMAL,
+    fontVariant: constants.NORMAL,
+    direction: 'inherit'
   }
 
   constructor(pInst, w, h, isMainCanvas) {
@@ -46,7 +58,6 @@
     }
 
     // Renderer state machine
-<<<<<<< HEAD
     this.states = Object.assign({}, Renderer.states);
     // Clone properties that support it
     for (const key in this.states) {
@@ -57,38 +68,9 @@
       }
     }
 
-=======
-    this.states = {
-      strokeColor: new Color([0, 0, 0]),
-      strokeSet: false,
-      fillColor: new Color([255, 255, 255]),
-      fillSet: false,
-      tint: null,
-      imageMode: constants.CORNER,
-      rectMode: constants.CORNER,
-      ellipseMode: constants.CENTER,
-      strokeWeight: 1,
-
-      textFont: { family: 'sans-serif' },
-      textLeading: 15,
-      leadingSet: false,
-      textSize: 12,
-      textAlign: constants.LEFT,
-      textBaseline: constants.BASELINE,
-      bezierOrder: 3,
-      splineEnds: constants.INCLUDE,
-
-      textWrap: constants.WORD,
-
-      // added v2.0
-      fontStyle: constants.NORMAL, // v1: textStyle
-      fontStretch: constants.NORMAL,
-      fontWeight: constants.NORMAL,
-      lineHeight: constants.NORMAL,
-      fontVariant: constants.NORMAL,
-      direction: 'inherit'
-    };
->>>>>>> 685ca3c8
+    this.states.strokeColor = new Color([0, 0, 0]);
+    this.states.fillColor = new Color([255, 255, 255]);
+
     this._pushPopStack = [];
     // NOTE: can use the length of the push pop stack instead
     this._pushPopDepth = 0;
