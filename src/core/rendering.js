/**
 * @module Rendering
 * @submodule Rendering
 * @for p5
 */

import p5 from './main';
import * as constants from './constants';
import './p5.Graphics';
import Renderer2D from './p5.Renderer2D';
import RendererGL from '../webgl/p5.RendererGL';
let defaultId = 'defaultCanvas0'; // this gets set again in createCanvas
const defaultClass = 'p5Canvas';
// Attach renderers object to p5 class, new renderer can be similarly attached
const renderers = p5.renderers = {
  [constants.P2D]: Renderer2D,
  [constants.WEBGL]: RendererGL,
  [constants.WEBGL2]: RendererGL
};

/**
 * Creates a canvas element on the web page.
 *
 * `createCanvas()` creates the main drawing canvas for a sketch. It should
 * only be called once at the beginning of <a href="#/p5/setup">setup()</a>.
 * Calling `createCanvas()` more than once causes unpredictable behavior.
 *
 * The first two parameters, `width` and `height`, are optional. They set the
 * dimensions of the canvas and the values of the
 * <a href="#/p5/width">width</a> and <a href="#/p5/height">height</a> system
 * variables. For example, calling `createCanvas(900, 500)` creates a canvas
 * that's 900×500 pixels. By default, `width` and `height` are both 100.
 *
 * The third parameter is also optional. If either of the constants `P2D` or
 * `WEBGL` is passed, as in `createCanvas(900, 500, WEBGL)`, then it will set
 * the sketch's rendering mode. If an existing
 * <a href="https://developer.mozilla.org/en-US/docs/Web/API/HTMLCanvasElement" target="_blank">HTMLCanvasElement</a>
 * is passed, as in `createCanvas(900, 500, myCanvas)`, then it will be used
 * by the sketch.
 *
 * The fourth parameter is also optional. If an existing
 * <a href="https://developer.mozilla.org/en-US/docs/Web/API/HTMLCanvasElement" target="_blank">HTMLCanvasElement</a>
 * is passed, as in `createCanvas(900, 500, WEBGL, myCanvas)`, then it will be
 * used by the sketch.
 *
 * Note: In WebGL mode, the canvas will use a WebGL2 context if it's supported
 * by the browser. Check the <a href="#/p5/webglVersion">webglVersion</a>
 * system variable to check what version is being used, or call
 * `setAttributes({ version: 1 })` to create a WebGL1 context.
 *
 * @method createCanvas
<<<<<<< HEAD
 * @param  {Number} w width of the canvas
 * @param  {Number} h height of the canvas
 * @param  {(P2D|WEBGL)} [renderer] either P2D or WEBGL
 * @param  {HTMLCanvasElement} [canvas] existing html canvas element
 * @return {p5.Renderer} pointer to p5.Renderer holding canvas
=======
 * @param  {Number} [width] width of the canvas. Defaults to 100.
 * @param  {Number} [height] width of the canvas. Defaults to 100.
 * @param  {Constant} [renderer] either P2D or WEBGL. Defaults to `P2D`.
 * @param  {HTMLCanvasElement} [canvas] existing canvas element that should be used for the sketch.
 * @return {p5.Renderer} new `p5.Renderer` that holds the canvas.
 *
>>>>>>> 2ceea580
 * @example
 * <div>
 * <code>
 * function setup() {
 *   createCanvas(100, 100);
 *
 *   background(200);
 *
 *   // Draw a diagonal line.
 *   line(0, 0, width, height);
 *
 *   describe('A diagonal line drawn from top-left to bottom-right on a gray background.');
 * }
 * </code>
 * </div>
 *
 * <div>
 * <code>
 * function setup() {
 *   createCanvas(100, 50);
 *
 *   background(200);
 *
 *   // Draw a diagonal line.
 *   line(0, 0, width, height);
 *
 *   describe('A diagonal line drawn from top-left to bottom-right on a gray background.');
 * }
 * </code>
 * </div>
 *
 * <div>
 * <code>
 * // Use WebGL mode.
 *
 * function setup() {
 *   createCanvas(100, 100, WEBGL);
 *
 *   background(200);
 *
 *   // Draw a diagonal line.
 *   line(-width / 2, -height / 2, width / 2, height / 2);
 *
 *   describe('A diagonal line drawn from top-left to bottom-right on a gray background.');
 * }
 * </code>
 * </div>
 *
 * <div>
 * <code>
 * function setup() {
 *   // Create a p5.Render object.
 *   let cnv = createCanvas(50, 50);
 *
 *   // Position the canvas.
 *   cnv.position(10, 20);
 *
 *   background(200);
 *
 *   // Draw a diagonal line.
 *   line(0, 0, width, height);
 *
 *   describe('A diagonal line drawn from top-left to bottom-right on a gray background.');
 * }
 * </code>
 * </div>
 */
/**
 * @method createCanvas
 * @param  {Number} [width]
 * @param  {Number} [height]
 * @param  {HTMLCanvasElement} [canvas]
 * @return {p5.Renderer}
 */
p5.prototype.createCanvas = function(w, h, renderer, canvas) {
  p5._validateParameters('createCanvas', arguments);
  //optional: renderer, otherwise defaults to p2d

  let r;
  if (arguments[2] instanceof HTMLCanvasElement) {
    renderer = constants.P2D;
    canvas = arguments[2];
  } else {
    r = renderer || constants.P2D;
  }

  let c;

  if (canvas) {
    // NOTE: this is to guard against multiple default canvas being created
    c = document.getElementById(defaultId);
    if (c) {
      c.parentNode.removeChild(c); //replace the existing defaultCanvas
    }
    c = canvas;
    this._defaultGraphicsCreated = false;
  } else {
    if (r === constants.WEBGL) {
      c = document.getElementById(defaultId);
      if (c) {
        //if defaultCanvas already exists
        c.parentNode.removeChild(c); //replace the existing defaultCanvas
        const thisRenderer = this._renderer;
        this._elements = this._elements.filter(e => e !== thisRenderer);
      }
      c = document.createElement('canvas');
      c.id = defaultId;
      c.classList.add(defaultClass);
    } else {
      if (!this._defaultGraphicsCreated) {
        if (canvas) {
          c = canvas;
        } else {
          c = document.createElement('canvas');
        }
        let i = 0;
        while (document.getElementById(`defaultCanvas${i}`)) {
          i++;
        }
        defaultId = `defaultCanvas${i}`;
        c.id = defaultId;
        c.classList.add(defaultClass);
      } else {
        // resize the default canvas if new one is created
        c = this.canvas;
      }
    }

    // set to invisible if still in setup (to prevent flashing with manipulate)
    if (!this._setupDone) {
      c.dataset.hidden = true; // tag to show later
      c.style.visibility = 'hidden';
    }

    if (this._userNode) {
      // user input node case
      this._userNode.appendChild(c);
    } else {
      //create main element
      if (document.getElementsByTagName('main').length === 0) {
        let m = document.createElement('main');
        document.body.appendChild(m);
      }
      //append canvas to main
      document.getElementsByTagName('main')[0].appendChild(c);
    }
  }

  // Init our graphics renderer
  //webgl mode
  // if (r === constants.WEBGL) {
  //   this._setProperty('_renderer', new p5.RendererGL(c, this, true));
  //   this._elements.push(this._renderer);
  //   NOTE: these needs to be taken cared of below
  //     const dimensions =
  //       this._renderer._adjustDimensions(w, h);
  //     w = dimensions.adjustedWidth;
  //     h = dimensions.adjustedHeight;
  // } else {
  //   //P2D mode
  //   if (!this._defaultGraphicsCreated) {
  //     this._setProperty('_renderer', new p5.Renderer2D(c, this, true));
  //     this._defaultGraphicsCreated = true;
  //     this._elements.push(this._renderer);
  //   }
  // }
  this._setProperty('_renderer', new renderers[r](c, this, true));
  this._defaultGraphicsCreated = true;
  this._elements.push(this._renderer);
  this._renderer.resize(w, h);
  this._renderer._applyDefaults();
  return this._renderer;
};

/**
 * Resizes the canvas to a given width and height.
 *
 * `resizeCanvas()` immediately clears the canvas and calls
 * <a href="#/p5/redraw">redraw()</a>. It's common to call `resizeCanvas()`
 * within the body of <a href="#/p5/windowResized">windowResized()</a> like
 * so:
 *
 * ```js
 * function windowResized() {
 *   resizeCanvas(windowWidth, windowHeight);
 * }
 * ```
 *
 * The first two parameters, `width` and `height`, set the dimensions of the
 * canvas. They also the values of the <a href="#/p5/width">width</a> and
 * <a href="#/p5/height">height</a> system variables. For example, calling
 * `resizeCanvas(300, 500)` resizes the canvas to 300×500 pixels, then sets
 * <a href="#/p5/width">width</a> to 300 and
 * <a href="#/p5/height">height</a> 500.
 *
 * The third parameter, `noRedraw`, is optional. If `true` is passed, as in
 * `resizeCanvas(300, 500, true)`, then the canvas will be canvas to 300×500
 * pixels but the <a href="#/p5/redraw">redraw()</a> function won't be called
 * immediately. By default, <a href="#/p5/redraw">redraw()</a> is called
 * immediately when `resizeCanvas()` finishes executing.
 *
 * @method resizeCanvas
 * @param  {Number} width width of the canvas.
 * @param  {Number} height height of the canvas.
 * @param  {Boolean} [noRedraw] whether to delay calling
 *                              <a href="#/p5/redraw">redraw()</a>. Defaults
 *                              to `false`.
 *
 * @example
 * <div>
 * <code>
 * // Double-click to resize the canvas.
 *
 * function setup() {
 *   createCanvas(100, 100);
 *
 *   describe(
 *     'A white circle drawn on a gray background. The canvas shrinks by half the first time the user double-clicks.'
 *   );
 * }
 *
 * function draw() {
 *   background(200);
 *
 *   // Draw a circle at the center of the canvas.
 *   circle(width / 2, height / 2, 20);
 * }
 *
 * // Resize the canvas when the user double-clicks.
 * function doubleClicked() {
 *   resizeCanvas(50, 50);
 * }
 * </code>
 * </div>
 *
 * <div>
 * <code>
 * // Resize the web browser to change the canvas size.
 *
 * function setup() {
 *   createCanvas(windowWidth, windowHeight);
 *
 *   describe('A white circle drawn on a gray background.');
 * }
 *
 * function draw() {
 *   background(200);
 *
 *   // Draw a circle at the center of the canvas.
 *   circle(width / 2, height / 2, 20);
 * }
 *
 * // Always resize the canvas to fill the browser window.
 * function windowResized() {
 *   resizeCanvas(windowWidth, windowHeight);
 * }
 * </code>
 * </div>
 */
p5.prototype.resizeCanvas = function(w, h, noRedraw) {
  p5._validateParameters('resizeCanvas', arguments);
  if (this._renderer) {
    // save canvas properties
    const props = {};
    for (const key in this.drawingContext) {
      const val = this.drawingContext[key];
      if (typeof val !== 'object' && typeof val !== 'function') {
        props[key] = val;
      }
    }
    if (this._renderer instanceof p5.RendererGL) {
      const dimensions =
        this._renderer._adjustDimensions(w, h);
      w = dimensions.adjustedWidth;
      h = dimensions.adjustedHeight;
    }
    this.width = w;
    this.height = h;
    // Make sure width and height are updated before the renderer resizes so
    // that framebuffers updated from the resize read the correct size
    this._renderer.resize(w, h);
    // reset canvas properties
    for (const savedKey in props) {
      try {
        this.drawingContext[savedKey] = props[savedKey];
      } catch (err) {
        // ignore read-only property errors
      }
    }
    if (!noRedraw) {
      this.redraw();
    }
  }
  //accessible Outputs
  if (this._addAccsOutput()) {
    this._updateAccsOutput();
  }
};

/**
 * Removes the default canvas.
 *
 * By default, a 100×100 pixels canvas is created without needing to call
 * <a href="#/p5/createCanvas">createCanvas()</a>. `noCanvas()` removes the
 * default canvas for sketches that don't need it.
 *
 * @method noCanvas
 *
 * @example
 * <div>
 * <code>
 * function setup() {
 *   noCanvas();
 * }
 * </code>
 * </div>
 */
p5.prototype.noCanvas = function() {
  if (this.canvas) {
    this.canvas.parentNode.removeChild(this.canvas);
  }
};

/**
 * Creates a <a href="#/p5.Graphics">p5.Graphics</a> object.
 *
 * `createGraphics()` creates an offscreen drawing canvas (graphics buffer)
 * and returns it as a <a href="#/p5.Graphics">p5.Graphics</a> object. Drawing
 * to a separate graphics buffer can be helpful for performance and for
 * organizing code.
 *
 * The first two parameters, `width` and `height`, are optional. They set the
 * dimensions of the <a href="#/p5.Graphics">p5.Graphics</a> object. For
 * example, calling `createGraphics(900, 500)` creates a graphics buffer
 * that's 900×500 pixels.
 *
 * The third parameter is also optional. If either of the constants `P2D` or
 * `WEBGL` is passed, as in `createGraphics(900, 500, WEBGL)`, then it will set
 * the <a href="#/p5.Graphics">p5.Graphics</a> object's rendering mode. If an
 * existing
 * <a href="https://developer.mozilla.org/en-US/docs/Web/API/HTMLCanvasElement" target="_blank">HTMLCanvasElement</a>
 * is passed, as in `createGraphics(900, 500, myCanvas)`, then it will be used
 * by the graphics buffer.
 *
 * The fourth parameter is also optional. If an existing
 * <a href="https://developer.mozilla.org/en-US/docs/Web/API/HTMLCanvasElement" target="_blank">HTMLCanvasElement</a>
 * is passed, as in `createGraphics(900, 500, WEBGL, myCanvas)`, then it will be
 * used by the graphics buffer.
 *
 * Note: In WebGL mode, the <a href="#/p5.Graphics">p5.Graphics</a> object
 * will use a WebGL2 context if it's supported by the browser. Check the
 * <a href="#/p5/webglVersion">webglVersion</a> system variable to check what
 * version is being used, or call `setAttributes({ version: 1 })` to create a
 * WebGL1 context.
 *
 * @method createGraphics
<<<<<<< HEAD
 * @param  {Number} w width of the offscreen graphics buffer
 * @param  {Number} h height of the offscreen graphics buffer
 * @param  {(P2D|WEBGL)} [renderer] either P2D or WEBGL
 *                               undefined defaults to p2d
 * @param  {HTMLCanvasElement} [canvas] existing html canvas element
 * @return {p5.Graphics} offscreen graphics buffer
=======
 * @param  {Number} width width of the graphics buffer.
 * @param  {Number} height height of the graphics buffer.
 * @param  {Constant} [renderer] either P2D or WEBGL. Defaults to P2D.
 * @param  {HTMLCanvasElement} [canvas] existing canvas element that should be
 *                                      used for the graphics buffer..
 * @return {p5.Graphics} new graphics buffer.
 *
>>>>>>> 2ceea580
 * @example
 * <div>
 * <code>
 * //  Double-click to draw the contents of the graphics buffer.
 *
 * let pg;
 *
 * function setup() {
 *   createCanvas(100, 100);
 *
 *   background(200);
 *
 *   // Create the p5.Graphics object.
 *   pg = createGraphics(50, 50);
 *
 *   // Draw to the graphics buffer.
 *   pg.background(100);
 *   pg.circle(pg.width / 2, pg.height / 2, 20);
 *
 *   describe('A gray square. A smaller, darker square with a white circle at its center appears when the user double-clicks.');
 * }
 *
 * // Display the graphics buffer when the user double-clicks.
 * function doubleClicked() {
 *   if (mouseX > 0 && mouseX < 100 && mouseY > 0 && mouseY < 100) {
 *     image(pg, 25, 25);
 *   }
 * }
 * </code>
 * </div>
 *
 * <div>
 * <code>
 * //  Double-click to draw the contents of the graphics buffer.
 *
 * let pg;
 *
 * function setup() {
 *   createCanvas(100, 100);
 *
 *   background(200);
 *
 *   // Create the p5.Graphics object in WebGL mode.
 *   pg = createGraphics(50, 50, WEBGL);
 *
 *   // Draw to the graphics buffer.
 *   pg.background(100);
 *   pg.lights();
 *   pg.noStroke();
 *   pg.rotateX(QUARTER_PI);
 *   pg.rotateY(QUARTER_PI);
 *   pg.torus(15, 5);
 *
 *   describe('A gray square. A smaller, darker square with a white torus at its center appears when the user double-clicks.');
 * }
 *
 * // Display the graphics buffer when the user double-clicks.
 * function doubleClicked() {
 *   if (mouseX > 0 && mouseX < 100 && mouseY > 0 && mouseY < 100) {
 *     image(pg, 25, 25);
 *   }
 * }
 * </code>
 * </div>
 */
/**
 * @method createGraphics
 * @param  {Number} width
 * @param  {Number} height
 * @param  {HTMLCanvasElement} [canvas]
 * @return {p5.Graphics}
 */
p5.prototype.createGraphics = function(w, h, ...args) {
/**
  * args[0] is expected to be renderer
  * args[1] is expected to be canvas
  */
  if (args[0] instanceof HTMLCanvasElement) {
    args[1] = args[0];
    args[0] = constants.P2D;
  }
  p5._validateParameters('createGraphics', arguments);
  return new p5.Graphics(w, h, args[0], this, args[1]);
};

/**
 * Creates and a new <a href="#/p5.Framebuffer">p5.Framebuffer</a> object.
 *
 * <a href="#/p5.Framebuffer">p5.Framebuffer</a> objects are separate drawing
 * surfaces that can be used as textures in WebGL mode. They're similar to
 * <a href="#/p5.Graphics">p5.Graphics</a> objects and generally run much
 * faster when used as textures.
 *
 * The parameter, `options`, is optional. An object can be passed to configure
 * the <a href="#/p5.Framebuffer">p5.Framebuffer</a> object. The available
 * properties are:
 *
 * - `format`: data format of the texture, either `UNSIGNED_BYTE`, `FLOAT`, or `HALF_FLOAT`. Default is `UNSIGNED_BYTE`.
 * - `channels`: whether to store `RGB` or `RGBA` color channels. Default is to match the main canvas which is `RGBA`.
 * - `depth`: whether to include a depth buffer. Default is `true`.
 * - `depthFormat`: data format of depth information, either `UNSIGNED_INT` or `FLOAT`. Default is `FLOAT`.
 * - `stencil`: whether to include a stencil buffer for masking. `depth` must be `true` for this feature to work. Defaults to the value of `depth` which is `true`.
 * - `antialias`: whether to perform anti-aliasing. If set to `true`, as in `{ antialias: true }`, 2 samples will be used by default. The number of samples can also be set, as in `{ antialias: 4 }`. Default is to match <a href="#/p5/setAttributes">setAttributes()</a> which is `false` (`true` in Safari).
 * - `width`: width of the <a href="#/p5.Framebuffer">p5.Framebuffer</a> object. Default is to always match the main canvas width.
 * - `height`: height of the <a href="#/p5.Framebuffer">p5.Framebuffer</a> object. Default is to always match the main canvas height.
 * - `density`: pixel density of the <a href="#/p5.Framebuffer">p5.Framebuffer</a> object. Default is to always match the main canvas pixel density.
 * - `textureFiltering`: how to read values from the <a href="#/p5.Framebuffer">p5.Framebuffer</a> object. Either `LINEAR` (nearby pixels will be interpolated) or `NEAREST` (no interpolation). Generally, use `LINEAR` when using the texture as an image and `NEAREST` if reading the texture as data. Default is `LINEAR`.
 *
 * If the `width`, `height`, or `density` attributes are set, they won't automatically match the main canvas and must be changed manually.
 *
 * Note: `createFramebuffer()` can only be used in WebGL mode.
 *
 * @method createFramebuffer
 * @param {Object} [options] configuration options.
 * @return {p5.Framebuffer} new framebuffer.
 *
 * @example
 * <div>
 * <code>
 * let myBuffer;
 *
 * function setup() {
 *   createCanvas(100, 100, WEBGL);
 *
 *   // Create a p5.Framebuffer object.
 *   myBuffer = createFramebuffer();
 *
 *   describe('A grid of white toruses rotating against a dark gray background.');
 * }
 *
 * function draw() {
 *   background(50);
 *
 *   // Start drawing to the p5.Framebuffer object.
 *   myBuffer.begin();
 *
 *   // Clear the drawing surface.
 *   clear();
 *
 *   // Turn on the lights.
 *   lights();
 *
 *   // Rotate the coordinate system.
 *   rotateX(frameCount * 0.01);
 *   rotateY(frameCount * 0.01);
 *
 *   // Style the torus.
 *   noStroke();
 *
 *   // Draw the torus.
 *   torus(20);
 *
 *   // Stop drawing to the p5.Framebuffer object.
 *   myBuffer.end();
 *
 *   // Iterate from left to right.
 *   for (let x = -50; x < 50; x += 25) {
 *     // Iterate from top to bottom.
 *     for (let y = -50; y < 50; y += 25) {
 *       // Draw the p5.Framebuffer object to the canvas.
 *       image(myBuffer, x, y, 25, 25);
 *     }
 *   }
 * }
 * </code>
 * </div>
 *
 * <div>
 * <code>
 * let myBuffer;
 *
 * function setup() {
 *   createCanvas(100, 100, WEBGL);
 *
 *   // Create an options object.
 *   let options = { width: 25, height: 25 };
 *
 *   // Create a p5.Framebuffer object.
 *   // Use options for configuration.
 *   myBuffer = createFramebuffer(options);
 *
 *   describe('A grid of white toruses rotating against a dark gray background.');
 * }
 *
 * function draw() {
 *   background(50);
 *
 *   // Start drawing to the p5.Framebuffer object.
 *   myBuffer.begin();
 *
 *   // Clear the drawing surface.
 *   clear();
 *
 *   // Turn on the lights.
 *   lights();
 *
 *   // Rotate the coordinate system.
 *   rotateX(frameCount * 0.01);
 *   rotateY(frameCount * 0.01);
 *
 *   // Style the torus.
 *   noStroke();
 *
 *   // Draw the torus.
 *   torus(5, 2.5);
 *
 *   // Stop drawing to the p5.Framebuffer object.
 *   myBuffer.end();
 *
 *   // Iterate from left to right.
 *   for (let x = -50; x < 50; x += 25) {
 *     // Iterate from top to bottom.
 *     for (let y = -50; y < 50; y += 25) {
 *       // Draw the p5.Framebuffer object to the canvas.
 *       image(myBuffer, x, y);
 *     }
 *   }
 * }
 * </code>
 * </div>
 */
p5.prototype.createFramebuffer = function(options) {
  return new p5.Framebuffer(this, options);
};

/**
 * Clears the depth buffer in WebGL mode.
 *
 * `clearDepth()` clears information about how far objects are from the camera
 * in 3D space. This information is stored in an object called the
 * *depth buffer*. Clearing the depth buffer ensures new objects aren't drawn
 * behind old ones. Doing so can be useful for feedback effects in which the
 * previous frame serves as the background for the current frame.
 *
 * The parameter, `depth`, is optional. If a number is passed, as in
 * `clearDepth(0.5)`, it determines the range of objects to clear from the
 * depth buffer. 0 doesn't clear any depth information, 0.5 clears depth
 * information halfway between the near and far clipping planes, and 1 clears
 * depth information all the way to the far clipping plane. By default,
 * `depth` is 1.
 *
 * Note: `clearDepth()` can only be used in WebGL mode.
 *
 * @method clearDepth
 * @param {Number} [depth] amount of the depth buffer to clear between 0
 *                         (none) and 1 (far clipping plane). Defaults to 1.
 *
 * @example
 * <div>
 * <code>
 * let previous;
 * let current;
 *
 * function setup() {
 *   createCanvas(100, 100, WEBGL);
 *
 *   // Create the p5.Framebuffer objects.
 *   prev = createFramebuffer({ format: FLOAT });
 *   current = createFramebuffer({ format: FLOAT });
 *
 *   describe(
 *     'A multicolor box drifts from side to side on a white background. It leaves a trail that fades over time.'
 *   );
 * }
 *
 * function draw() {
 *   // Set the previous p5.Framebuffer to the
 *   // current one so it can be used as a texture.
 *   previous = current;
 *
 *   // Start drawing to the current p5.Framebuffer.
 *   current.begin();
 *
 *   // Paint the background.
 *   background(255);
 *
 *   // Draw the previous p5.Framebuffer.
 *   // Clear the depth buffer so the previous
 *   // frame doesn't block the current one.
 *   push();
 *   tint(255, 250);
 *   image(previous, -50, -50);
 *   clearDepth();
 *   pop();
 *
 *   // Draw the box on top of the previous frame.
 *   push();
 *   let x = 25 * sin(frameCount * 0.01);
 *   let y = 25 * sin(frameCount * 0.02);
 *   translate(x, y, 0);
 *   rotateX(frameCount * 0.01);
 *   rotateY(frameCount * 0.01);
 *   normalMaterial();
 *   box(12);
 *   pop();
 *
 *   // Stop drawing to the current p5.Framebuffer.
 *   current.end();
 *
 *   // Display the current p5.Framebuffer.
 *   image(current, -50, -50);
 * }
 * </code>
 * </div>
 */
p5.prototype.clearDepth = function(depth) {
  this._assert3d('clearDepth');
  this._renderer.clearDepth(depth);
};

/**
 * Sets the way colors blend when added to the canvas.
 *
 * By default, drawing with a solid color paints over the current pixel values
 * on the canvas. `blendMode()` offers many options for blending colors.
 *
 * Shapes, images, and text can be used as sources for drawing to the canvas.
 * A source pixel changes the color of the canvas pixel where it's drawn. The
 * final color results from blending the source pixel's color with the canvas
 * pixel's color. RGB color values from the source and canvas pixels are
 * compared, added, subtracted, multiplied, and divided to create different
 * effects. Red values with red values, greens with greens, and blues with
 * blues.
 *
 * The parameter, `mode`, sets the blend mode. For example, calling
 * `blendMode(ADD)` sets the blend mode to `ADD`. The following blend modes
 * are available in both 2D and WebGL mode:
 *
 * - `BLEND`: color values from the source overwrite the canvas. This is the default mode.
 * - `ADD`: color values from the source are added to values from the canvas.
 * - `DARKEST`: keeps the darkest color value.
 * - `LIGHTEST`: keeps the lightest color value.
 * - `EXCLUSION`: similar to `DIFFERENCE` but with less contrast.
 * - `MULTIPLY`: color values from the source are multiplied with values from the canvas. The result is always darker.
 * - `SCREEN`: all color values are inverted, then multiplied, then inverted again. The result is always lighter. (Opposite of `MULTIPLY`)
 * - `REPLACE`: the last source drawn completely replaces the rest of the canvas.
 * - `REMOVE`: overlapping pixels are removed by making them completely transparent.
 *
 * The following blend modes are only available in 2D mode:
 *
 * - `DIFFERENCE`: color values from the source are subtracted from the values from the canvas. If the difference is a negative number, it's made positive.
 * - `OVERLAY`: combines `MULTIPLY` and `SCREEN`. Dark values in the canvas get darker and light values get lighter.
 * - `HARD_LIGHT`: combines `MULTIPLY` and `SCREEN`. Dark values in the source get darker and light values get lighter.
 * - `SOFT_LIGHT`: a softer version of `HARD_LIGHT`.
 * - `DODGE`: lightens light tones and increases contrast. Divides the canvas color values by the inverted color values from the source.
 * - `BURN`: darkens dark tones and increases contrast. Divides the source color values by the inverted color values from the canvas, then inverts the result.
 *
 * The following blend modes are only available in WebGL mode:
 *
 * - `SUBTRACT`: RGB values from the source are subtracted from the values from the canvas. If the difference is a negative number, it's made positive. Alpha (transparency) values from the source and canvas are added.
 *
 * @method blendMode
<<<<<<< HEAD
 * @param  {(BLEND|DARKEST|LIGHTEST|DIFFERENCE|MULTIPLY|EXCLUSION|SCREEN|REPLACE|OVERLAY|HARD_LIGHT|SOFT_LIGHT|DODGE|BURN|ADD|REMOVE|SUBTRACT)} mode blend mode to set for canvas.
=======
 * @param  {Constant} mode blend mode to set.
>>>>>>> 2ceea580
 *                either BLEND, DARKEST, LIGHTEST, DIFFERENCE, MULTIPLY,
 *                EXCLUSION, SCREEN, REPLACE, OVERLAY, HARD_LIGHT,
 *                SOFT_LIGHT, DODGE, BURN, ADD, REMOVE or SUBTRACT
 *
 * @example
 * <div>
 * <code>
 * function setup() {
 *   createCanvas(100, 100);
 *
 *   background(200);
 *
 *   // Use the default blend mode.
 *   blendMode(BLEND);
 *
 *   // Style the lines.
 *   strokeWeight(30);
 *
 *   // Draw the blue line.
 *   stroke('blue');
 *   line(25, 25, 75, 75);
 *
 *   // Draw the red line.
 *   stroke('red');
 *   line(75, 25, 25, 75);
 *
 *   describe('A blue line and a red line form an X on a gray background.');
 * }
 * </code>
 * </div>
 *
 * <div>
 * <code>
 * function setup() {
 *   createCanvas(100, 100);
 *
 *   background(200);
 *
 *   // Set the blend mode.
 *   blendMode(ADD);
 *
 *   // Style the lines.
 *   strokeWeight(30);
 *
 *   // Draw the blue line.
 *   stroke('blue');
 *   line(25, 25, 75, 75);
 *
 *   // Draw the red line.
 *   stroke('red');
 *   line(75, 25, 25, 75);
 *
 *   describe('A faint blue line and a faint red line form an X on a gray background. The area where they overlap is faint magenta.');
 * }
 * </code>
 * </div>
 *
 * <div>
 * <code>
 * function setup() {
 *   createCanvas(100, 100);
 *
 *   background(200);
 *
 *   // Set the blend mode.
 *   blendMode(DARKEST);
 *
 *   // Style the lines.
 *   strokeWeight(30);
 *
 *   // Draw the blue line.
 *   stroke('blue');
 *   line(25, 25, 75, 75);
 *
 *   // Draw the red line.
 *   stroke('red');
 *   line(75, 25, 25, 75);
 *
 *   describe('A blue line and a red line form an X on a gray background. The area where they overlap is black.');
 * }
 * </code>
 * </div>
 *
 * <div>
 * <code>
 * function setup() {
 *   createCanvas(100, 100);
 *
 *   background(200);
 *
 *   // Set the blend mode.
 *   blendMode(LIGHTEST);
 *
 *   // Style the lines.
 *   strokeWeight(30);
 *
 *   // Draw the blue line.
 *   stroke('blue');
 *   line(25, 25, 75, 75);
 *
 *   // Draw the red line.
 *   stroke('red');
 *   line(75, 25, 25, 75);
 *
 *   describe('A faint blue line and a faint red line form an X on a gray background. The area where they overlap is faint magenta.');
 * }
 * </code>
 * </div>
 *
 * <div>
 * <code>
 * function setup() {
 *   createCanvas(100, 100);
 *
 *   background(200);
 *
 *   // Set the blend mode.
 *   blendMode(EXCLUSION);
 *
 *   // Style the lines.
 *   strokeWeight(30);
 *
 *   // Draw the blue line.
 *   stroke('blue');
 *   line(25, 25, 75, 75);
 *
 *   // Draw the red line.
 *   stroke('red');
 *   line(75, 25, 25, 75);
 *
 *   describe('A yellow line and a cyan line form an X on a gray background. The area where they overlap is green.');
 * }
 * </code>
 * </div>
 *
 * <div>
 * <code>
 * function setup() {
 *   createCanvas(100, 100);
 *
 *   background(200);
 *
 *   // Set the blend mode.
 *   blendMode(MULTIPLY);
 *
 *   // Style the lines.
 *   strokeWeight(30);
 *
 *   // Draw the blue line.
 *   stroke('blue');
 *   line(25, 25, 75, 75);
 *
 *   // Draw the red line.
 *   stroke('red');
 *   line(75, 25, 25, 75);
 *
 *   describe('A blue line and a red line form an X on a gray background. The area where they overlap is black.');
 * }
 * </code>
 * </div>
 *
 * <div>
 * <code>
 * function setup() {
 *   createCanvas(100, 100);
 *
 *   background(200);
 *
 *   // Set the blend mode.
 *   blendMode(SCREEN);
 *
 *   // Style the lines.
 *   strokeWeight(30);
 *
 *   // Draw the blue line.
 *   stroke('blue');
 *   line(25, 25, 75, 75);
 *
 *   // Draw the red line.
 *   stroke('red');
 *   line(75, 25, 25, 75);
 *
 *   describe('A faint blue line and a faint red line form an X on a gray background. The area where they overlap is faint magenta.');
 * }
 * </code>
 * </div>
 *
 * <div>
 * <code>
 * function setup() {
 *   createCanvas(100, 100);
 *
 *   background(200);
 *
 *   // Set the blend mode.
 *   blendMode(REPLACE);
 *
 *   // Style the lines.
 *   strokeWeight(30);
 *
 *   // Draw the blue line.
 *   stroke('blue');
 *   line(25, 25, 75, 75);
 *
 *   // Draw the red line.
 *   stroke('red');
 *   line(75, 25, 25, 75);
 *
 *   describe('A diagonal red line.');
 * }
 * </code>
 * </div>
 *
 * <div>
 * <code>
 * function setup() {
 *   createCanvas(100, 100);
 *
 *   background(200);
 *
 *   // Set the blend mode.
 *   blendMode(REMOVE);
 *
 *   // Style the lines.
 *   strokeWeight(30);
 *
 *   // Draw the blue line.
 *   stroke('blue');
 *   line(25, 25, 75, 75);
 *
 *   // Draw the red line.
 *   stroke('red');
 *   line(75, 25, 25, 75);
 *
 *   describe('The silhouette of an X is missing from a gray background.');
 * }
 * </code>
 * </div>
 *
 * <div>
 * <code>
 * function setup() {
 *   createCanvas(100, 100);
 *
 *   background(200);
 *
 *   // Set the blend mode.
 *   blendMode(DIFFERENCE);
 *
 *   // Style the lines.
 *   strokeWeight(30);
 *
 *   // Draw the blue line.
 *   stroke('blue');
 *   line(25, 25, 75, 75);
 *
 *   // Draw the red line.
 *   stroke('red');
 *   line(75, 25, 25, 75);
 *
 *   describe('A yellow line and a cyan line form an X on a gray background. The area where they overlap is green.');
 * }
 * </code>
 * </div>
 *
 * <div>
 * <code>
 * function setup() {
 *   createCanvas(100, 100);
 *
 *   background(200);
 *
 *   // Set the blend mode.
 *   blendMode(OVERLAY);
 *
 *   // Style the lines.
 *   strokeWeight(30);
 *
 *   // Draw the blue line.
 *   stroke('blue');
 *   line(25, 25, 75, 75);
 *
 *   // Draw the red line.
 *   stroke('red');
 *   line(75, 25, 25, 75);
 *
 *   describe('A faint blue line and a faint red line form an X on a gray background. The area where they overlap is bright magenta.');
 * }
 * </code>
 * </div>
 *
 * <div>
 * <code>
 * function setup() {
 *   createCanvas(100, 100);
 *
 *   background(200);
 *
 *   // Set the blend mode.
 *   blendMode(HARD_LIGHT);
 *
 *   // Style the lines.
 *   strokeWeight(30);
 *
 *   // Draw the blue line.
 *   stroke('blue');
 *   line(25, 25, 75, 75);
 *
 *   // Draw the red line.
 *   stroke('red');
 *   line(75, 25, 25, 75);
 *
 *   describe('A blue line and a red line form an X on a gray background.');
 * }
 * </code>
 * </div>
 *
 * <div>
 * <code>
 * function setup() {
 *   createCanvas(100, 100);
 *
 *   background(200);
 *
 *   // Set the blend mode.
 *   blendMode(SOFT_LIGHT);
 *
 *   // Style the lines.
 *   strokeWeight(30);
 *
 *   // Draw the blue line.
 *   stroke('blue');
 *   line(25, 25, 75, 75);
 *
 *   // Draw the red line.
 *   stroke('red');
 *   line(75, 25, 25, 75);
 *
 *   describe('A faint blue line and a faint red line form an X on a gray background. The area where they overlap is violet.');
 * }
 * </code>
 * </div>
 *
 * <div>
 * <code>
 * function setup() {
 *   createCanvas(100, 100);
 *
 *   background(200);
 *
 *   // Set the blend mode.
 *   blendMode(DODGE);
 *
 *   // Style the lines.
 *   strokeWeight(30);
 *
 *   // Draw the blue line.
 *   stroke('blue');
 *   line(25, 25, 75, 75);
 *
 *   // Draw the red line.
 *   stroke('red');
 *   line(75, 25, 25, 75);
 *
 *   describe('A faint blue line and a faint red line form an X on a gray background. The area where they overlap is faint violet.');
 * }
 * </code>
 * </div>
 *
 * <div>
 * <code>
 * function setup() {
 *   createCanvas(100, 100);
 *
 *   background(200);
 *
 *   // Set the blend mode.
 *   blendMode(BURN);
 *
 *   // Style the lines.
 *   strokeWeight(30);
 *
 *   // Draw the blue line.
 *   stroke('blue');
 *   line(25, 25, 75, 75);
 *
 *   // Draw the red line.
 *   stroke('red');
 *   line(75, 25, 25, 75);
 *
 *   describe('A blue line and a red line form an X on a gray background. The area where they overlap is black.');
 * }
 * </code>
 * </div>
 *
 * <div>
 * <code>
 * function setup() {
 *   createCanvas(100, 100);
 *
 *   background(200);
 *
 *   // Set the blend mode.
 *   blendMode(SUBTRACT);
 *
 *   // Style the lines.
 *   strokeWeight(30);
 *
 *   // Draw the blue line.
 *   stroke('blue');
 *   line(25, 25, 75, 75);
 *
 *   // Draw the red line.
 *   stroke('red');
 *   line(75, 25, 25, 75);
 *
 *   describe('A yellow line and a turquoise line form an X on a gray background. The area where they overlap is green.');
 * }
 * </code>
 * </div>
 */
p5.prototype.blendMode = function(mode) {
  p5._validateParameters('blendMode', arguments);
  if (mode === constants.NORMAL) {
    // Warning added 3/26/19, can be deleted in future (1.0 release?)
    console.warn(
      'NORMAL has been deprecated for use in blendMode. defaulting to BLEND instead.'
    );
    mode = constants.BLEND;
  }
  this._renderer.blendMode(mode);
};

/**
 * A system variable that provides direct access to the sketch's
 * `&lt;canvas&gt;` element.
 *
 * The `&lt;canvas&gt;` element provides many specialized features that aren't
 * included in the p5.js library. The `drawingContext` system variable
 * provides access to these features by exposing the sketch's
 * <a href="https://developer.mozilla.org/en-US/docs/Web/API/CanvasRenderingContext2D">CanvasRenderingContext2D</a>
 * object.
 *
 * @property drawingContext
 *
 * @example
 * <div>
 * <code>
 * function setup() {
 *   createCanvas(100, 100);
 *
 *   background(200);
 *
 *   // Style the circle using shadows.
 *   drawingContext.shadowOffsetX = 5;
 *   drawingContext.shadowOffsetY = -5;
 *   drawingContext.shadowBlur = 10;
 *   drawingContext.shadowColor = 'black';
 *
 *   // Draw the circle.
 *   circle(50, 50, 40);
 *
 *   describe("A white circle on a gray background. The circle's edges are shadowy.");
 * }
 * </code>
 * </div>
 *
 * <div>
 * <code>
 * function setup() {
 *   createCanvas(100, 100);
 *
 *   background('skyblue');
 *
 *   // Style the circle using a color gradient.
 *   let myGradient = drawingContext.createRadialGradient(50, 50, 3, 50, 50, 40);
 *   myGradient.addColorStop(0, 'yellow');
 *   myGradient.addColorStop(0.6, 'orangered');
 *   myGradient.addColorStop(1, 'yellow');
 *   drawingContext.fillStyle = myGradient;
 *   drawingContext.strokeStyle = 'rgba(0, 0, 0, 0)';
 *
 *   // Draw the circle.
 *   circle(50, 50, 40);
 *
 *   describe('A fiery sun drawn on a light blue background.');
 * }
 * </code>
 * </div>
 */

export default p5;<|MERGE_RESOLUTION|>--- conflicted
+++ resolved
@@ -49,20 +49,12 @@
  * `setAttributes({ version: 1 })` to create a WebGL1 context.
  *
  * @method createCanvas
-<<<<<<< HEAD
- * @param  {Number} w width of the canvas
- * @param  {Number} h height of the canvas
- * @param  {(P2D|WEBGL)} [renderer] either P2D or WEBGL
- * @param  {HTMLCanvasElement} [canvas] existing html canvas element
- * @return {p5.Renderer} pointer to p5.Renderer holding canvas
-=======
  * @param  {Number} [width] width of the canvas. Defaults to 100.
  * @param  {Number} [height] width of the canvas. Defaults to 100.
- * @param  {Constant} [renderer] either P2D or WEBGL. Defaults to `P2D`.
+ * @param  {(P2D|WEBGL)} [renderer] either P2D or WEBGL. Defaults to `P2D`.
  * @param  {HTMLCanvasElement} [canvas] existing canvas element that should be used for the sketch.
  * @return {p5.Renderer} new `p5.Renderer` that holds the canvas.
  *
->>>>>>> 2ceea580
  * @example
  * <div>
  * <code>
@@ -419,22 +411,13 @@
  * WebGL1 context.
  *
  * @method createGraphics
-<<<<<<< HEAD
- * @param  {Number} w width of the offscreen graphics buffer
- * @param  {Number} h height of the offscreen graphics buffer
- * @param  {(P2D|WEBGL)} [renderer] either P2D or WEBGL
- *                               undefined defaults to p2d
- * @param  {HTMLCanvasElement} [canvas] existing html canvas element
- * @return {p5.Graphics} offscreen graphics buffer
-=======
  * @param  {Number} width width of the graphics buffer.
  * @param  {Number} height height of the graphics buffer.
- * @param  {Constant} [renderer] either P2D or WEBGL. Defaults to P2D.
+ * @param  {(P2D|WEBGL)} [renderer] either P2D or WEBGL. Defaults to P2D.
  * @param  {HTMLCanvasElement} [canvas] existing canvas element that should be
  *                                      used for the graphics buffer..
  * @return {p5.Graphics} new graphics buffer.
  *
->>>>>>> 2ceea580
  * @example
  * <div>
  * <code>
@@ -787,11 +770,7 @@
  * - `SUBTRACT`: RGB values from the source are subtracted from the values from the canvas. If the difference is a negative number, it's made positive. Alpha (transparency) values from the source and canvas are added.
  *
  * @method blendMode
-<<<<<<< HEAD
- * @param  {(BLEND|DARKEST|LIGHTEST|DIFFERENCE|MULTIPLY|EXCLUSION|SCREEN|REPLACE|OVERLAY|HARD_LIGHT|SOFT_LIGHT|DODGE|BURN|ADD|REMOVE|SUBTRACT)} mode blend mode to set for canvas.
-=======
- * @param  {Constant} mode blend mode to set.
->>>>>>> 2ceea580
+ * @param  {(BLEND|DARKEST|LIGHTEST|DIFFERENCE|MULTIPLY|EXCLUSION|SCREEN|REPLACE|OVERLAY|HARD_LIGHT|SOFT_LIGHT|DODGE|BURN|ADD|REMOVE|SUBTRACT)} mode blend mode to set.
  *                either BLEND, DARKEST, LIGHTEST, DIFFERENCE, MULTIPLY,
  *                EXCLUSION, SCREEN, REPLACE, OVERLAY, HARD_LIGHT,
  *                SOFT_LIGHT, DODGE, BURN, ADD, REMOVE or SUBTRACT
