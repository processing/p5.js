--- conflicted
+++ resolved
@@ -193,12 +193,7 @@
    *
    * This takes the same parameters as the <a href="#/p5/createFramebuffer">global
    * createFramebuffer function.</a>
-<<<<<<< HEAD
-=======
-   *
-   * @method createFramebuffer
    * @return {p5.Framebuffer}
->>>>>>> 478765e4
    */
   createFramebuffer(options) {
     return new p5.Framebuffer(this, options);
