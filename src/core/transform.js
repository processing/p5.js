/**
 * @module Transform
 * @submodule Transform
 * @for p5
 * @requires core
 * @requires constants
 */

'use strict';

var p5 = require('./core');
var constants = require('./constants');

/**
 * Multiplies the current matrix by the one specified through the parameters.
 * This is a powerful operation that can perform the equivalent of translate,
 * scale, shear and rotate all at once. You can learn more about transformation
 * matrices on <a href="https://en.wikipedia.org/wiki/Transformation_matrix">
 * Wikipedia</a>.
 *
 * The naming of the arguments here follows the naming of the <a href=
 * "https://html.spec.whatwg.org/multipage/canvas.html#dom-context-2d-transform">
 * WHATWG specification</a> and corresponds to a
 * transformation matrix of the
 * form:
 *
 * > <img style="max-width: 150px" src="assets/transformation-matrix.png"
 * alt="The transformation matrix used when applyMatrix is called"/>
 *
 * @method applyMatrix
 * @param  {Number} a numbers which define the 2x3 matrix to be multiplied
 * @param  {Number} b numbers which define the 2x3 matrix to be multiplied
 * @param  {Number} c numbers which define the 2x3 matrix to be multiplied
 * @param  {Number} d numbers which define the 2x3 matrix to be multiplied
 * @param  {Number} e numbers which define the 2x3 matrix to be multiplied
 * @param  {Number} f numbers which define the 2x3 matrix to be multiplied
 * @chainable
 * @example
 * <div>
 * <code>
 * function setup() {
 *   frameRate(10);
 *   rectMode(CENTER);
 * }
 *
 * function draw() {
 *   var step = frameCount % 20;
 *   background(200);
 *   // Equivalent to translate(x, y);
 *   applyMatrix(1, 0, 0, 1, 40 + step, 50);
 *   rect(0, 0, 50, 50);
 * }
 * </code>
 * </div>
 * <div>
 * <code>
 * function setup() {
 *   frameRate(10);
 *   rectMode(CENTER);
 * }
 *
 * function draw() {
 *   var step = frameCount % 20;
 *   background(200);
 *   translate(50, 50);
 *   // Equivalent to scale(x, y);
 *   applyMatrix(1 / step, 0, 0, 1 / step, 0, 0);
 *   rect(0, 0, 50, 50);
 * }
 * </code>
 * </div>
 * <div>
 * <code>
 * function setup() {
 *   frameRate(10);
 *   rectMode(CENTER);
 * }
 *
 * function draw() {
 *   var step = frameCount % 20;
 *   var angle = map(step, 0, 20, 0, TWO_PI);
 *   var cos_a = cos(angle);
 *   var sin_a = sin(angle);
 *   background(200);
 *   translate(50, 50);
 *   // Equivalent to rotate(angle);
 *   applyMatrix(cos_a, sin_a, -sin_a, cos_a, 0, 0);
 *   rect(0, 0, 50, 50);
 * }
 * </code>
 * </div>
 * <div>
 * <code>
 * function setup() {
 *   frameRate(10);
 *   rectMode(CENTER);
 * }
 *
 * function draw() {
 *   var step = frameCount % 20;
 *   var angle = map(step, 0, 20, -PI / 4, PI / 4);
 *   background(200);
 *   translate(50, 50);
 *   // equivalent to shearX(angle);
 *   var shear_factor = 1 / tan(PI / 2 - angle);
 *   applyMatrix(1, 0, shear_factor, 1, 0, 0);
 *   rect(0, 0, 50, 50);
 * }
 * </code>
 * </div>
 *
 * @alt
 * A rectangle translating to the right
 * A rectangle shrinking to the center
 * A rectangle rotating clockwise about the center
 * A rectangle shearing
 *
 */
p5.prototype.applyMatrix = function(a, b, c, d, e, f) {
  this._renderer.applyMatrix(a, b, c, d, e, f);
  return this;
};

p5.prototype.popMatrix = function() {
  throw new Error('popMatrix() not used, see pop()');
};

p5.prototype.printMatrix = function() {
  throw new Error('printMatrix() not implemented');
};

p5.prototype.pushMatrix = function() {
  throw new Error('pushMatrix() not used, see push()');
};

/**
 * Replaces the current matrix with the identity matrix.
 *
 * @method resetMatrix
 * @chainable
 * @example
 * <div>
 * <code>
 * translate(50, 50);
 * applyMatrix(0.5, 0.5, -0.5, 0.5, 0, 0);
 * rect(0, 0, 20, 20);
 * // Note that the translate is also reset.
 * resetMatrix();
 * rect(0, 0, 20, 20);
 * </code>
 * </div>
 *
 * @alt
 * A rotated retangle in the center with another at the top left corner
 *
 */
p5.prototype.resetMatrix = function() {
  this._renderer.resetMatrix();
  return this;
};

/**
 * Rotates a shape the amount specified by the angle parameter. This
 * function accounts for angleMode, so angles can be entered in either
 * RADIANS or DEGREES.
 * <br><br>
 * Objects are always rotated around their relative position to the
 * origin and positive numbers rotate objects in a clockwise direction.
 * Transformations apply to everything that happens after and subsequent
 * calls to the function accumulates the effect. For example, calling
 * rotate(HALF_PI) and then rotate(HALF_PI) is the same as rotate(PI).
 * All tranformations are reset when draw() begins again.
 * <br><br>
 * Technically, rotate() multiplies the current transformation matrix
 * by a rotation matrix. This function can be further controlled by
 * the push() and pop().
 *
 * @method rotate
 * @param  {Number} angle the angle of rotation, specified in radians
 *                        or degrees, depending on current angleMode
 * @param  {p5.Vector|Number[]} [axis] (in 3d) the axis to rotate around
 * @chainable
 * @example
 * <div>
 * <code>
 * translate(width / 2, height / 2);
 * rotate(PI / 3.0);
 * rect(-26, -26, 52, 52);
 * </code>
 * </div>
 *
 * @alt
 * white 52x52 rect with black outline at center rotated counter 45 degrees
 *
 */
p5.prototype.rotate = function(angle, axis) {
<<<<<<< HEAD
=======
  p5._validateParameters('rotate', arguments);
  var args = new Array(arguments.length);
>>>>>>> fc3c57b7
  var r;
  if (this._angleMode === constants.DEGREES) {
    r = this.radians(angle);
  } else if (this._angleMode === constants.RADIANS) {
    r = angle;
  }
  this._renderer.rotate(r, axis);
  return this;
};

/**
 * Rotates around X axis.
 * @method  rotateX
 * @param  {Number} rad angles in radians
 * @chainable
 * @example
 * <div modernizr='webgl'>
 * <code>
 * function setup() {
 *   createCanvas(100, 100, WEBGL);
 * }
 * function draw() {
 *   background(255);
 *   rotateX(millis() / 1000);
 *   box();
 * }
 * </code>
 * </div>
 *
 * @alt
 * 3d box rotating around the x axis.
 */
p5.prototype.rotateX = function(rad) {
  p5._validateParameters('rotateX', arguments);
  if (this._renderer.isP3D) {
    this._renderer.rotateX(rad);
  } else {
    throw 'not supported in p2d. Please use webgl mode';
  }
  return this;
};

/**
 * Rotates around Y axis.
 * @method rotateY
 * @param  {Number} rad angles in radians
 * @chainable
 * @example
 * <div modernizr='webgl'>
 * <code>
 * function setup() {
 *   createCanvas(100, 100, WEBGL);
 * }
 * function draw() {
 *   background(255);
 *   rotateY(millis() / 1000);
 *   box();
 * }
 * </code>
 * </div>
 *
 * @alt
 * 3d box rotating around the y axis.
 */
p5.prototype.rotateY = function(rad) {
  p5._validateParameters('rotateY', arguments);
  if (this._renderer.isP3D) {
    this._renderer.rotateY(rad);
  } else {
    throw 'not supported in p2d. Please use webgl mode';
  }
  return this;
};

/**
 * Rotates around Z axis. Webgl mode only.
 * @method rotateZ
 * @param  {Number} rad angles in radians
 * @chainable
 * @example
 * <div modernizr='webgl'>
 * <code>
 * function setup() {
 *   createCanvas(100, 100, WEBGL);
 * }
 * function draw() {
 *   background(255);
 *   rotateZ(millis() / 1000);
 *   box();
 * }
 * </code>
 * </div>
 *
 * @alt
 * 3d box rotating around the z axis.
 */
p5.prototype.rotateZ = function(rad) {
  p5._validateParameters('rotateZ', arguments);
  if (this._renderer.isP3D) {
    this._renderer.rotateZ(rad);
  } else {
    throw 'not supported in p2d. Please use webgl mode';
  }
  return this;
};

/**
 * Increases or decreases the size of a shape by expanding and contracting
 * vertices. Objects always scale from their relative origin to the
 * coordinate system. Scale values are specified as decimal percentages.
 * For example, the function call scale(2.0) increases the dimension of a
 * shape by 200%.
 * <br><br>
 * Transformations apply to everything that happens after and subsequent
 * calls to the function multiply the effect. For example, calling scale(2.0)
 * and then scale(1.5) is the same as scale(3.0). If scale() is called
 * within draw(), the transformation is reset when the loop begins again.
 * <br><br>
 * Using this function with the z parameter is only available in WEBGL mode.
 * This function can be further controlled with push() and pop().
 *
 * @method scale
 * @param  {Number|p5.Vector|Number[]} s
 *                      percent to scale the object, or percentage to
 *                      scale the object in the x-axis if multiple arguments
 *                      are given
 * @param  {Number} [y] percent to scale the object in the y-axis
 * @param  {Number} [z] percent to scale the object in the z-axis (webgl only)
 * @chainable
 * @example
 * <div>
 * <code>
 * translate(width / 2, height / 2);
 * rotate(PI / 3.0);
 * rect(-26, -26, 52, 52);
 * </code>
 * </div>
 *
 * <div>
 * <code>
 * rect(30, 20, 50, 50);
 * scale(0.5, 1.3);
 * rect(30, 20, 50, 50);
 * </code>
 * </div>
 *
 * @alt
 * white 52x52 rect with black outline at center rotated counter 45 degrees
 * 2 white rects with black outline- 1 50x50 at center. other 25x65 bottom left
 *
 */
/**
 * @method scale
 * @param  {p5.Vector|Number[]} scales per-axis percents to scale the object
 * @chainable
 */
<<<<<<< HEAD
p5.prototype.scale = function(x, y, z) {
=======
p5.prototype.scale = function() {
  p5._validateParameters('scale', arguments);
  var x, y, z;
  var args = new Array(arguments.length);
  for (var i = 0; i < args.length; i++) {
    args[i] = arguments[i];
  }
>>>>>>> fc3c57b7
  // Only check for Vector argument type if Vector is available
  if (x instanceof p5.Vector) {
    var v = x;
    x = v.x;
    y = v.y;
    z = v.z;
  } else if (x instanceof Array) {
    var rg = x;
    x = rg[0];
    y = rg[1];
    z = rg[2] || 1;
  }
  if (isNaN(y)) {
    y = z = x;
  } else if (isNaN(z)) {
    z = 1;
  }

  this._renderer.scale.call(this._renderer, x, y, z);

  return this;
};

/**
 * Shears a shape around the x-axis the amount specified by the angle
 * parameter. Angles should be specified in the current angleMode.
 * Objects are always sheared around their relative position to the origin
 * and positive numbers shear objects in a clockwise direction.
 * <br><br>
 * Transformations apply to everything that happens after and subsequent
 * calls to the function accumulates the effect. For example, calling
 * shearX(PI/2) and then shearX(PI/2) is the same as shearX(PI).
 * If shearX() is called within the draw(), the transformation is reset when
 * the loop begins again.
 * <br><br>
 * Technically, shearX() multiplies the current transformation matrix by a
 * rotation matrix. This function can be further controlled by the
 * push() and pop() functions.
 *
 * @method shearX
 * @param  {Number} angle angle of shear specified in radians or degrees,
 *                        depending on current angleMode
 * @chainable
 * @example
 * <div>
 * <code>
 * translate(width / 4, height / 4);
 * shearX(PI / 4.0);
 * rect(0, 0, 30, 30);
 * </code>
 * </div>
 *
 * @alt
 * white irregular quadrilateral with black outline at top middle.
 *
 */
p5.prototype.shearX = function(angle) {
  p5._validateParameters('shearX', arguments);
  if (this._angleMode === constants.DEGREES) {
    angle = this.radians(angle);
  }
  this._renderer.shearX(angle);
  return this;
};

/**
 * Shears a shape around the y-axis the amount specified by the angle
 * parameter. Angles should be specified in the current angleMode. Objects
 * are always sheared around their relative position to the origin and
 * positive numbers shear objects in a clockwise direction.
 * <br><br>
 * Transformations apply to everything that happens after and subsequent
 * calls to the function accumulates the effect. For example, calling
 * shearY(PI/2) and then shearY(PI/2) is the same as shearY(PI). If
 * shearY() is called within the draw(), the transformation is reset when
 * the loop begins again.
 * <br><br>
 * Technically, shearY() multiplies the current transformation matrix by a
 * rotation matrix. This function can be further controlled by the
 * push() and pop() functions.
 *
 * @method shearY
 * @param  {Number} angle angle of shear specified in radians or degrees,
 *                        depending on current angleMode
 * @chainable
 * @example
 * <div>
 * <code>
 * translate(width / 4, height / 4);
 * shearY(PI / 4.0);
 * rect(0, 0, 30, 30);
 * </code>
 * </div>
 *
 * @alt
 * white irregular quadrilateral with black outline at middle bottom.
 *
 */
p5.prototype.shearY = function(angle) {
  p5._validateParameters('shearY', arguments);
  if (this._angleMode === constants.DEGREES) {
    angle = this.radians(angle);
  }
  this._renderer.shearY(angle);
  return this;
};

/**
 * Specifies an amount to displace objects within the display window.
 * The x parameter specifies left/right translation, the y parameter
 * specifies up/down translation.
 * <br><br>
 * Transformations are cumulative and apply to everything that happens after
 * and subsequent calls to the function accumulates the effect. For example,
 * calling translate(50, 0) and then translate(20, 0) is the same as
 * translate(70, 0). If translate() is called within draw(), the
 * transformation is reset when the loop begins again. This function can be
 * further controlled by using push() and pop().
 *
 * @method translate
 * @param  {Number} x left/right translation
 * @param  {Number} y up/down translation
 * @param  {Number} [z] forward/backward translation (webgl only)
 * @chainable
 * @example
 * <div>
 * <code>
 * translate(30, 20);
 * rect(0, 0, 55, 55);
 * </code>
 * </div>
 *
 * <div>
 * <code>
 * rect(0, 0, 55, 55); // Draw rect at original 0,0
 * translate(30, 20);
 * rect(0, 0, 55, 55); // Draw rect at new 0,0
 * translate(14, 14);
 * rect(0, 0, 55, 55); // Draw rect at new 0,0
 * </code>
 * </div>
 *
 * @alt
 * white 55x55 rect with black outline at center right.
 * 3 white 55x55 rects with black outlines at top-l, center-r and bottom-r.
 *
 */
p5.prototype.translate = function(x, y, z) {
  p5._validateParameters('translate', arguments);
  if (this._renderer.isP3D) {
    this._renderer.translate(x, y, z);
  } else {
    this._renderer.translate(x, y);
  }
  return this;
};

module.exports = p5;<|MERGE_RESOLUTION|>--- conflicted
+++ resolved
@@ -194,11 +194,7 @@
  *
  */
 p5.prototype.rotate = function(angle, axis) {
-<<<<<<< HEAD
-=======
   p5._validateParameters('rotate', arguments);
-  var args = new Array(arguments.length);
->>>>>>> fc3c57b7
   var r;
   if (this._angleMode === constants.DEGREES) {
     r = this.radians(angle);
@@ -355,17 +351,8 @@
  * @param  {p5.Vector|Number[]} scales per-axis percents to scale the object
  * @chainable
  */
-<<<<<<< HEAD
 p5.prototype.scale = function(x, y, z) {
-=======
-p5.prototype.scale = function() {
   p5._validateParameters('scale', arguments);
-  var x, y, z;
-  var args = new Array(arguments.length);
-  for (var i = 0; i < args.length; i++) {
-    args[i] = arguments[i];
-  }
->>>>>>> fc3c57b7
   // Only check for Vector argument type if Vector is available
   if (x instanceof p5.Vector) {
     var v = x;
