/**
 * @for p5
 * @requires core
 */
define(function (require) {

  'use strict';

<<<<<<< HEAD
  var p5 = require('core/core');
=======
  var p5 = require('core');
  var doFriendlyWelcome = true;
>>>>>>> eca9ac74

  
  // -- Borrowed from jQuery 1.11.3 --
  var class2type = {};
  var toString = class2type.toString;
  var names = ['Boolean', 'Number', 'String', 'Function',
               'Array', 'Date', 'RegExp', 'Object', 'Error'];
  for (var n=0; n<names.length; n++) {
    class2type[ '[object ' + names[n] + ']' ] = names[n].toLowerCase();
  }
  var getType = function( obj ) {
    if ( obj == null ) {
      return obj + '';
    }
    return typeof obj === 'object' || typeof obj === 'function' ?
      class2type[ toString.call(obj) ] || 'object' :
      typeof obj;
  };
  var isArray = Array.isArray || function( obj ) {
    return getType(obj) === 'array';
  };
  var isNumeric =function( obj ) {
    // parseFloat NaNs numeric-cast false positives (null|true|false|"")
    // ...but misinterprets leading-number strings, particularly hex literals
    // subtraction forces infinities to NaN
    // adding 1 corrects loss of precision from parseFloat (#15100)
    return !isArray( obj ) && (obj - parseFloat( obj ) + 1) >= 0;
  };
  // -- End borrow --

  /**
   * Checks the definition type against the argument type
   * If any of these passes (in order), it matches:
   *
   * - p5.* definitions are checked with instanceof
   * - Booleans are let through (everything is truthy or falsey)
   * - Lowercase of the definition is checked against the js type
   * - Number types are checked to see if they are numerically castable
   */
  var numberTypes = ['Number', 'Integer', 'Number/Constant'];
  function typeMatches(defType, argType, arg) {
    if(defType.match(/^p5\./)) {
      var parts = defType.split('.');
      return arg instanceof p5[parts[1]];
    }
    return defType === 'Boolean' || // Anything is truthy, cover in Debug Guide
      (defType.toLowerCase() === argType) ||
      (numberTypes.indexOf(defType) > -1 && isNumeric(arg));
  }

  /**
   * Prints out a fancy, colorful message to the console log
   *
   * @param  {String}               message the words to be said
   * @param  {String}               func    the name of the function to link
   * @param  {Integer/Color String} color   CSS color string or error type
   *
   * @return console logs
   */
  // Wrong number of params, undefined param, wrong type
  var PARAM_COUNT = 0;
  var EMPTY_VAR = 1;
  var WRONG_TYPE = 2;
  var FILE_LOAD = 3;
  // p5.js blue, p5.js orange, auto dark green; fallback p5.js darkened magenta
  // See testColors below for all the color codes and names
  var typeColors = ['#2D7BB6', '#EE9900', '#4DB200', '#C83C00'];
  function report(message, func, color) {
    if(doFriendlyWelcome){
      p5.prototype._friendlyWelcome();
      doFriendlyWelcome =false;
    }
    if ('undefined' === getType(color)) {
      color   = '#B40033'; // dark magenta
    } else if (getType(color) === 'number') { // Type to color
      color = typeColors[color];
    }
    if (func.substring(0,4) === 'load'){
      console.log(
        '%c> p5.js says: '+message+'%c'+
        '[https://github.com/processing/p5.js/wiki/Local-server]',
        'background-color:' + color + ';color:#FFF;',
        'background-color:transparent;color:' + color +';',
        'background-color:' + color + ';color:#FFF;',
        'background-color:transparent;color:' + color +';'
      );
    }
    else{
      console.log(
        '%c> p5.js says: '+message+'%c [http://p5js.org/reference/#p5/'+func+
        ']', 'background-color:' + color + ';color:#FFF;',
        'background-color:transparent;color:' + color +';'
      );
    }
  }

  /**
   * Validate all the parameters of a function for number and type
   *
   * @param  {String} func  name of function we're checking
   * @param  {Array}  args  pass of the JS default arguments array
   * @param  {Array}  types List of types accepted ['Number', 'String, ...] OR
   *                        a list of lists for each format: [
   *                          ['String', 'Number', 'Number'],
   *                          ['String', 'Number', 'Number', 'Number', 'Number'
   *                        ]
   *
   * @return console logs
   */
  p5.prototype._validateParameters = function(func, args, types) {
    if (!isArray(types[0])) {
      types = [types];
    }
    /**
     * Check number of parameters
     *
     * Example: "You wrote ellipse(X,X,X). ellipse was expecting 4
     *           parameters. Try ellipse(X,X,X,X)."
     */
    var diff = Math.abs(args.length-types[0].length);
    var message, tindex = 0;
    for (var i=1, len=types.length; i<len; i++) {
      var d = Math.abs(args.length-types[i].length);
      if (d <= diff) {
        tindex = i;
        diff = d;
      }
    }
    var symbol = 'X'; // Parameter placeholder
    if(diff > 0) {
      message = 'You wrote ' + func + '(';
      // Concat an appropriate number of placeholders for call
      if (args.length > 0) {
        message += symbol + (','+symbol).repeat(args.length-1);
      }
      message += '). ' + func + ' was expecting ' + types[tindex].length +
        ' parameters. Try ' + func + '(';
      // Concat an appropriate number of placeholders for definition
      if (types[tindex].length > 0) {
        message += symbol + (','+symbol).repeat(types[tindex].length-1);
      }
      message += ').';
      // If multiple definitions
      if (types.length > 1) {
        message += ' ' + func + ' takes different numbers of parameters ' +
          'depending on what you want to do. Click this link to learn more: ';
      }
      report(message, func, PARAM_COUNT);
    }
    /**
     * Type checking
     *
     * Example: "It looks like ellipse received an empty variable in spot #2."
     * Example: "ellipse was expecting a number for parameter #1,
     *           received "foo" instead."
     */
    for (var format=0; format<types.length; format++) {
      for (var p=0; p < types[format].length && p < args.length; p++) {
        var defType = types[format][p];
        var argType = getType(args[p]);
        if ('undefined' === argType || null === argType) {
          report('It looks like ' + func +
            ' received an empty variable in spot #' + (p+1) +
            '. If not intentional, this is often a problem with scope: ' +
            '[link to scope].', func, EMPTY_VAR);
        } else if (!typeMatches(defType, argType, args[p])) {
          message = func + ' was expecting a ' + defType.toLowerCase() +
            ' for parameter #' + (p+1) + ', received ';
          // Wrap strings in quotes
          message += 'string' === argType ? '"' + args[p] + '"' : args[p];
          message += ' instead.';
          // If multiple definitions
          if (types.length > 1) {
            message += ' ' + func + ' takes different numbers of parameters ' +
              'depending on what you want to do. ' +
              'Click this link to learn more:';
          }
          report(message, func, WRONG_TYPE);
        }
      }
    }
  };
  p5._friendlyFileLoadError = function(errorType, filePath){
    switch (errorType) {
    case 0:
      var reportMsg0 = 'It looks like there was a problem'+
      ' loading your image.'+
      ' Try checking if the file path%c [' + filePath + '] %cis correct,'+
      ' hosting the image online, or running a local server.';
      report(reportMsg0,'loadImage', FILE_LOAD);
      break;
    case 1:
      var reportMsg1 = 'It looks like there was a problem'+
      ' loading your XML file.'+
      ' Try checking if the file path%c [' + filePath + '] %cis correct,'+
      ' or running a local server.';
      report(reportMsg1,'loadXML', FILE_LOAD);
      break;
    case 2:
      var reportMsg2 = 'It looks like there was a problem'+
      ' loading your table file.'+
      ' Try checking if the file path%c [' + filePath + '] %cis correct,'+
      ' or running a local server.';
      report(reportMsg2,'loadTable', FILE_LOAD);
      break;
    case 3:
      var reportMsg3 = 'It looks like there was a problem'+
      ' loading your text file.'+
      ' Try checking if the file path%c [' + filePath + '] %cis correct,'+
      ' or running a local server.';
      report(reportMsg3,'loadStrings', FILE_LOAD);
      break;
    default:
    }
  };
  p5.prototype._friendlyWelcome = function(){
    
    // p5.js brand - magenta: #ED225D
    var astrixBgColor = 'transparent';
    var astrixTxtColor = '#ED225D';
    var welcomeBgColor = '#ED225D';
    var welcomeTextColor = 'white';
    console.log(
    '%c    _ \n'+
    ' /\\| |/\\ \n'+
    ' \\ ` \' /  \n'+
    ' / , . \\  \n'+
    ' \\/|_|\\/ '+
    '\n\n%c> p5.js says: Welcome! '+
    'This is your friendly debugger. ' +
    'To turn me off switch to using “p5.min.js”.',
    'background-color:'+astrixBgColor+';color:' + astrixTxtColor +';',
    'background-color:'+welcomeBgColor+';color:' + welcomeTextColor +';'
    );
  };

  /**
   * Prints out all the colors in the color pallete with white text.
   * For color blindness testing.
   */
  p5.prototype._testColors = function() {
    var str = 'A box of biscuits, a box of mixed biscuits and a biscuit mixer';
    report(str, 'println', '#ED225D'); // p5.js magenta
    report(str, 'println', '#2D7BB6'); // p5.js blue
    report(str, 'println', '#EE9900'); // p5.js orange
    report(str, 'println', '#A67F59'); // p5.js light brown
    report(str, 'println', '#704F21'); // p5.js gold
    report(str, 'println', '#1CC581'); // auto cyan
    report(str, 'println', '#FF6625'); // auto orange
    report(str, 'println', '#79EB22'); // auto green
    report(str, 'println', '#B40033'); // p5.js darkened magenta
    report(str, 'println', '#084B7F'); // p5.js darkened blue
    report(str, 'println', '#945F00'); // p5.js darkened orange
    report(str, 'println', '#6B441D'); // p5.js darkened brown
    report(str, 'println', '#2E1B00'); // p5.js darkened gold
    report(str, 'println', '#008851'); // auto dark cyan
    report(str, 'println', '#C83C00'); // auto dark orange
    report(str, 'println', '#4DB200'); // auto dark green
  };

  return p5;

});<|MERGE_RESOLUTION|>--- conflicted
+++ resolved
@@ -6,12 +6,8 @@
 
   'use strict';
 
-<<<<<<< HEAD
   var p5 = require('core/core');
-=======
-  var p5 = require('core');
   var doFriendlyWelcome = true;
->>>>>>> eca9ac74
 
   
   // -- Borrowed from jQuery 1.11.3 --
@@ -81,7 +77,7 @@
   var typeColors = ['#2D7BB6', '#EE9900', '#4DB200', '#C83C00'];
   function report(message, func, color) {
     if(doFriendlyWelcome){
-      p5.prototype._friendlyWelcome();
+      friendlyWelcome();
       doFriendlyWelcome =false;
     }
     if ('undefined' === getType(color)) {
@@ -194,41 +190,35 @@
       }
     }
   };
-  p5._friendlyFileLoadError = function(errorType, filePath){
-    switch (errorType) {
-    case 0:
-      var reportMsg0 = 'It looks like there was a problem'+
-      ' loading your image.'+
-      ' Try checking if the file path%c [' + filePath + '] %cis correct,'+
-      ' hosting the image online, or running a local server.';
-      report(reportMsg0,'loadImage', FILE_LOAD);
-      break;
-    case 1:
-      var reportMsg1 = 'It looks like there was a problem'+
-      ' loading your XML file.'+
-      ' Try checking if the file path%c [' + filePath + '] %cis correct,'+
-      ' or running a local server.';
-      report(reportMsg1,'loadXML', FILE_LOAD);
-      break;
-    case 2:
-      var reportMsg2 = 'It looks like there was a problem'+
-      ' loading your table file.'+
-      ' Try checking if the file path%c [' + filePath + '] %cis correct,'+
-      ' or running a local server.';
-      report(reportMsg2,'loadTable', FILE_LOAD);
-      break;
-    case 3:
-      var reportMsg3 = 'It looks like there was a problem'+
-      ' loading your text file.'+
-      ' Try checking if the file path%c [' + filePath + '] %cis correct,'+
-      ' or running a local server.';
-      report(reportMsg3,'loadStrings', FILE_LOAD);
-      break;
-    default:
-    }
-  };
-  p5.prototype._friendlyWelcome = function(){
-    
+  var errorCases = {
+    '0': {
+      fileType: 'image',
+      method: 'loadImage',
+      message: ' hosting the image online,'
+    },
+    '1': {
+      fileType: 'XML file',
+      method: 'loadXML'
+    },
+    '2': {
+      fileType: 'table file',
+      method: 'loadTable'
+    },
+    '3': {
+      fileType: 'text file',
+      method: 'loadStrings'
+    }
+  };
+  p5._friendlyFileLoadError = function (errorType, filePath) {
+    var errorInfo = errorCases[ errorType ];
+    var message = 'It looks like there was a problem' +
+    ' loading your ' + errorInfo.fileType + '.' +
+    ' Try checking if the file path%c [' + filePath + '] %cis correct,' +
+    (errorInfo.message || '') + ' or running a local server.';
+    report(message, errorInfo.method, FILE_LOAD);
+  };
+
+  function friendlyWelcome() {
     // p5.js brand - magenta: #ED225D
     var astrixBgColor = 'transparent';
     var astrixTxtColor = '#ED225D';
@@ -246,13 +236,13 @@
     'background-color:'+astrixBgColor+';color:' + astrixTxtColor +';',
     'background-color:'+welcomeBgColor+';color:' + welcomeTextColor +';'
     );
-  };
+  }
 
   /**
    * Prints out all the colors in the color pallete with white text.
    * For color blindness testing.
    */
-  p5.prototype._testColors = function() {
+  /* function testColors() {
     var str = 'A box of biscuits, a box of mixed biscuits and a biscuit mixer';
     report(str, 'println', '#ED225D'); // p5.js magenta
     report(str, 'println', '#2D7BB6'); // p5.js blue
@@ -270,7 +260,7 @@
     report(str, 'println', '#008851'); // auto dark cyan
     report(str, 'println', '#C83C00'); // auto dark orange
     report(str, 'println', '#4DB200'); // auto dark green
-  };
+  } */
 
   return p5;
 
