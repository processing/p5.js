--- conflicted
+++ resolved
@@ -6,43 +6,9 @@
 'use strict';
 
 var p5 = require('./core');
-<<<<<<< HEAD
-=======
-var doFriendlyWelcome = false; // TEMP until we get it all working LM
-// for parameter validation
-var dataDoc = require('../../docs/reference/data.json');
-var arrDoc = JSON.parse(JSON.stringify(dataDoc));
-
-// -- Borrowed from jQuery 1.11.3 --
-var class2type = {};
-var toString = class2type.toString;
-var names = [
-  'Boolean',
-  'Number',
-  'String',
-  'Function',
-  'Array',
-  'Date',
-  'RegExp',
-  'Object',
-  'Error'
-];
-for (var n = 0; n < names.length; n++) {
-  class2type['[object ' + names[n] + ']'] = names[n].toLowerCase();
-}
-var getType = function(obj) {
-  if (obj == null) {
-    return obj + '';
-  }
-  return typeof obj === 'object' || typeof obj === 'function'
-    ? class2type[toString.call(obj)] || 'object'
-    : typeof obj;
-};
->>>>>>> c993f755
 
 if (typeof IS_MINIFIED !== 'undefined') {
 
-<<<<<<< HEAD
   p5._validateParameters =
     p5._friendlyFileLoadError =
     function () { };
@@ -114,134 +80,13 @@
     if (doFriendlyWelcome) {
       friendlyWelcome();
       doFriendlyWelcome = false;
-=======
-/**
- * Prints out a fancy, colorful message to the console log
- *
- * @private
- * @param  {String}               message the words to be said
- * @param  {String}               func    the name of the function to link
- * @param  {Number|String} color   CSS color string or error type
- *
- * @return console logs
- */
-// Wrong number of params, undefined param, wrong type
-var FILE_LOAD = 3;
-var ERR_PARAMS = 3;
-// p5.js blue, p5.js orange, auto dark green; fallback p5.js darkened magenta
-// See testColors below for all the color codes and names
-var typeColors = ['#2D7BB6', '#EE9900', '#4DB200', '#C83C00'];
-function report(message, func, color) {
-  if (doFriendlyWelcome) {
-    friendlyWelcome();
-    doFriendlyWelcome = false;
-  }
-  if ('undefined' === getType(color)) {
-    color = '#B40033'; // dark magenta
-  } else if (getType(color) === 'number') {
-    // Type to color
-    color = typeColors[color];
-  }
-  if (func.substring(0, 4) === 'load') {
-    console.log(
-      '> p5.js says: ' +
-        message +
-        '[https://github.com/processing/p5.js/wiki/Local-server]'
-    );
-  } else {
-    console.log(
-      '> p5.js says: ' +
-        message +
-        ' [http://p5js.org/reference/#p5/' +
-        func +
-        ']'
-    );
-  }
-}
-
-var errorCases = {
-  '0': {
-    fileType: 'image',
-    method: 'loadImage',
-    message: ' hosting the image online,'
-  },
-  '1': {
-    fileType: 'XML file',
-    method: 'loadXML'
-  },
-  '2': {
-    fileType: 'table file',
-    method: 'loadTable'
-  },
-  '3': {
-    fileType: 'text file',
-    method: 'loadStrings'
-  },
-  '4': {
-    fileType: 'font',
-    method: 'loadFont',
-    message: ' hosting the font online,'
-  }
-};
-p5._friendlyFileLoadError = function(errorType, filePath) {
-  var errorInfo = errorCases[errorType];
-  var message =
-    'It looks like there was a problem' +
-    ' loading your ' +
-    errorInfo.fileType +
-    '.' +
-    ' Try checking if the file path [' +
-    filePath +
-    '] is correct,' +
-    (errorInfo.message || '') +
-    ' or running a local server.';
-  report(message, errorInfo.method, FILE_LOAD);
-};
-
-/**
- * Validates parameters
- * param  {String}               func    the name of the function
- * param  {Array}                args    user input arguments
- *
- * example:
- *  var a;
- *  ellipse(10,10,a,5);
- * console ouput:
- *  "It looks like ellipse received an empty variable in spot #2."
- *
- * example:
- *  ellipse(10,"foo",5,5);
- * console output:
- *  "ellipse was expecting a number for parameter #1,
- *           received "foo" instead."
- */
-p5._validateParameters = function validateParameters(func, args) {
-  if (p5.disableFriendlyErrors || typeof IS_MINIFIED !== 'undefined') {
-    return; // skip FES
-  }
-  var arrDoc = lookupParamDoc(func);
-  var errorArray = [];
-  var minErrCount = 999999;
-  if (arrDoc.length > 1) {
-    // func has multiple formats
-    for (var i = 0; i < arrDoc.length; i++) {
-      var arrError = testParamFormat(args, arrDoc[i]);
-      if (arrError.length === 0) {
-        return; // no error
-      }
-      // see if this is the format with min number of err
-      if (minErrCount > arrError.length) {
-        minErrCount = arrError.length;
-        errorArray = arrError;
-      }
->>>>>>> c993f755
+
     }
     if ('undefined' === getType(color)) {
       color = '#B40033'; // dark magenta
     } else if (getType(color) === 'number') { // Type to color
       color = typeColors[color];
     }
-<<<<<<< HEAD
     if (func.substring(0, 4) === 'load') {
       console.log(
         '> p5.js says: ' + message +
@@ -452,63 +297,6 @@
         if (format.optional !== true) {
           errorArray.push({
             type: 'EMPTY_VAR',
-=======
-  } else {
-    // func has a single format
-    errorArray = testParamFormat(args, arrDoc[0]);
-    for (var m = 0; m < errorArray.length; m++) {
-      p5._friendlyParamError(errorArray[m], func);
-    }
-  }
-};
-// validateParameters() helper functions:
-// lookupParamDoc() for querying data.json
-function lookupParamDoc(func) {
-  var queryResult = arrDoc.classitems.filter(function(x) {
-    return x.name === func;
-  });
-  // different JSON structure for funct with multi-format
-  if (queryResult[0].hasOwnProperty('overloads')) {
-    var res = [];
-    for (var i = 0; i < queryResult[0].overloads.length; i++) {
-      res.push(queryResult[0].overloads[i].params);
-    }
-    return res;
-  } else {
-    return [queryResult[0].params];
-  }
-}
-function testParamFormat(args, format) {
-  var errorArray = [];
-  var error;
-  for (var p = 0; p < format.length; p++) {
-    var argType = typeof args[p];
-    if ('undefined' === argType || null === argType) {
-      if (format[p].optional !== true) {
-        error = { type: 'EMPTY_VAR', position: p };
-        errorArray.push(error);
-      }
-    } else {
-      var types = format[p].type.split('|'); // case accepting multi-types
-      if (argType === 'object') {
-        // if object, test for class
-        if (!testParamClass(args[p], types)) {
-          // if fails to pass
-          error = {
-            type: 'WRONG_CLASS',
-            position: p,
-            correctClass: types[p],
-            wrongClass: args[p].name
-          };
-          errorArray.push(error);
-        }
-      } else {
-        // not object, test for type
-        if (!testParamType(args[p], types)) {
-          // if fails to pass
-          error = {
-            type: 'WRONG_TYPE',
->>>>>>> c993f755
             position: p,
             format: format,
           });
@@ -522,7 +310,6 @@
         });
       }
     }
-<<<<<<< HEAD
     return errorArray;
   };
 
@@ -649,96 +436,6 @@
   } */
 
   p5.prototype._validateParameters = p5.validateParameters;
-=======
-  }
-  return errorArray;
-}
-// testClass() for object type parameter validation
-// Returns true if PASS, false if FAIL
-function testParamClass(param, types) {
-  for (var i = 0; i < types.length; i++) {
-    if (types[i] === 'Array') {
-      if (param instanceof Array) {
-        return true;
-      }
-    } else {
-      if (param.name === types[i]) {
-        return true; // class name match, pass
-      } else if (types[i] === 'Constant') {
-        return true; // accepts any constant, pass
-      }
-    }
-  }
-  return false;
-}
-// testType() for non-object type parameter validation
-// Returns true if PASS, false if FAIL
-function testParamType(param, types) {
-  for (var i = 0; i < types.length; i++) {
-    if (typeof param === types[i].toLowerCase()) {
-      return true; // type match, pass
-    } else if (types[i] === 'Constant') {
-      return true; // accepts any constant, pass
-    }
-  }
-  return false;
-}
-// function for generating console.log() msg
-p5._friendlyParamError = function(errorObj, func) {
-  var message;
-  switch (errorObj.type) {
-    case 'EMPTY_VAR':
-      message =
-        'It looks like ' +
-        func +
-        '() received an empty variable in spot #' +
-        errorObj.position +
-        ' (zero-based index). If not intentional, this is often a problem' +
-        ' with scope: [https://p5js.org/examples/data-variable-scope.html].';
-      report(message, func, ERR_PARAMS);
-      break;
-    case 'WRONG_CLASS':
-      message =
-        func +
-        '() was expecting ' +
-        errorObj.correctClass +
-        ' for parameter #' +
-        errorObj.position +
-        ' (zero-based index), received ';
-      // Wrap strings in quotes
-      message += 'an object with name ' + errorObj.wrongClass + ' instead.';
-      report(message, func, ERR_PARAMS);
-      break;
-    case 'WRONG_TYPE':
-      message =
-        func +
-        '() was expecting ' +
-        errorObj.correctType +
-        ' for parameter #' +
-        errorObj.position +
-        ' (zero-based index), received ';
-      // Wrap strings in quotes
-      message += errorObj.wrongType + ' instead.';
-      report(message, func, ERR_PARAMS);
-  }
-};
-function friendlyWelcome() {
-  // p5.js brand - magenta: #ED225D
-  //var astrixBgColor = 'transparent';
-  //var astrixTxtColor = '#ED225D';
-  //var welcomeBgColor = '#ED225D';
-  //var welcomeTextColor = 'white';
-  console.log(
-    '    _ \n' +
-      ' /\\| |/\\ \n' +
-      " \\ ` ' /  \n" +
-      ' / , . \\  \n' +
-      ' \\/|_|\\/ ' +
-      '\n\n> p5.js says: Welcome! ' +
-      'This is your friendly debugger. ' +
-      'To turn me off switch to using “p5.min.js”.'
-  );
->>>>>>> c993f755
 }
 
 
@@ -749,12 +446,7 @@
 //
 // For more details, see https://github.com/processing/p5.js/issues/1121.
 var misusedAtTopLevelCode = null;
-<<<<<<< HEAD
 var FAQ_URL = 'https://github.com/processing/p5.js/wiki/' +
-=======
-var FAQ_URL =
-  'https://github.com/processing/p5.js/wiki/' +
->>>>>>> c993f755
   'Frequently-Asked-Questions' +
   '#why-cant-i-assign-variables-using-p5-functions-and-' +
   'variables-before-setup';
@@ -762,7 +454,6 @@
 var defineMisusedAtTopLevelCode = function () {
   var uniqueNamesFound = {};
 
-<<<<<<< HEAD
   var getSymbols = function (obj) {
     return Object.getOwnPropertyNames(obj).filter(function (name) {
       if (name[0] === '_') {
@@ -771,21 +462,9 @@
       if (name in uniqueNamesFound) {
         return false;
       }
-=======
-  var getSymbols = function(obj) {
-    return Object.getOwnPropertyNames(obj)
-      .filter(function(name) {
-        if (name[0] === '_') {
-          return false;
-        }
-        if (name in uniqueNamesFound) {
-          return false;
-        }
->>>>>>> c993f755
-
-        uniqueNamesFound[name] = true;
-
-<<<<<<< HEAD
+
+      uniqueNamesFound[name] = true;
+
       return true;
     }).map(function (name) {
       var type;
@@ -800,23 +479,6 @@
 
       return { name: name, type: type };
     });
-=======
-        return true;
-      })
-      .map(function(name) {
-        var type;
-
-        if (typeof obj[name] === 'function') {
-          type = 'function';
-        } else if (name === name.toUpperCase()) {
-          type = 'constant';
-        } else {
-          type = 'variable';
-        }
-
-        return { name: name, type: type };
-      });
->>>>>>> c993f755
   };
 
   misusedAtTopLevelCode = [].concat(
@@ -868,24 +530,11 @@
     //   * Uncaught ReferenceError: PI is not defined  (Chrome)
 
     if (e.message && e.message.match('\\W?' + symbol.name + '\\W') !== null) {
-<<<<<<< HEAD
       log('Did you just try to use p5.js\'s ' + symbol.name +
         (symbol.type === 'function' ? '() ' : ' ') + symbol.type +
         '? If so, you may want to ' +
         'move it into your sketch\'s setup() function.\n\n' +
         'For more details, see: ' + FAQ_URL);
-=======
-      log(
-        "Did you just try to use p5.js's " +
-          symbol.name +
-          (symbol.type === 'function' ? '() ' : ' ') +
-          symbol.type +
-          '? If so, you may want to ' +
-          "move it into your sketch's setup() function.\n\n" +
-          'For more details, see: ' +
-          FAQ_URL
-      );
->>>>>>> c993f755
       return true;
     }
   });
