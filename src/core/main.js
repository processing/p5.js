--- conflicted
+++ resolved
@@ -572,11 +572,7 @@
  * to load because `loadFont()` function returns a promise, and the await
  * keyword means the program will wait for the promise to resolve.
  * This ensures that all assets are fully loaded before the sketch continues.
-<<<<<<< HEAD
-
-=======
- *
->>>>>>> 83c871cc
+ *
  *
  * loading assets.
  *
