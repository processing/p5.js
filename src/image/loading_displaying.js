--- conflicted
+++ resolved
@@ -61,8 +61,6 @@
  * }
  * </code>
  * </div>
-<<<<<<< HEAD
-=======
  * <div>
  * <code>
  * let img;
@@ -74,7 +72,6 @@
  * }
  * </code>
  * </div>
->>>>>>> d9202586
  *
  * @alt
  * image of the underside of a white umbrella and grided ceililng above
