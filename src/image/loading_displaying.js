/**
 * @module Image
 * @submodule Loading & Displaying
 * @for p5
 * @requires core
 */

import p5 from '../core/main';
import canvas from '../core/helpers';
import * as constants from '../core/constants';
import * as omggif from 'omggif';
import { GIFEncoder, quantize, nearestColorIndex } from 'gifenc';

import '../core/friendly_errors/validate_params';
import '../core/friendly_errors/file_errors';
import '../core/friendly_errors/fes_core';

/**
 * Loads an image to create a <a href="#/p5.Image">p5.Image</a> object.
 *
 * `loadImage()` interprets the first parameter one of three ways. If the path
 * to an image file is provided, `loadImage()` will load it. Paths to local
 * files should be relative, such as `'assets/thundercat.jpg'`. URLs such as
 * `'https://example.com/thundercat.jpg'` may be blocked due to browser
 * security. Raw image data can also be passed as a base64 encoded image in
 * the form `'data:image/png;base64,arandomsequenceofcharacters'`.
 *
 * The second parameter is optional. If a function is passed, it will be
 * called once the image has loaded. The callback function can optionally use
 * the new <a href="#/p5.Image">p5.Image</a> object.
 *
 * The third parameter is also optional. If a function is passed, it will be
 * called if the image fails to load. The callback function can optionally use
 * the event error.
 *
 * Images can take time to load. Calling `loadImage()` in
 * <a href="#/p5/preload">preload()</a> ensures images load before they're
 * used in <a href="#/p5/setup">setup()</a> or <a href="#/p5/draw">draw()</a>.
 *
 * @method loadImage
 * @param  {String} path path of the image to be loaded or base64 encoded image.
 * @param  {function(p5.Image)} [successCallback] function called with
 *                               <a href="#/p5.Image">p5.Image</a> once it
 *                               loads.
 * @param  {function(Event)}    [failureCallback] function called with event
 *                               error if the image fails to load.
 * @return {p5.Image}            the <a href="#/p5.Image">p5.Image</a> object.
 *
 * @example
 * <div>
 * <code>
 * let img;
 *
 * // Load the image and create a p5.Image object.
 * function preload() {
 *   img = loadImage('assets/laDefense.jpg');
 * }
 *
 * function setup() {
 *   createCanvas(100, 100);
 *
 *   // Draw the image.
 *   image(img, 0, 0);
 *
 *   describe('Image of the underside of a white umbrella and a gridded ceiling.');
 * }
 * </code>
 * </div>
 *
 * <div>
 * <code>
 * function setup() {
 *   // Call handleImage() once the image loads.
 *   loadImage('assets/laDefense.jpg', handleImage);
 *
 *   describe('Image of the underside of a white umbrella and a gridded ceiling.');
 * }
 *
 * // Display the image.
 * function handleImage(img) {
 *   image(img, 0, 0);
 * }
 * </code>
 * </div>
 *
 * <div>
 * <code>
 * function setup() {
 *   // Call handleImage() once the image loads or
 *   // call handleError() if an error occurs.
 *   loadImage('assets/laDefense.jpg', handleImage, handleError);
 * }
 *
 * // Display the image.
 * function handleImage(img) {
 *   image(img, 0, 0);
 *
 *   describe('Image of the underside of a white umbrella and a gridded ceiling.');
 * }
 *
 * // Log the error.
 * function handleError(event) {
 *   console.error('Oops!', event);
 * }
 * </code>
 * </div>
 */
p5.prototype.loadImage = async function(
  path,
  successCallback,
  failureCallback
) {
  p5._validateParameters('loadImage', arguments);
  const pImg = new p5.Image(1, 1, this);
  const self = this;

  const req = new Request(path, {
    method: 'GET',
    mode: 'cors'
  });

  return fetch(path, req)
    .then(response => {
      // GIF section
      const contentType = response.headers.get('content-type');
      if (contentType === null) {
        console.warn(
          'The image you loaded does not have a Content-Type header. If you are using the online editor consider reuploading the asset.'
        );
      }
      if (contentType && contentType.includes('image/gif')) {
        response.arrayBuffer().then(
          arrayBuffer => {
            if (arrayBuffer) {
              const byteArray = new Uint8Array(arrayBuffer);
              try{
                _createGif(
                  byteArray,
                  pImg,
                  successCallback,
                  failureCallback,
                  (pImg => {
                    self._decrementPreload();
                  }).bind(self)
                );
              }catch(e){
                console.error(e.toString(), e.stack);
                if (typeof failureCallback === 'function') {
                  failureCallback(e);
                  self._decrementPreload();
                } else {
                  console.error(e);
                }
              }
            }
          },
          e => {
            if (typeof failureCallback === 'function') {
              failureCallback(e);
              self._decrementPreload();
            } else {
              console.error(e);
            }
          }
        );
      } else {
        // Non-GIF Section
        const img = new Image();

        img.onload = () => {
          pImg.width = pImg.canvas.width = img.width;
          pImg.height = pImg.canvas.height = img.height;

          // Draw the image into the backing canvas of the p5.Image
          pImg.drawingContext.drawImage(img, 0, 0);
          pImg.modified = true;
          if (typeof successCallback === 'function') {
            successCallback(pImg);
          }
          self._decrementPreload();
        };

        img.onerror = e => {
          p5._friendlyFileLoadError(0, img.src);
          if (typeof failureCallback === 'function') {
            failureCallback(e);
            self._decrementPreload();
          } else {
            console.error(e);
          }
        };

        // Set crossOrigin in case image is served with CORS headers.
        // This will let us draw to the canvas without tainting it.
        // See https://developer.mozilla.org/en-US/docs/HTML/CORS_Enabled_Image
        // When using data-uris the file will be loaded locally
        // so we don't need to worry about crossOrigin with base64 file types.
        if (path.indexOf('data:image/') !== 0) {
          img.crossOrigin = 'Anonymous';
        }
        // start loading the image
        img.src = path;
      }
      pImg.modified = true;
      return pImg;
    })
    .catch(e => {
      p5._friendlyFileLoadError(0, path);
      if (typeof failureCallback === 'function') {
        failureCallback(e);
        self._decrementPreload();
      } else {
        console.error(e);
      }
    });
  // return pImg;
};

/**
 * Generates a gif from a sketch and saves it to a file.
 *
 * `saveGif()` may be called in <a href="#/p5/setup">setup()</a> or at any
 * point while a sketch is running.
 *
 * The first parameter, `fileName`, sets the gif's file name.
 *
 * The second parameter, `duration`, sets the gif's duration in seconds.
 *
 * The third parameter, `options`, is optional. If an object is passed,
 * `saveGif()` will use its properties to customize the gif. `saveGif()`
 * recognizes the properties `delay`, `units`, `silent`,
 * `notificationDuration`, and `notificationID`.
 *
 * @method saveGif
 * @param  {String} filename file name of gif.
 * @param  {Number} duration duration in seconds to capture from the sketch.
 * @param  {Object} [options] an object that can contain five more properties:
 *                  `delay`, a Number specifying how much time to wait before recording;
 *                  `units`, a String that can be either 'seconds' or 'frames'. By default it's 'seconds’;
 *                  `silent`, a Boolean that defines presence of progress notifications. By default it’s `false`;
 *                  `notificationDuration`, a Number that defines how long in seconds the final notification
 *                  will live. By default it's `0`, meaning the notification will never be removed;
 *                  `notificationID`, a String that specifies the id of the notification's DOM element. By default it’s `'progressBar’`.
 *
 * @example
 * <div>
 * <code>
 * function setup() {
 *   createCanvas(100, 100);
 *
 *   describe('A circle drawn in the middle of a gray square. The circle changes color from black to white, then repeats.');
 * }
 *
 * function draw() {
 *   background(200);
 *
 *   // Style the circle.
 *   let c = frameCount % 255;
 *   fill(c);
 *
 *   // Display the circle.
 *   circle(50, 50, 25);
 * }
 *
 * // Save a 5-second gif when the user presses the 's' key.
 * function keyPressed() {
 *   if (key === 's') {
 *     saveGif('mySketch', 5);
 *   }
 * }
 * </code>
 * </div>
 *
 * <div>
 * <code>
 * function setup() {
 *   createCanvas(100, 100);
 *
 *   describe('A circle drawn in the middle of a gray square. The circle changes color from black to white, then repeats.');
 * }
 *
 * function draw() {
 *   background(200);
 *
 *   // Style the circle.
 *   let c = frameCount % 255;
 *   fill(c);
 *
 *   // Display the circle.
 *   circle(50, 50, 25);
 * }
 *
 * // Save a 5-second gif when the user presses the 's' key.
 * // Wait 1 second after the key press before recording.
 * function keyPressed() {
 *   if (key === 's') {
 *     saveGif('mySketch', 5, { delay: 1 });
 *   }
 * }
 * </code>
 * </div>
 */
p5.prototype.saveGif = async function(
  fileName,
  duration,
  options = {
    delay: 0,
    units: 'seconds',
    silent: false,
    notificationDuration: 0,
    notificationID: 'progressBar'
  }
) {
  // validate parameters
  if (typeof fileName !== 'string') {
    throw TypeError('fileName parameter must be a string');
  }
  if (typeof duration !== 'number') {
    throw TypeError('Duration parameter must be a number');
  }

  // extract variables for more comfortable use
  const delay = (options && options.delay) || 0;  // in seconds
  const units = (options && options.units) || 'seconds';  // either 'seconds' or 'frames'
  const silent = (options && options.silent) || false;
  const notificationDuration = (options && options.notificationDuration) || 0;
  const notificationID = (options && options.notificationID) || 'progressBar';

  // if arguments in the options object are not correct, cancel operation
  if (typeof delay !== 'number') {
    throw TypeError('Delay parameter must be a number');
  }
  // if units is not seconds nor frames, throw error
  if (units !== 'seconds' && units !== 'frames') {
    throw TypeError('Units parameter must be either "frames" or "seconds"');
  }

  if (typeof silent !== 'boolean') {
    throw TypeError('Silent parameter must be a boolean');
  }

  if (typeof notificationDuration !== 'number') {
    throw TypeError('Notification duration parameter must be a number');
  }

  if (typeof notificationID !== 'string') {
    throw TypeError('Notification ID parameter must be a string');
  }

  this._recording = true;

  // get the project's framerate
  let _frameRate = this._targetFrameRate;
  // if it is undefined or some non useful value, assume it's 60
  if (_frameRate === Infinity || _frameRate === undefined || _frameRate === 0) {
    _frameRate = 60;
  }

  // calculate frame delay based on frameRate

  // this delay has nothing to do with the
  // delay in options, but rather is the delay
  // we have to specify to the gif encoder between frames.
  let gifFrameDelay = 1 / _frameRate * 1000;

  // constrain it to be always greater than 20,
  // otherwise it won't work in some browsers and systems
  // reference: https://stackoverflow.com/questions/64473278/gif-frame-duration-seems-slower-than-expected
  gifFrameDelay = gifFrameDelay < 20 ? 20 : gifFrameDelay;

  // check the mode we are in and how many frames
  // that duration translates to
  const nFrames = units === 'seconds' ? duration * _frameRate : duration;
  const nFramesDelay = units === 'seconds' ? delay * _frameRate : delay;
  const totalNumberOfFrames = nFrames + nFramesDelay;

  // initialize variables for the frames processing
  let frameIterator = nFramesDelay;
  this.frameCount = frameIterator;

  const lastPixelDensity = this._pixelDensity;
  this.pixelDensity(1);

  // We first take every frame that we are going to use for the animation
  let frames = [];

  if (document.getElementById(notificationID) !== null)
    document.getElementById(notificationID).remove();

  let p;
  if (!silent){
    p = this.createP('');
    p.id(notificationID);
    p.style('font-size', '16px');
    p.style('font-family', 'Montserrat');
    p.style('background-color', '#ffffffa0');
    p.style('padding', '8px');
    p.style('border-radius', '10px');
    p.position(0, 0);
  }

  let pixels;
  let gl;
  if (this._renderer instanceof p5.RendererGL) {
    // if we have a WEBGL context, initialize the pixels array
    // and the gl context to use them inside the loop
    gl = this.drawingContext;
    pixels = new Uint8Array(gl.drawingBufferWidth * gl.drawingBufferHeight * 4);
  }

  // stop the loop since we are going to manually redraw
  this.noLoop();

  // Defer execution until the rest of the call stack finishes, allowing the
  // rest of `setup` to be called (and, importantly, canvases hidden in setup
  // to be unhidden.)
  //
  // Waiting on this empty promise means we'll continue as soon as setup
  // finishes without waiting for another frame.
  await Promise.resolve();

  while (frameIterator < totalNumberOfFrames) {
    /*
      we draw the next frame. this is important, since
      busy sketches or low end devices might take longer
      to render some frames. So we just wait for the frame
      to be drawn and immediately save it to a buffer and continue
    */
    this.redraw();

    // depending on the context we'll extract the pixels one way
    // or another
    let data = undefined;

    if (this._renderer instanceof p5.RendererGL) {
      pixels = new Uint8Array(
        gl.drawingBufferWidth * gl.drawingBufferHeight * 4
      );
      gl.readPixels(
        0,
        0,
        gl.drawingBufferWidth,
        gl.drawingBufferHeight,
        gl.RGBA,
        gl.UNSIGNED_BYTE,
        pixels
      );

      data = _flipPixels(pixels, this.width, this.height);
    } else {
      data = this.drawingContext.getImageData(0, 0, this.width, this.height)
        .data;
    }

    frames.push(data);
    frameIterator++;

    if (!silent) {
      p.html(
        'Saved frame <b>' +
        frames.length.toString() +
        '</b> out of ' +
        nFrames.toString()
      );
    }
    await new Promise(resolve => setTimeout(resolve, 0));
  }
  if (!silent) p.html('Frames processed, generating color palette...');

  this.loop();
  this.pixelDensity(lastPixelDensity);

  // create the gif encoder and the colorspace format
  const gif = GIFEncoder();

  // calculate the global palette for this set of frames
  const globalPalette = _generateGlobalPalette(frames);

  // Rather than using applyPalette() from the gifenc library, we use our
  // own function to map frame pixels to a palette color. This way, we can
  // cache palette color mappings between frames for extra performance, and
  // use our own caching mechanism to avoid flickering colors from cache
  // key collisions.
  const paletteCache = {};
  const getIndexedFrame = frame => {
    const length = frame.length / 4;
    const index = new Uint8Array(length);
    for (let i = 0; i < length; i++) {
      const key =
        (frame[i * 4] << 24) |
        (frame[i * 4 + 1] << 16) |
        (frame[i * 4 + 2] << 8) |
        frame[i * 4 + 3];
      if (paletteCache[key] === undefined) {
        paletteCache[key] = nearestColorIndex(
          globalPalette,
          frame.slice(i * 4, (i + 1) * 4)
        );
      }
      index[i] = paletteCache[key];
    }
    return index;
  };

  // the way we designed the palette means we always take the last index for transparency
  const transparentIndex = globalPalette.length - 1;

  // we are going to iterate the frames in pairs, n-1 and n
  let prevIndexedFrame = [];
  for (let i = 0; i < frames.length; i++) {
    //const indexedFrame = applyPalette(frames[i], globalPaletteWithoutAlpha, 'rgba565');
    const indexedFrame = getIndexedFrame(frames[i]);

    // Make a copy of the palette-applied frame before editing the original
    // to use transparent pixels
    const originalIndexedFrame = indexedFrame.slice();

    if (i === 0) {
      gif.writeFrame(indexedFrame, this.width, this.height, {
        palette: globalPalette,
        delay: gifFrameDelay,
        dispose: 1
      });
    } else {
      // Matching pixels between frames can be set to full transparency,
      // allowing the previous frame's pixels to show through. We only do
      // this for pixels that get mapped to the same quantized color so that
      // the resulting image would be the same.
      for (let i = 0; i < indexedFrame.length; i++) {
        if (indexedFrame[i] === prevIndexedFrame[i]) {
          indexedFrame[i] = transparentIndex;
        }
      }

      // Write frame into the encoder
      gif.writeFrame(indexedFrame, this.width, this.height, {
        delay: gifFrameDelay,
        transparent: true,
        transparentIndex,
        dispose: 1
      });
    }

    prevIndexedFrame = originalIndexedFrame;

    if (!silent) {
      p.html(
        'Rendered frame <b>' + i.toString() + '</b> out of ' + nFrames.toString()
      );
    }


    // this just makes the process asynchronous, preventing
    // that the encoding locks up the browser
    await new Promise(resolve => setTimeout(resolve, 0));
  }

  gif.finish();

  // Get a direct typed array view into the buffer to avoid copying it
  const buffer = gif.bytesView();
  const extension = 'gif';

  const blob = new Blob([buffer], {
    type: 'image/gif'
  });

  frames = [];
  this._recording = false;
  this.loop();

  if (!silent){
    p.html('Done. Downloading your gif!🌸');
    if(notificationDuration > 0)
      setTimeout(() => p.remove(), notificationDuration * 1000);
  }

  p5.prototype.downloadFile(blob, fileName, extension);
};

function _flipPixels(pixels, width, height) {
  // extracting the pixels using readPixels returns
  // an upside down image. we have to flip it back
  // first. this solution is proposed by gman on
  // this stack overflow answer:
  // https://stackoverflow.com/questions/41969562/how-can-i-flip-the-result-of-webglrenderingcontext-readpixels

  const halfHeight = parseInt(height / 2);
  const bytesPerRow = width * 4;

  // make a temp buffer to hold one row
  const temp = new Uint8Array(width * 4);
  for (let y = 0; y < halfHeight; ++y) {
    const topOffset = y * bytesPerRow;
    const bottomOffset = (height - y - 1) * bytesPerRow;

    // make copy of a row on the top half
    temp.set(pixels.subarray(topOffset, topOffset + bytesPerRow));

    // copy a row from the bottom half to the top
    pixels.copyWithin(topOffset, bottomOffset, bottomOffset + bytesPerRow);

    // copy the copy of the top half row to the bottom half
    pixels.set(temp, bottomOffset);
  }
  return pixels;
}

function _generateGlobalPalette(frames) {
  // make an array the size of every possible color in every possible frame
  // that is: width * height * frames.
  let allColors = new Uint8Array(frames.length * frames[0].length);

  // put every frame one after the other in sequence.
  // this array will hold absolutely every pixel from the animation.
  // the set function on the Uint8Array works super fast tho!
  for (let f = 0; f < frames.length; f++) {
    allColors.set(frames[f], f * frames[0].length);
  }

  // quantize this massive array into 256 colors and return it!
  let colorPalette = quantize(allColors, 256, {
    format: 'rgba4444',
    oneBitAlpha: true
  });

  // when generating the palette, we have to leave space for 1 of the
  // indices to be a random color that does not appear anywhere in our
  // animation to use for transparency purposes. So, if the palette is full
  // (has 256 colors), we overwrite the last one with a random, fully transparent
  // color. Otherwise, we just push a new color into the palette the same way.

  // this guarantees that when using the transparency index, there are no matches
  // between some colors of the animation and the "holes" we want to dig on them,
  // which would cause pieces of some frames to be transparent and thus look glitchy.
  if (colorPalette.length === 256) {
    colorPalette[colorPalette.length - 1] = [
      Math.random() * 255,
      Math.random() * 255,
      Math.random() * 255,
      0
    ];
  } else {
    colorPalette.push([
      Math.random() * 255,
      Math.random() * 255,
      Math.random() * 255,
      0
    ]);
  }
  return colorPalette;
}

/**
 * Helper function for loading GIF-based images
 */
function _createGif(
  arrayBuffer,
  pImg,
  successCallback,
  failureCallback,
  finishCallback
) {
  const gifReader = new omggif.GifReader(arrayBuffer);
  pImg.width = pImg.canvas.width = gifReader.width;
  pImg.height = pImg.canvas.height = gifReader.height;
  const frames = [];
  const numFrames = gifReader.numFrames();
  let framePixels = new Uint8ClampedArray(pImg.width * pImg.height * 4);
  const loadGIFFrameIntoImage = (frameNum, gifReader) => {
    try {
      gifReader.decodeAndBlitFrameRGBA(frameNum, framePixels);
    } catch (e) {
      p5._friendlyFileLoadError(8, pImg.src);
      if (typeof failureCallback === 'function') {
        failureCallback(e);
      } else {
        console.error(e);
      }
    }
  };
  for (let j = 0; j < numFrames; j++) {
    const frameInfo = gifReader.frameInfo(j);
    const prevFrameData = pImg.drawingContext.getImageData(
      0,
      0,
      pImg.width,
      pImg.height
    );
    framePixels = prevFrameData.data.slice();
    loadGIFFrameIntoImage(j, gifReader);
    const imageData = new ImageData(framePixels, pImg.width, pImg.height);
    pImg.drawingContext.putImageData(imageData, 0, 0);
    let frameDelay = frameInfo.delay;
    // To maintain the default of 10FPS when frameInfo.delay equals to 0
    if (frameDelay === 0) {
      frameDelay = 10;
    }
    frames.push({
      image: pImg.drawingContext.getImageData(0, 0, pImg.width, pImg.height),
      delay: frameDelay * 10 //GIF stores delay in one-hundredth of a second, shift to ms
    });

    // Some GIFs are encoded so that they expect the previous frame
    // to be under the current frame. This can occur at a sub-frame level
    //
    // Values :    0 -   No disposal specified. The decoder is
    //                   not required to take any action.
    //             1 -   Do not dispose. The graphic is to be left
    //                   in place.
    //             2 -   Restore to background color. The area used by the
    //                   graphic must be restored to the background color.
    //             3 -   Restore to previous. The decoder is required to
    //                   restore the area overwritten by the graphic with
    //                   what was there prior to rendering the graphic.
    //          4-7 -    To be defined.
    if (frameInfo.disposal === 2) {
      // Restore background color
      pImg.drawingContext.clearRect(
        frameInfo.x,
        frameInfo.y,
        frameInfo.width,
        frameInfo.height
      );
    } else if (frameInfo.disposal === 3) {
      // Restore previous
      pImg.drawingContext.putImageData(
        prevFrameData,
        0,
        0,
        frameInfo.x,
        frameInfo.y,
        frameInfo.width,
        frameInfo.height
      );
    }
  }

  //Uses Netscape block encoding
  //to repeat forever, this will be 0
  //to repeat just once, this will be null
  //to repeat N times (1<N), should contain integer for loop number
  //this is changed to more usable values for us
  //to repeat forever, loopCount = null
  //everything else is just the number of loops
  let loopLimit = gifReader.loopCount();
  if (loopLimit === null) {
    loopLimit = 1;
  } else if (loopLimit === 0) {
    loopLimit = null;
  }

  // we used the pImg for painting and saving during load
  // so we have to reset it to the first frame
  pImg.drawingContext.putImageData(frames[0].image, 0, 0);

  if (frames.length > 1) {
    pImg.gifProperties = {
      displayIndex: 0,
      loopLimit,
      loopCount: 0,
      frames,
      numFrames,
      playing: true,
      timeDisplayed: 0,
      lastChangeTime: 0
    };
  }

  if (typeof successCallback === 'function') {
    successCallback(pImg);
  }
  finishCallback();
}

/**
 * @private
 * @param {(LEFT|RIGHT|CENTER)} xAlign either LEFT, RIGHT or CENTER
 * @param {(TOP|BOTTOM|CENTER)} yAlign either TOP, BOTTOM or CENTER
 * @param {Number} dx
 * @param {Number} dy
 * @param {Number} dw
 * @param {Number} dh
 * @param {Number} sw
 * @param {Number} sh
 * @returns {Object}
 */

function _imageContain(xAlign, yAlign, dx, dy, dw, dh, sw, sh) {
  const r = Math.max(sw / dw, sh / dh);
  const [adjusted_dw, adjusted_dh] = [sw / r, sh / r];
  let x = dx;
  let y = dy;

  if (xAlign === constants.CENTER) {
    x += (dw - adjusted_dw) / 2;
  } else if (xAlign === constants.RIGHT) {
    x += dw - adjusted_dw;
  }

  if (yAlign === constants.CENTER) {
    y += (dh - adjusted_dh) / 2;
  } else if (yAlign === constants.BOTTOM) {
    y += dh - adjusted_dh;
  }
  return { x, y, w: adjusted_dw, h: adjusted_dh };
}

/**
 * @private
 * @param {(LEFT|RIGHT|CENTER)} xAlign either LEFT, RIGHT or CENTER
 * @param {(TOP|BOTTOM|CENTER)} yAlign either TOP, BOTTOM or CENTER
 * @param {Number} dw
 * @param {Number} dh
 * @param {Number} sx
 * @param {Number} sy
 * @param {Number} sw
 * @param {Number} sh
 * @returns {Object}
 */
function _imageCover(xAlign, yAlign, dw, dh, sx, sy, sw, sh) {
  const r = Math.max(dw / sw, dh / sh);
  const [adjusted_sw, adjusted_sh] = [dw / r, dh / r];

  let x = sx;
  let y = sy;

  if (xAlign === constants.CENTER) {
    x += (sw - adjusted_sw) / 2;
  } else if (xAlign === constants.RIGHT) {
    x += sw - adjusted_sw;
  }

  if (yAlign === constants.CENTER) {
    y += (sh - adjusted_sh) / 2;
  } else if (yAlign === constants.BOTTOM) {
    y += sh - adjusted_sh;
  }

  return { x, y, w: adjusted_sw, h: adjusted_sh };
}

/**
 * @private
 * @param {(CONTAIN|COVER)} [fit] either CONTAIN or COVER
 * @param {(LEFT|RIGHT|CENTER)} xAlign either LEFT, RIGHT or CENTER
 * @param {(TOP|BOTTOM|CENTER)} yAlign either TOP, BOTTOM or CENTER
 * @param {Number} dx
 * @param {Number} dy
 * @param {Number} dw
 * @param {Number} dh
 * @param {Number} sx
 * @param {Number} sy
 * @param {Number} sw
 * @param {Number} sh
 * @returns {Object}
 */
function _imageFit(fit, xAlign, yAlign, dx, dy, dw, dh, sx, sy, sw, sh) {
  if (fit === constants.COVER) {
    const { x, y, w, h } = _imageCover(xAlign, yAlign, dw, dh, sx, sy, sw, sh);
    sx = x;
    sy = y;
    sw = w;
    sh = h;
  }

  if (fit === constants.CONTAIN) {
    const { x, y, w, h } = _imageContain(
      xAlign,
      yAlign,
      dx,
      dy,
      dw,
      dh,
      sw,
      sh
    );
    dx = x;
    dy = y;
    dw = w;
    dh = h;
  }
  return { sx, sy, sw, sh, dx, dy, dw, dh };
}

/**
 * Validates clipping params. Per drawImage spec sWidth and sHight cannot be
 * negative or greater than image intrinsic width and height
 * @private
 * @param {Number} sVal
 * @param {Number} iVal
 * @returns {Number}
 * @private
 */
function _sAssign(sVal, iVal) {
  if (sVal > 0 && sVal < iVal) {
    return sVal;
  } else {
    return iVal;
  }
}

/**
 * Draws an image to the canvas.
 *
 * The first parameter, `img`, is the source image to be drawn. `img` can be
 * any of the following objects:
 * - <a href="#/p5.Image">p5.Image</a>
 * - <a href="#/p5.Element">p5.Element</a>
 * - <a href="#/p5.Texture">p5.Texture</a>
 * - <a href="#/p5.Framebuffer">p5.Framebuffer</a>
 * - <a href="#/p5.FramebufferTexture">p5.FramebufferTexture</a>
 *
 * The second and third parameters, `dx` and `dy`, set the coordinates of the
 * destination image's top left corner. See
 * <a href="#/p5/imageMode">imageMode()</a> for other ways to position images.
 *
 * Here's a diagram that explains how optional parameters work in `image()`:
 *
 * <img src="assets/drawImage.png"></img>
 *
 * The fourth and fifth parameters, `dw` and `dh`, are optional. They set the
 * the width and height to draw the destination image. By default, `image()`
 * draws the full source image at its original size.
 *
 * The sixth and seventh parameters, `sx` and `sy`, are also optional.
 * These coordinates define the top left corner of a subsection to draw from
 * the source image.
 *
 * The eighth and ninth parameters, `sw` and `sh`, are also optional.
 * They define the width and height of a subsection to draw from the source
 * image. By default, `image()` draws the full subsection that begins at
 * `(sx, sy)` and extends to the edges of the source image.
 *
 * The ninth parameter, `fit`, is also optional. It enables a subsection of
 * the source image to be drawn without affecting its aspect ratio. If
 * `CONTAIN` is passed, the full subsection will appear within the destination
 * rectangle. If `COVER` is passed, the subsection will completely cover the
 * destination rectangle. This may have the effect of zooming into the
 * subsection.
 *
 * The tenth and eleventh paremeters, `xAlign` and `yAlign`, are also
 * optional. They determine how to align the fitted subsection. `xAlign` can
 * be set to either `LEFT`, `RIGHT`, or `CENTER`. `yAlign` can be set to
 * either `TOP`, `BOTTOM`, or `CENTER`. By default, both `xAlign` and `yAlign`
 * are set to `CENTER`.
 *
 * @method image
 * @param  {p5.Image|p5.Element|p5.Texture|p5.Framebuffer|p5.FramebufferTexture} img image to display.
 * @param  {Number}   x x-coordinate of the top-left corner of the image.
 * @param  {Number}   y y-coordinate of the top-left corner of the image.
 * @param  {Number}   [width]  width to draw the image.
 * @param  {Number}   [height] height to draw the image.
 *
 * @example
 * <div>
 * <code>
 * let img;
 *
 * // Load the image.
 * function preload() {
 *   img = loadImage('assets/laDefense.jpg');
 * }
 *
 * function setup() {
 *   createCanvas(100, 100);
 *
 *   background(50);
 *
 *   // Draw the image.
 *   image(img, 0, 0);
 *
 *   describe('An image of the underside of a white umbrella with a gridded ceiling above.');
 * }
 * </code>
 * </div>
 *
 * <div>
 * <code>
 * let img;
 *
 * // Load the image.
 * function preload() {
 *   img = loadImage('assets/laDefense.jpg');
 * }
 *
 * function setup() {
 *   createCanvas(100, 100);
 *
 *   background(50);
 *
 *   // Draw the image.
 *   image(img, 10, 10);
 *
 *   describe('An image of the underside of a white umbrella with a gridded ceiling above. The image has dark gray borders on its left and top.');
 * }
 * </code>
 * </div>
 *
 * <div>
 * <code>
 * let img;
 *
 * // Load the image.
 * function preload() {
 *   img = loadImage('assets/laDefense.jpg');
 * }
 *
 * function setup() {
 *   createCanvas(100, 100);
 *
 *   background(50);
 *
 *   // Draw the image 50x50.
 *   image(img, 0, 0, 50, 50);
 *
 *   describe('An image of the underside of a white umbrella with a gridded ceiling above. The image is drawn in the top left corner of a dark gray square.');
 * }
 * </code>
 * </div>
 *
 * <div>
 * <code>
 * let img;
 *
 * // Load the image.
 * function preload() {
 *   img = loadImage('assets/laDefense.jpg');
 * }
 *
 * function setup() {
 *   createCanvas(100, 100);
 *
 *   background(50);
 *
 *   // Draw the center of the image.
 *   image(img, 25, 25, 50, 50, 25, 25, 50, 50);
 *
 *   describe('An image of a gridded ceiling drawn in the center of a dark gray square.');
 * }
 * </code>
 * </div>
 *
 * <div>
 * <code>
 * let img;
 *
 * // Load the image.
 * function preload() {
 *   img = loadImage('assets/moonwalk.jpg');
 * }
 *
 * function setup() {
 *   createCanvas(100, 100);
 *
 *   background(50);
 *
 *   // Draw the image and scale it to fit within the canvas.
 *   image(img, 0, 0, width, height, 0, 0, img.width, img.height, CONTAIN);
 *
 *   describe('An image of an astronaut on the moon. The top and bottom borders of the image are dark gray.');
 * }
 * </code>
 * </div>
 *
 * <div>
 * <code>
 * let img;
 *
 * // Load the image.
 * function preload() {
 *   // Image is 50 x 50 pixels.
 *   img = loadImage('assets/laDefense50.png');
 * }
 *
 * function setup() {
 *   createCanvas(100, 100);
 *
 *   background(50);
 *
 *   // Draw the image and scale it to cover the canvas.
 *   image(img, 0, 0, width, height, 0, 0, img.width, img.height, COVER);
 *
 *   describe('A pixelated image of the underside of a white umbrella with a gridded ceiling above.');
 * }
 * </code>
 * </div>
 */
/**
 * @method image
 * @param  {p5.Image|p5.Element|p5.Texture|p5.Framebuffer|p5.FramebufferTexture} img
 * @param  {Number}   dx     the x-coordinate of the destination
 *                           rectangle in which to draw the source image
 * @param  {Number}   dy     the y-coordinate of the destination
 *                           rectangle in which to draw the source image
 * @param  {Number}   dWidth  the width of the destination rectangle
 * @param  {Number}   dHeight the height of the destination rectangle
 * @param  {Number}   sx     the x-coordinate of the subsection of the source
 * image to draw into the destination rectangle
 * @param  {Number}   sy     the y-coordinate of the subsection of the source
 * image to draw into the destination rectangle
 * @param {Number}    [sWidth] the width of the subsection of the
 *                           source image to draw into the destination
 *                           rectangle
 * @param {Number}    [sHeight] the height of the subsection of the
 *                            source image to draw into the destination rectangle
 * @param {(CONTAIN|COVER)} [fit] either CONTAIN or COVER
 * @param {(LEFT|RIGHT|CENTER)} [xAlign=CENTER] either LEFT, RIGHT or CENTER default is CENTER
 * @param {(TOP|BOTTOM|CENTER)} [yAlign=CENTER] either TOP, BOTTOM or CENTER default is CENTER
 */
p5.prototype.image = function(
  img,
  dx,
  dy,
  dWidth,
  dHeight,
  sx,
  sy,
  sWidth,
  sHeight,
  fit,
  xAlign,
  yAlign
) {
  // set defaults per spec: https://goo.gl/3ykfOq

  p5._validateParameters('image', arguments);

  let defW = img.width;
  let defH = img.height;
  yAlign = yAlign || constants.CENTER;
  xAlign = xAlign || constants.CENTER;

  if (img.elt) {
    defW = defW !== undefined ? defW : img.elt.width;
    defH = defH !== undefined ? defH : img.elt.height;
  }
  if (img.elt && img.elt.videoWidth && !img.canvas) {
    // video no canvas
    defW = defW !== undefined ? defW : img.elt.videoWidth;
    defH = defH !== undefined ? defH : img.elt.videoHeight;
  }

  let _dx = dx;
  let _dy = dy;
  let _dw = dWidth || defW;
  let _dh = dHeight || defH;
  let _sx = sx || 0;
  let _sy = sy || 0;
  let _sw = sWidth !== undefined ? sWidth : defW;
  let _sh = sHeight !== undefined ? sHeight : defH;

  _sw = _sAssign(_sw, defW);
  _sh = _sAssign(_sh, defH);

  // This part needs cleanup and unit tests
  // see issues https://github.com/processing/p5.js/issues/1741
  // and https://github.com/processing/p5.js/issues/1673
  let pd = 1;

  if (img.elt && !img.canvas && img.elt.style.width) {
    //if img is video and img.elt.size() has been used and
    //no width passed to image()
    if (img.elt.videoWidth && !dWidth) {
      pd = img.elt.videoWidth;
    } else {
      //all other cases
      pd = img.elt.width;
    }
    pd /= parseInt(img.elt.style.width, 10);
  }

  _sx *= pd;
  _sy *= pd;
  _sh *= pd;
  _sw *= pd;

  let vals = canvas.modeAdjust(_dx, _dy, _dw, _dh, this._renderer._imageMode);
  vals = _imageFit(
    fit,
    xAlign,
    yAlign,
    vals.x,
    vals.y,
    vals.w,
    vals.h,
    _sx,
    _sy,
    _sw,
    _sh
  );

  // tint the image if there is a tint
  this._renderer.image(
    img,
    vals.sx,
    vals.sy,
    vals.sw,
    vals.sh,
    vals.dx,
    vals.dy,
    vals.dw,
    vals.dh
  );
};

/**
 * Tints images using a color.
 *
 * The version of `tint()` with one parameter interprets it one of four ways.
 * If the parameter is a number, it's interpreted as a grayscale value. If the
 * parameter is a string, it's interpreted as a CSS color string. An array of
 * `[R, G, B, A]` values or a <a href="#/p5.Color">p5.Color</a> object can
 * also be used to set the tint color.
 *
 * The version of `tint()` with two parameters uses the first one as a
 * grayscale value and the second as an alpha value. For example, calling
 * `tint(255, 128)` will make an image 50% transparent.
 *
 * The version of `tint()` with three parameters interprets them as RGB or
 * HSB values, depending on the current
 * <a href="#/p5/colorMode">colorMode()</a>. The optional fourth parameter
 * sets the alpha value. For example, `tint(255, 0, 0, 100)` will give images
 * a red tint and make them transparent.
 *
 * @method tint
 * @param  {Number}        v1      red or hue value.
 * @param  {Number}        v2      green or saturation value.
 * @param  {Number}        v3      blue or brightness.
 * @param  {Number}        [alpha]
 *
 * @example
 * <div>
 * <code>
 * let img;
 *
 * // Load the image.
 * function preload() {
 *   img = loadImage('assets/laDefense.jpg');
 * }
 *
 * function setup() {
 *   createCanvas(100, 100);
 *
 *   // Left image.
 *   image(img, 0, 0);
 *
 *   // Right image.
 *   // Tint with a CSS color string.
 *   tint('red');
 *   image(img, 50, 0);
 *
 *   describe('Two images of an umbrella and a ceiling side-by-side. The image on the right has a red tint.');
 * }
 * </code>
 * </div>
 *
 * <div>
 * <code>
 * let img;
 *
 * // Load the image.
 * function preload() {
 *   img = loadImage('assets/laDefense.jpg');
 * }
 *
 * function setup() {
 *   createCanvas(100, 100);
 *
 *   // Left image.
 *   image(img, 0, 0);
 *
 *   // Right image.
 *   // Tint with RGB values.
 *   tint(255, 0, 0);
 *   image(img, 50, 0);
 *
 *   describe('Two images of an umbrella and a ceiling side-by-side. The image on the right has a red tint.');
 * }
 * </code>
 * </div>
 *
 * <div>
 * <code>
 * let img;
 *
 * // Load the image.
 * function preload() {
 *   img = loadImage('assets/laDefense.jpg');
 * }
 *
 * function setup() {
 *   createCanvas(100, 100);
 *
 *   // Left.
 *   image(img, 0, 0);
 *
 *   // Right.
 *   // Tint with RGBA values.
 *   tint(255, 0, 0, 100);
 *   image(img, 50, 0);
 *
 *   describe('Two images of an umbrella and a ceiling side-by-side. The image on the right has a transparent red tint.');
 * }
 * </code>
 * </div>
 *
 * <div>
 * <code>
 * let img;
 *
 * // Load the image.
 * function preload() {
 *   img = loadImage('assets/laDefense.jpg');
 * }
 *
 * function setup() {
 *   createCanvas(100, 100);
 *
 *   // Left.
 *   image(img, 0, 0);
 *
 *   // Right.
 *   // Tint with grayscale and alpha values.
 *   tint(255, 180);
 *   image(img, 50, 0);
 *
 *   describe('Two images of an umbrella and a ceiling side-by-side. The image on the right is transparent.');
 * }
 * </code>
 * </div>
 */
/**
 * @method tint
 * @param  {String}        value   CSS color string.
 */

/**
 * @method tint
 * @param  {Number}        gray   grayscale value.
 * @param  {Number}        [alpha]
 */

/**
 * @method tint
 * @param  {Number[]}      values  array containing the red, green, blue &
 *                                 alpha components of the color.
 */

/**
 * @method tint
 * @param  {p5.Color}      color   the tint color
 */
p5.prototype.tint = function(...args) {
  p5._validateParameters('tint', args);
  const c = this.color(...args);
  this._renderer._tint = c.levels;
};

/**
 * Removes the current tint set by <a href="#/p5/tint">tint()</a>.
 *
 * `noTint()` restores images to their original colors.
 *
 * @method noTint
 *
 * @example
 * <div>
 * <code>
 * let img;
 *
 * // Load the image.
 * function preload() {
 *   img = loadImage('assets/laDefense.jpg');
 * }
 *
 * function setup() {
 *   createCanvas(100, 100);
 *
 *   // Left.
 *   // Tint with a CSS color string.
 *   tint('red');
 *   image(img, 0, 0);
 *
 *   // Right.
 *   // Remove the tint.
 *   noTint();
 *   image(img, 50, 0);
 *
 *   describe('Two images of an umbrella and a ceiling side-by-side. The image on the left has a red tint.');
 * }
 * </code>
 * </div>
 */
p5.prototype.noTint = function() {
  this._renderer._tint = null;
};

/**
 * Apply the current tint color to the input image, return the resulting
 * canvas.
 *
 * @private
 * @param {p5.Image} The image to be tinted
 * @return {canvas} The resulting tinted canvas
 */
p5.prototype._getTintedImageCanvas =
  p5.Renderer2D.prototype._getTintedImageCanvas;

/**
 * Changes the location from which images are drawn when
 * <a href="#/p5/image">image()</a> is called.
 *
 * By default, the first
 * two parameters of <a href="#/p5/image">image()</a> are the x- and
 * y-coordinates of the image's upper-left corner. The next parameters are
 * its width and height. This is the same as calling `imageMode(CORNER)`.
 *
 * `imageMode(CORNERS)` also uses the first two parameters of
 * <a href="#/p5/image">image()</a> as the x- and y-coordinates of the image's
 * top-left corner. The third and fourth parameters are the coordinates of its
 * bottom-right corner.
 *
 * `imageMode(CENTER)` uses the first two parameters of
 * <a href="#/p5/image">image()</a> as the x- and y-coordinates of the image's
 * center. The next parameters are its width and height.
 *
 * @method imageMode
<<<<<<< HEAD
 * @param {(CORNER|CORNERS|CENTER)} mode either CORNER, CORNERS, or CENTER.
=======
 * @param {Constant} mode either CORNER, CORNERS, or CENTER.
 *
>>>>>>> 2ceea580
 * @example
 *
 * <div>
 * <code>
 * let img;
 *
 * // Load the image.
 * function preload() {
 *   img = loadImage('assets/bricks.jpg');
 * }
 *
 * function setup() {
 *   createCanvas(100, 100);
 *
 *   background(200);
 *
 *   // Use CORNER mode.
 *   imageMode(CORNER);
 *
 *   // Display the image.
 *   image(img, 10, 10, 50, 50);
 *
 *   describe('A square image of a brick wall is drawn at the top left of a gray square.');
 * }
 * </code>
 * </div>
 *
 * <div>
 * <code>
 * let img;
 *
 * // Load the image.
 * function preload() {
 *   img = loadImage('assets/bricks.jpg');
 * }
 *
 * function setup() {
 *   createCanvas(100, 100);
 *
 *   background(200);
 *
 *   // Use CORNERS mode.
 *   imageMode(CORNERS);
 *
 *   // Display the image.
 *   image(img, 10, 10, 90, 40);
 *
 *   describe('An image of a brick wall is drawn on a gray square. The image is squeezed into a small rectangular area.');
 * }
 * </code>
 * </div>
 *
 * <div>
 * <code>
 * let img;
 *
 * // Load the image.
 * function preload() {
 *   img = loadImage('assets/bricks.jpg');
 * }
 *
 * function setup() {
 *   createCanvas(100, 100);
 *
 *   background(200);
 *
 *   // Use CENTER mode.
 *   imageMode(CENTER);
 *
 *   // Display the image.
 *   image(img, 50, 50, 80, 80);
 *
 *   describe('A square image of a brick wall is drawn on a gray square.');
 * }
 * </code>
 * </div>
 */
p5.prototype.imageMode = function(m) {
  p5._validateParameters('imageMode', arguments);
  if (
    m === constants.CORNER ||
    m === constants.CORNERS ||
    m === constants.CENTER
  ) {
    this._renderer._imageMode = m;
  }
};

export default p5;<|MERGE_RESOLUTION|>--- conflicted
+++ resolved
@@ -1426,12 +1426,8 @@
  * center. The next parameters are its width and height.
  *
  * @method imageMode
-<<<<<<< HEAD
  * @param {(CORNER|CORNERS|CENTER)} mode either CORNER, CORNERS, or CENTER.
-=======
- * @param {Constant} mode either CORNER, CORNERS, or CENTER.
- *
->>>>>>> 2ceea580
+ *
  * @example
  *
  * <div>
