/**
 * @module Image
 * @submodule Loading & Displaying
 * @for p5
 * @requires core
 */

import p5 from '../core/main';
import canvas from '../core/helpers';
import * as constants from '../core/constants';
import omggif from 'omggif';
import { GIFEncoder, quantize, nearestColorIndex } from 'gifenc';

import '../core/friendly_errors/validate_params';
import '../core/friendly_errors/file_errors';
import '../core/friendly_errors/fes_core';

/**
 * Loads an image from a path and creates a <a href="#/p5.Image">p5.Image</a> from it.
 *
 * The image may not be immediately available for rendering.
 * If you want to ensure that the image is ready before doing
 * anything with it, place the <a href="#/p5/loadImage">loadImage()</a> call in <a href="#/p5/preload">preload()</a>.
 * You may also supply a callback function to handle the image when it's ready.
 *
 * The path to the image should be relative to the HTML file
 * that links in your sketch. Loading an image from a URL or other
 * remote location may be blocked due to your browser's built-in
 * security.

 * You can also pass in a string of a base64 encoded image as an alternative to the file path.
 * Remember to add "data:image/png;base64," in front of the string.
 *
 * @method loadImage
 * @param  {String} path Path of the image to be loaded
 * @param  {function(p5.Image)} [successCallback] Function to be called once
 *                                the image is loaded. Will be passed the
 *                                <a href="#/p5.Image">p5.Image</a>.
 * @param  {function(Event)}    [failureCallback] called with event error if
 *                                the image fails to load.
 * @return {p5.Image}             the <a href="#/p5.Image">p5.Image</a> object
 * @example
 * <div>
 * <code>
 * let img;
 * function preload() {
 *   img = loadImage('assets/laDefense.jpg');
 * }
 * function setup() {
 *   image(img, 0, 0);
 * }
 * </code>
 * </div>
 * <div>
 * <code>
 * function setup() {
 *   // here we use a callback to display the image after loading
 *   loadImage('assets/laDefense.jpg', img => {
 *     image(img, 0, 0);
 *   });
 * }
 * </code>
 * </div>
 *
 * @alt
 * image of the underside of a white umbrella and grided ceililng above
 * image of the underside of a white umbrella and grided ceililng above
 */
p5.prototype.loadImage = function(path, successCallback, failureCallback) {
  p5._validateParameters('loadImage', arguments);
  const pImg = new p5.Image(1, 1, this);
  const self = this;

  const req = new Request(path, {
    method: 'GET',
    mode: 'cors'
  });

  fetch(path, req)
    .then(response => {
      // GIF section
      const contentType = response.headers.get('content-type');
      if (contentType === null) {
        console.warn(
          'The image you loaded does not have a Content-Type header. If you are using the online editor consider reuploading the asset.'
        );
      }
      if (contentType && contentType.includes('image/gif')) {
        response.arrayBuffer().then(
          arrayBuffer => {
            if (arrayBuffer) {
              const byteArray = new Uint8Array(arrayBuffer);
              _createGif(
                byteArray,
                pImg,
                successCallback,
                failureCallback,
                (pImg => {
                  self._decrementPreload();
                }).bind(self)
              );
            }
          },
          e => {
            if (typeof failureCallback === 'function') {
              failureCallback(e);
              self._decrementPreload();
            } else {
              console.error(e);
            }
          }
        );
      } else {
        // Non-GIF Section
        const img = new Image();

        img.onload = () => {
          pImg.width = pImg.canvas.width = img.width;
          pImg.height = pImg.canvas.height = img.height;

          // Draw the image into the backing canvas of the p5.Image
          pImg.drawingContext.drawImage(img, 0, 0);
          pImg.modified = true;
          if (typeof successCallback === 'function') {
            successCallback(pImg);
          }
          self._decrementPreload();
        };

        img.onerror = e => {
          p5._friendlyFileLoadError(0, img.src);
          if (typeof failureCallback === 'function') {
            failureCallback(e);
            self._decrementPreload();
          } else {
            console.error(e);
          }
        };

        // Set crossOrigin in case image is served with CORS headers.
        // This will let us draw to the canvas without tainting it.
        // See https://developer.mozilla.org/en-US/docs/HTML/CORS_Enabled_Image
        // When using data-uris the file will be loaded locally
        // so we don't need to worry about crossOrigin with base64 file types.
        if (path.indexOf('data:image/') !== 0) {
          img.crossOrigin = 'Anonymous';
        }
        // start loading the image
        img.src = path;
      }
      pImg.modified = true;
    })
    .catch(e => {
      p5._friendlyFileLoadError(0, path);
      if (typeof failureCallback === 'function') {
        failureCallback(e);
        self._decrementPreload();
      } else {
        console.error(e);
      }
    });
  return pImg;
};

/**
 * Generates a gif of your current animation and downloads it to your computer!
 *
 * The duration argument specifies how many seconds you want to record from your animation.
 * This value is then converted to the necessary number of frames to generate it, depending
 * on the value of units. More on that on the next paragraph.
 *
 * An optional object that can contain two more arguments: delay (number) and units (string).
 *
 * `delay`, specifying how much time we should wait before recording
 *
 * `units`, a string that can be either 'seconds' or 'frames'. By default it's 'seconds'.
 *
 * `units` specifies how the duration and delay arguments will behave.
 * If 'seconds', these arguments will correspond to seconds, meaning that 3 seconds worth of animation
 * will be created. If 'frames', the arguments now correspond to the number of frames you want your
 * animation to be, if you are very sure of this number.
 *
 * This may be called in setup, or, like in the example below, inside an event function,
 * like keyPressed or mousePressed.
 *
 * @method saveGif
 * @param  {String} filename File name of your gif
 * @param  {Number} duration Duration in seconds that you wish to capture from your sketch
 * @param  {Object} options An optional object that can contain five more arguments:
 * delay, specifying how much time we should wait before recording;
 * units, a string that can be either 'seconds' or 'frames'. By default it's 'seconds’;
 * silent, a boolean that defines presence of progress notifications. By default it’s false;
 * notificationDuration, a number that defines how long in seconds the final notification
 * will live. 0, the default value, means that the notification will never be removed;
 * notificationID, a string that specifies the notification DOM element id. By default it’s 'progressBar’.
 *
 * @example
 * <div>
 * <code>
 * function setup() {
 *   createCanvas(100, 100);
 * }
 *
 * function draw() {
 *   colorMode(RGB);
 *   background(30);
 *
 *   // create a bunch of circles that move in... circles!
 *   for (let i = 0; i < 10; i++) {
 *     let opacity = map(i, 0, 10, 0, 255);
 *     noStroke();
 *     fill(230, 250, 90, opacity);
 *     circle(
 *       30 * sin(frameCount / (30 - i)) + width / 2,
 *       30 * cos(frameCount / (30 - i)) + height / 2,
 *       10
 *     );
 *   }
 * }
 *
 * // you can put it in the mousePressed function,
 * // or keyPressed for example
 * function keyPressed() {
 *   // this will download the first 5 seconds of the animation!
 *   if (key === 's') {
 *     saveGif('mySketch', 5);
 *   }
 * }
 * </code>
 * </div>
 *
 * @alt
 * animation of a group of yellow circles moving in circles over a dark background
 */
p5.prototype.saveGif = async function(
  fileName,
  duration,
  options = {
    delay: 0,
    units: 'seconds',
    silent: false,
    notificationDuration: 0,
    notificationID: 'progressBar'
  }
) {
  // validate parameters
  if (typeof fileName !== 'string') {
    throw TypeError('fileName parameter must be a string');
  }
  if (typeof duration !== 'number') {
    throw TypeError('Duration parameter must be a number');
  }

  // extract variables for more comfortable use
  const delay = (options && options.delay) || 0;  // in seconds
  const units = (options && options.units) || 'seconds';  // either 'seconds' or 'frames'
  const silent = (options && options.silent) || false;
  const notificationDuration = (options && options.notificationDuration) || 0;
  const notificationID = (options && options.notificationID) || 'progressBar';

  // if arguments in the options object are not correct, cancel operation
  if (typeof delay !== 'number') {
    throw TypeError('Delay parameter must be a number');
  }
  // if units is not seconds nor frames, throw error
  if (units !== 'seconds' && units !== 'frames') {
    throw TypeError('Units parameter must be either "frames" or "seconds"');
  }

  if (typeof silent !== 'boolean') {
    throw TypeError('Silent parameter must be a boolean');
  }

  if (typeof notificationDuration !== 'number') {
    throw TypeError('Notification duration parameter must be a number');
  }

  if (typeof notificationID !== 'string') {
    throw TypeError('Notification ID parameter must be a string');
  }

  this._recording = true;

  // get the project's framerate
  let _frameRate = this._targetFrameRate;
  // if it is undefined or some non useful value, assume it's 60
  if (_frameRate === Infinity || _frameRate === undefined || _frameRate === 0) {
    _frameRate = 60;
  }

  // calculate frame delay based on frameRate

  // this delay has nothing to do with the
  // delay in options, but rather is the delay
  // we have to specify to the gif encoder between frames.
  let gifFrameDelay = 1 / _frameRate * 1000;

  // constrain it to be always greater than 20,
  // otherwise it won't work in some browsers and systems
  // reference: https://stackoverflow.com/questions/64473278/gif-frame-duration-seems-slower-than-expected
  gifFrameDelay = gifFrameDelay < 20 ? 20 : gifFrameDelay;

  // check the mode we are in and how many frames
  // that duration translates to
  const nFrames = units === 'seconds' ? duration * _frameRate : duration;
  const nFramesDelay = units === 'seconds' ? delay * _frameRate : delay;
  const totalNumberOfFrames = nFrames + nFramesDelay;

  // initialize variables for the frames processing
  let frameIterator = nFramesDelay;
  this.frameCount = frameIterator;

  const lastPixelDensity = this._pixelDensity;
  this.pixelDensity(1);

  // We first take every frame that we are going to use for the animation
  let frames = [];

  if (document.getElementById(notificationID) !== null)
    document.getElementById(notificationID).remove();

  let p;
  if (!silent){
    p = this.createP('');
    p.id(notificationID);
    p.style('font-size', '16px');
    p.style('font-family', 'Montserrat');
    p.style('background-color', '#ffffffa0');
    p.style('padding', '8px');
    p.style('border-radius', '10px');
    p.position(0, 0);
  }

  let pixels;
  let gl;
  if (this._renderer instanceof p5.RendererGL) {
    // if we have a WEBGL context, initialize the pixels array
    // and the gl context to use them inside the loop
    gl = this.drawingContext;
    pixels = new Uint8Array(gl.drawingBufferWidth * gl.drawingBufferHeight * 4);
  }

  // stop the loop since we are going to manually redraw
  this.noLoop();

  // Defer execution until the rest of the call stack finishes, allowing the
  // rest of `setup` to be called (and, importantly, canvases hidden in setup
  // to be unhidden.)
  //
  // Waiting on this empty promise means we'll continue as soon as setup
  // finishes without waiting for another frame.
  await Promise.resolve();

  while (frameIterator < totalNumberOfFrames) {
    /*
      we draw the next frame. this is important, since
      busy sketches or low end devices might take longer
      to render some frames. So we just wait for the frame
      to be drawn and immediately save it to a buffer and continue
    */
    this.redraw();

    // depending on the context we'll extract the pixels one way
    // or another
    let data = undefined;

    if (this._renderer instanceof p5.RendererGL) {
      pixels = new Uint8Array(
        gl.drawingBufferWidth * gl.drawingBufferHeight * 4
      );
      gl.readPixels(
        0,
        0,
        gl.drawingBufferWidth,
        gl.drawingBufferHeight,
        gl.RGBA,
        gl.UNSIGNED_BYTE,
        pixels
      );

      data = _flipPixels(pixels);
    } else {
      data = this.drawingContext.getImageData(0, 0, this.width, this.height)
        .data;
    }

    frames.push(data);
    frameIterator++;

    if (!silent) {
      p.html(
        'Saved frame <b>' +
        frames.length.toString() +
        '</b> out of ' +
        nFrames.toString()
      );
    }
    await new Promise(resolve => setTimeout(resolve, 0));
  }
  if (!silent) p.html('Frames processed, generating color palette...');

  this.loop();
  this.pixelDensity(lastPixelDensity);

  // create the gif encoder and the colorspace format
  const gif = GIFEncoder();

  // calculate the global palette for this set of frames
  const globalPalette = _generateGlobalPalette(frames);

  // Rather than using applyPalette() from the gifenc library, we use our
  // own function to map frame pixels to a palette color. This way, we can
  // cache palette color mappings between frames for extra performance, and
  // use our own caching mechanism to avoid flickering colors from cache
  // key collisions.
  const paletteCache = {};
  const getIndexedFrame = frame => {
    const length = frame.length / 4;
    const index = new Uint8Array(length);
    for (let i = 0; i < length; i++) {
      const key =
        (frame[i * 4] << 24) |
        (frame[i * 4 + 1] << 16) |
        (frame[i * 4 + 2] << 8) |
        frame[i * 4 + 3];
      if (paletteCache[key] === undefined) {
        paletteCache[key] = nearestColorIndex(
          globalPalette,
          frame.slice(i * 4, (i + 1) * 4)
        );
      }
      index[i] = paletteCache[key];
    }
    return index;
  };

  // the way we designed the palette means we always take the last index for transparency
  const transparentIndex = globalPalette.length - 1;

  // we are going to iterate the frames in pairs, n-1 and n
  let prevIndexedFrame = [];
  for (let i = 0; i < frames.length; i++) {
    //const indexedFrame = applyPalette(frames[i], globalPaletteWithoutAlpha, 'rgba565');
    const indexedFrame = getIndexedFrame(frames[i]);

    // Make a copy of the palette-applied frame before editing the original
    // to use transparent pixels
    const originalIndexedFrame = indexedFrame.slice();

    if (i === 0) {
      gif.writeFrame(indexedFrame, this.width, this.height, {
        palette: globalPalette,
        delay: gifFrameDelay,
        dispose: 1
      });
    } else {
      // Matching pixels between frames can be set to full transparency,
      // allowing the previous frame's pixels to show through. We only do
      // this for pixels that get mapped to the same quantized color so that
      // the resulting image would be the same.
      for (let i = 0; i < indexedFrame.length; i++) {
        if (indexedFrame[i] === prevIndexedFrame[i]) {
          indexedFrame[i] = transparentIndex;
        }
      }

      // Write frame into the encoder
      gif.writeFrame(indexedFrame, this.width, this.height, {
        delay: gifFrameDelay,
        transparent: true,
        transparentIndex,
        dispose: 1
      });
    }

    prevIndexedFrame = originalIndexedFrame;

    if (!silent) {
      p.html(
        'Rendered frame <b>' + i.toString() + '</b> out of ' + nFrames.toString()
      );
    }


    // this just makes the process asynchronous, preventing
    // that the encoding locks up the browser
    await new Promise(resolve => setTimeout(resolve, 0));
  }

  gif.finish();

  // Get a direct typed array view into the buffer to avoid copying it
  const buffer = gif.bytesView();
  const extension = 'gif';

  const blob = new Blob([buffer], {
    type: 'image/gif'
  });

  frames = [];
  this._recording = false;
  this.loop();

  if (!silent){
    p.html('Done. Downloading your gif!🌸');
    if(notificationDuration > 0)
      setTimeout(() => p.remove(), notificationDuration * 1000);
  }

  p5.prototype.downloadFile(blob, fileName, extension);
};

function _flipPixels(pixels) {
  // extracting the pixels using readPixels returns
  // an upside down image. we have to flip it back
  // first. this solution is proposed by gman on
  // this stack overflow answer:
  // https://stackoverflow.com/questions/41969562/how-can-i-flip-the-result-of-webglrenderingcontext-readpixels

  const halfHeight = parseInt(height / 2);
  const bytesPerRow = width * 4;

  // make a temp buffer to hold one row
  const temp = new Uint8Array(width * 4);
  for (let y = 0; y < halfHeight; ++y) {
    const topOffset = y * bytesPerRow;
    const bottomOffset = (height - y - 1) * bytesPerRow;

    // make copy of a row on the top half
    temp.set(pixels.subarray(topOffset, topOffset + bytesPerRow));

    // copy a row from the bottom half to the top
    pixels.copyWithin(topOffset, bottomOffset, bottomOffset + bytesPerRow);

    // copy the copy of the top half row to the bottom half
    pixels.set(temp, bottomOffset);
  }
  return pixels;
}

function _generateGlobalPalette(frames) {
  // make an array the size of every possible color in every possible frame
  // that is: width * height * frames.
  let allColors = new Uint8Array(frames.length * frames[0].length);

  // put every frame one after the other in sequence.
  // this array will hold absolutely every pixel from the animation.
  // the set function on the Uint8Array works super fast tho!
  for (let f = 0; f < frames.length; f++) {
    allColors.set(frames[f], f * frames[0].length);
  }

  // quantize this massive array into 256 colors and return it!
  let colorPalette = quantize(allColors, 256, {
    format: 'rgba4444',
    oneBitAlpha: true
  });

  // when generating the palette, we have to leave space for 1 of the
  // indices to be a random color that does not appear anywhere in our
  // animation to use for transparency purposes. So, if the palette is full
  // (has 256 colors), we overwrite the last one with a random, fully transparent
  // color. Otherwise, we just push a new color into the palette the same way.

  // this guarantees that when using the transparency index, there are no matches
  // between some colors of the animation and the "holes" we want to dig on them,
  // which would cause pieces of some frames to be transparent and thus look glitchy.
  if (colorPalette.length === 256) {
    colorPalette[colorPalette.length - 1] = [
      Math.random() * 255,
      Math.random() * 255,
      Math.random() * 255,
      0
    ];
  } else {
    colorPalette.push([
      Math.random() * 255,
      Math.random() * 255,
      Math.random() * 255,
      0
    ]);
  }
  return colorPalette;
}

/**
 * Helper function for loading GIF-based images
 */
function _createGif(
  arrayBuffer,
  pImg,
  successCallback,
  failureCallback,
  finishCallback
) {
  const gifReader = new omggif.GifReader(arrayBuffer);
  pImg.width = pImg.canvas.width = gifReader.width;
  pImg.height = pImg.canvas.height = gifReader.height;
  const frames = [];
  const numFrames = gifReader.numFrames();
  let framePixels = new Uint8ClampedArray(pImg.width * pImg.height * 4);
  const loadGIFFrameIntoImage = (frameNum, gifReader) => {
    try {
      gifReader.decodeAndBlitFrameRGBA(frameNum, framePixels);
    } catch (e) {
      p5._friendlyFileLoadError(8, pImg.src);
      if (typeof failureCallback === 'function') {
        failureCallback(e);
      } else {
        console.error(e);
      }
    }
  };
  for (let j = 0; j < numFrames; j++) {
    const frameInfo = gifReader.frameInfo(j);
    const prevFrameData = pImg.drawingContext.getImageData(
      0,
      0,
      pImg.width,
      pImg.height
    );
    framePixels = prevFrameData.data.slice();
    loadGIFFrameIntoImage(j, gifReader);
    const imageData = new ImageData(framePixels, pImg.width, pImg.height);
    pImg.drawingContext.putImageData(imageData, 0, 0);
    let frameDelay = frameInfo.delay;
    // To maintain the default of 10FPS when frameInfo.delay equals to 0
    if (frameDelay === 0) {
      frameDelay = 10;
    }
    frames.push({
      image: pImg.drawingContext.getImageData(0, 0, pImg.width, pImg.height),
      delay: frameDelay * 10 //GIF stores delay in one-hundredth of a second, shift to ms
    });

    // Some GIFs are encoded so that they expect the previous frame
    // to be under the current frame. This can occur at a sub-frame level
    //
    // Values :    0 -   No disposal specified. The decoder is
    //                   not required to take any action.
    //             1 -   Do not dispose. The graphic is to be left
    //                   in place.
    //             2 -   Restore to background color. The area used by the
    //                   graphic must be restored to the background color.
    //             3 -   Restore to previous. The decoder is required to
    //                   restore the area overwritten by the graphic with
    //                   what was there prior to rendering the graphic.
    //          4-7 -    To be defined.
    if (frameInfo.disposal === 2) {
      // Restore background color
      pImg.drawingContext.clearRect(
        frameInfo.x,
        frameInfo.y,
        frameInfo.width,
        frameInfo.height
      );
    } else if (frameInfo.disposal === 3) {
      // Restore previous
      pImg.drawingContext.putImageData(
        prevFrameData,
        0,
        0,
        frameInfo.x,
        frameInfo.y,
        frameInfo.width,
        frameInfo.height
      );
    }
  }

  //Uses Netscape block encoding
  //to repeat forever, this will be 0
  //to repeat just once, this will be null
  //to repeat N times (1<N), should contain integer for loop number
  //this is changed to more usable values for us
  //to repeat forever, loopCount = null
  //everything else is just the number of loops
  let loopLimit = gifReader.loopCount();
  if (loopLimit === null) {
    loopLimit = 1;
  } else if (loopLimit === 0) {
    loopLimit = null;
  }

  // we used the pImg for painting and saving during load
  // so we have to reset it to the first frame
  pImg.drawingContext.putImageData(frames[0].image, 0, 0);

  if (frames.length > 1) {
    pImg.gifProperties = {
      displayIndex: 0,
      loopLimit,
      loopCount: 0,
      frames,
      numFrames,
      playing: true,
      timeDisplayed: 0,
      lastChangeTime: 0
    };
  }

  if (typeof successCallback === 'function') {
    successCallback(pImg);
  }
  finishCallback();
}

/**
 * @private
 * @param {Constant} xAlign either LEFT, RIGHT or CENTER
 * @param {Constant} yAlign either TOP, BOTTOM or CENTER
 * @param {Number} dx
 * @param {Number} dy
 * @param {Number} dw
 * @param {Number} dh
 * @param {Number} sw
 * @param {Number} sh
 * @returns {Object}
 */

function _imageContain(xAlign, yAlign, dx, dy, dw, dh, sw, sh) {
  const r = Math.max(sw / dw, sh / dh);
  const [adjusted_dw, adjusted_dh] = [sw / r, sh / r];
  let x = dx;
  let y = dy;

  if (xAlign === constants.CENTER) {
    x += (dw - adjusted_dw) / 2;
  } else if (xAlign === constants.RIGHT) {
    x += dw - adjusted_dw;
  }

  if (yAlign === constants.CENTER) {
    y += (dh - adjusted_dh) / 2;
  } else if (yAlign === constants.BOTTOM) {
    y += dh - adjusted_dh;
  }
  return { x, y, w: adjusted_dw, h: adjusted_dh };
}

/**
 * @private
 * @param {Constant} xAlign either LEFT, RIGHT or CENTER
 * @param {Constant} yAlign either TOP, BOTTOM or CENTER
 * @param {Number} dw
 * @param {Number} dh
 * @param {Number} sx
 * @param {Number} sy
 * @param {Number} sw
 * @param {Number} sh
 * @returns {Object}
 */
function _imageCover(xAlign, yAlign, dw, dh, sx, sy, sw, sh) {
  const r = Math.max(dw / sw, dh / sh);
  const [adjusted_sw, adjusted_sh] = [dw / r, dh / r];

  let x = sx;
  let y = sy;

  if (xAlign === constants.CENTER) {
    x += (sw - adjusted_sw) / 2;
  } else if (xAlign === constants.RIGHT) {
    x += sw - adjusted_sw;
  }

  if (yAlign === constants.CENTER) {
    y += (sh - adjusted_sh) / 2;
  } else if (yAlign === constants.BOTTOM) {
    y += sh - adjusted_sh;
  }

  return { x, y, w: adjusted_sw, h: adjusted_sh };
}

/**
 * @private
 * @param {Constant} [fit] either CONTAIN or COVER
 * @param {Constant} xAlign either LEFT, RIGHT or CENTER
 * @param {Constant} yAlign either TOP, BOTTOM or CENTER
 * @param {Number} dx
 * @param {Number} dy
 * @param {Number} dw
 * @param {Number} dh
 * @param {Number} sx
 * @param {Number} sy
 * @param {Number} sw
 * @param {Number} sh
 * @returns {Object}
 */
function _imageFit(fit, xAlign, yAlign, dx, dy, dw, dh, sx, sy, sw, sh) {
  if (fit === constants.COVER) {
    const { x, y, w, h } = _imageCover(xAlign, yAlign, dw, dh, sx, sy, sw, sh);
    sx = x;
    sy = y;
    sw = w;
    sh = h;
  }

  if (fit === constants.CONTAIN) {
    const { x, y, w, h } = _imageContain(
      xAlign,
      yAlign,
      dx,
      dy,
      dw,
      dh,
      sw,
      sh
    );
    dx = x;
    dy = y;
    dw = w;
    dh = h;
  }
  return { sx, sy, sw, sh, dx, dy, dw, dh };
}

/**
 * Validates clipping params. Per drawImage spec sWidth and sHight cannot be
 * negative or greater than image intrinsic width and height
 * @private
 * @param {Number} sVal
 * @param {Number} iVal
 * @returns {Number}
 * @private
 */
function _sAssign(sVal, iVal) {
  if (sVal > 0 && sVal < iVal) {
    return sVal;
  } else {
    return iVal;
  }
}

/**
 * Draw an image to the p5.js canvas.
 *
 * This function can be used with different numbers of parameters. The
 * simplest use requires only three parameters: img, x, and y—where (x, y) is
 * the position of the image. Two more parameters can optionally be added to
 * specify the width and height of the image.
 *
 * This function can also be used with eight Number parameters. To
 * differentiate between all these parameters, p5.js uses the language of
 * "destination rectangle" (which corresponds to "dx", "dy", etc.) and "source
 * image" (which corresponds to "sx", "sy", etc.) below. Specifying the
 * "source image" dimensions can be useful when you want to display a
 * subsection of the source image instead of the whole thing. Here's a diagram
 * to explain further:
 * <img src="assets/drawImage.png"></img>
 *
 * This function can also be used to draw images without distorting the orginal aspect ratio,
 * by adding 9th parameter, fit, which can either be COVER or CONTAIN.
 * CONTAIN, as the name suggests, contains the whole image within the specified destination box
 * without distorting the image ratio.
 * COVER covers the entire destination box.
 *
 *
 *
 * @method image
 * @param  {p5.Image|p5.Element|p5.Texture|p5.Framebuffer|p5.FramebufferTexture} img    the image to display
 * @param  {Number}   x     the x-coordinate of the top-left corner of the image
 * @param  {Number}   y     the y-coordinate of the top-left corner of the image
 * @param  {Number}   [width]  the width to draw the image
 * @param  {Number}   [height] the height to draw the image
 * @example
 * <div>
 * <code>
 * let img;
 * function preload() {
 *   img = loadImage('assets/laDefense.jpg');
 * }
 * function setup() {
 *   // Top-left corner of the img is at (0, 0)
 *   // Width and height are the img's original width and height
 *   image(img, 0, 0);
 * }
 * </code>
 * </div>
 * <div>
 * <code>
 * let img;
 * function preload() {
 *   img = loadImage('assets/laDefense.jpg');
 * }
 * function setup() {
 *   background(50);
 *   // Top-left corner of the img is at (10, 10)
 *   // Width and height are 50×50
 *   image(img, 10, 10, 50, 50);
 * }
 * </code>
 * </div>
 * <div>
 * <code>
 * function setup() {
 *   // Here, we use a callback to display the image after loading
 *   loadImage('assets/laDefense.jpg', img => {
 *     image(img, 0, 0);
 *   });
 * }
 * </code>
 * </div>
 * <div>
 * <code>
 * let img;
 * function preload() {
 *   img = loadImage('assets/gradient.png');
 * }
 * function setup() {
 *   // 1. Background image
 *   // Top-left corner of the img is at (0, 0)
 *   // Width and height are the img's original width and height, 100×100
 *   image(img, 0, 0);
 *   // 2. Top right image
 *   // Top-left corner of destination rectangle is at (50, 0)
 *   // Destination rectangle width and height are 40×20
 *   // The next parameters are relative to the source image:
 *   // - Starting at position (50, 50) on the source image, capture a 50×50
 *   // subsection
 *   // - Draw this subsection to fill the dimensions of the destination rectangle
 *   image(img, 50, 0, 40, 20, 50, 50, 50, 50);
 * }
 * </code>
 * </div>
 * <div>
 * <code>
 * let img;
 * function preload() {
 *   // dimensions of image are 780 x 440
 *   // dimensions of canvas are 100 x 100
 *   img = loadImage('assets/moonwalk.jpg');
 * }
 * function setup() {
 *   // CONTAIN the whole image without distorting the image's aspect ratio
 *   // CONTAIN the image within the specified destination box and display at LEFT,CENTER position
 *   background(color('green'));
 *   image(img, 0, 0, width, height, 0, 0, img.width, img.height, CONTAIN, LEFT);
 * }
 * </code>
 * </div>
 * <div>
 * <code>
 * let img;
 * function preload() {
 *   img = loadImage('assets/laDefense50.png'); // dimensions of image are 50 x 50
 * }
 * function setup() {
 *   // COVER the whole destination box without distorting the image's aspect ratio
 *   // COVER the specified destination box which is of dimension 100 x 100
 *   // Without specifying xAlign or yAlign, the image will be
 *   // centered in the destination box in both axes
 *   image(img, 0, 0, width, height, 0, 0, img.width, img.height, COVER);
 * }
 * </code>
 * </div>
 * @alt
 * image of the underside of a white umbrella and gridded ceiling above
 * image of the underside of a white umbrella and gridded ceiling above
 */
/**
 * @method image
 * @param  {p5.Image|p5.Element|p5.Texture|p5.Framebuffer|p5.FramebufferTexture} img
 * @param  {Number}   dx     the x-coordinate of the destination
 *                           rectangle in which to draw the source image
 * @param  {Number}   dy     the y-coordinate of the destination
 *                           rectangle in which to draw the source image
 * @param  {Number}   dWidth  the width of the destination rectangle
 * @param  {Number}   dHeight the height of the destination rectangle
 * @param  {Number}   sx     the x-coordinate of the subsection of the source
 * image to draw into the destination rectangle
 * @param  {Number}   sy     the y-coordinate of the subsection of the source
 * image to draw into the destination rectangle
 * @param {Number}    [sWidth] the width of the subsection of the
 *                           source image to draw into the destination
 *                           rectangle
 * @param {Number}    [sHeight] the height of the subsection of the
 *                            source image to draw into the destination rectangle
 * @param {Constant} [fit] either CONTAIN or COVER
 * @param {Constant} [xAlign] either LEFT, RIGHT or CENTER default is CENTER
 * @param {Constant} [yAlign] either TOP, BOTTOM or CENTER default is CENTER
 */
p5.prototype.image = function(
  img,
  dx,
  dy,
  dWidth,
  dHeight,
  sx,
  sy,
  sWidth,
  sHeight,
  fit,
  xAlign,
  yAlign
) {
  // set defaults per spec: https://goo.gl/3ykfOq

  p5._validateParameters('image', arguments);

<<<<<<< HEAD
  let defW = img.width !== undefined ? img.width : img.elt.width;
  let defH = img.height !== undefined ? img.height : img.elt.height;
=======
  let defW = img.width;
  let defH = img.height;
  yAlign = yAlign || constants.CENTER;
  xAlign = xAlign || constants.CENTER;
>>>>>>> c06e12aa

  if (img.elt && img.elt.videoWidth && !img.canvas) {
    // video no canvas
    defW = defW !== undefined ? defW : img.elt.videoWidth;
    defH = defH !== undefined ? defH : img.elt.videoHeight;
  }

<<<<<<< HEAD
  const _dx = dx;
  const _dy = dy;
  const _dw = dWidth !== undefined ? dWidth : defW;
  const _dh = dHeight !== undefined ? dHeight : defH;
=======
  let _dx = dx;
  let _dy = dy;
  let _dw = dWidth || defW;
  let _dh = dHeight || defH;
>>>>>>> c06e12aa
  let _sx = sx || 0;
  let _sy = sy || 0;
  let _sw = sWidth !== undefined ? sWidth : defW;
  let _sh = sHeight !== undefined ? sHeight : defH;

  _sw = _sAssign(_sw, defW);
  _sh = _sAssign(_sh, defH);

  // This part needs cleanup and unit tests
  // see issues https://github.com/processing/p5.js/issues/1741
  // and https://github.com/processing/p5.js/issues/1673
  let pd = 1;

  if (img.elt && !img.canvas && img.elt.style.width) {
    //if img is video and img.elt.size() has been used and
    //no width passed to image()
    if (img.elt.videoWidth && !dWidth) {
      pd = img.elt.videoWidth;
    } else {
      //all other cases
      pd = img.elt.width;
    }
    pd /= parseInt(img.elt.style.width, 10);
  }

  _sx *= pd;
  _sy *= pd;
  _sh *= pd;
  _sw *= pd;

  let vals = canvas.modeAdjust(_dx, _dy, _dw, _dh, this._renderer._imageMode);
  vals = _imageFit(
    fit,
    xAlign,
    yAlign,
    vals.x,
    vals.y,
    vals.w,
    vals.h,
    _sx,
    _sy,
    _sw,
    _sh
  );

  // tint the image if there is a tint
  this._renderer.image(
    img,
    vals.sx,
    vals.sy,
    vals.sw,
    vals.sh,
    vals.dx,
    vals.dy,
    vals.dw,
    vals.dh
  );
};

/**
 * Sets the fill value for displaying images. Images can be tinted to
 * specified colors or made transparent by including an alpha value.
 *
 * To apply transparency to an image without affecting its color, use
 * white as the tint color and specify an alpha value. For instance,
 * tint(255, 128) will make an image 50% transparent (assuming the default
 * alpha range of 0-255, which can be changed with <a href="#/p5/colorMode">colorMode()</a>).
 *
 * The value for the gray parameter must be less than or equal to the current
 * maximum value as specified by <a href="#/p5/colorMode">colorMode()</a>. The default maximum value is
 * 255.
 *
 * @method tint
 * @param  {Number}        v1      red or hue value relative to
 *                                 the current color range
 * @param  {Number}        v2      green or saturation value
 *                                 relative to the current color range
 * @param  {Number}        v3      blue or brightness value
 *                                 relative to the current color range
 * @param  {Number}        [alpha]
 *
 * @example
 * <div>
 * <code>
 * let img;
 * function preload() {
 *   img = loadImage('assets/laDefense.jpg');
 * }
 * function setup() {
 *   image(img, 0, 0);
 *   tint(0, 153, 204); // Tint blue
 *   image(img, 50, 0);
 * }
 * </code>
 * </div>
 *
 * <div>
 * <code>
 * let img;
 * function preload() {
 *   img = loadImage('assets/laDefense.jpg');
 * }
 * function setup() {
 *   image(img, 0, 0);
 *   tint(0, 153, 204, 126); // Tint blue and set transparency
 *   image(img, 50, 0);
 * }
 * </code>
 * </div>
 *
 * <div>
 * <code>
 * let img;
 * function preload() {
 *   img = loadImage('assets/laDefense.jpg');
 * }
 * function setup() {
 *   image(img, 0, 0);
 *   tint(255, 126); // Apply transparency without changing color
 *   image(img, 50, 0);
 * }
 * </code>
 * </div>
 *
 * @alt
 * 2 side by side images of umbrella and ceiling, one image with blue tint
 * Images of umbrella and ceiling, one half of image with blue tint
 * 2 side by side images of umbrella and ceiling, one image translucent
 */

/**
 * @method tint
 * @param  {String}        value   a color string
 */

/**
 * @method tint
 * @param  {Number}        gray   a gray value
 * @param  {Number}        [alpha]
 */

/**
 * @method tint
 * @param  {Number[]}      values  an array containing the red,green,blue &
 *                                 and alpha components of the color
 */

/**
 * @method tint
 * @param  {p5.Color}      color   the tint color
 */
p5.prototype.tint = function(...args) {
  p5._validateParameters('tint', args);
  const c = this.color(...args);
  this._renderer._tint = c.levels;
};

/**
 * Removes the current fill value for displaying images and reverts to
 * displaying images with their original hues.
 *
 * @method noTint
 * @example
 * <div>
 * <code>
 * let img;
 * function preload() {
 *   img = loadImage('assets/bricks.jpg');
 * }
 * function setup() {
 *   tint(0, 153, 204); // Tint blue
 *   image(img, 0, 0);
 *   noTint(); // Disable tint
 *   image(img, 50, 0);
 * }
 * </code>
 * </div>
 *
 * @alt
 * 2 side by side images of bricks, left image with blue tint
 */
p5.prototype.noTint = function() {
  this._renderer._tint = null;
};

/**
 * Apply the current tint color to the input image, return the resulting
 * canvas.
 *
 * @private
 * @param {p5.Image} The image to be tinted
 * @return {canvas} The resulting tinted canvas
 */
p5.prototype._getTintedImageCanvas =
  p5.Renderer2D.prototype._getTintedImageCanvas;

/**
 * Set image mode. Modifies the location from which images are drawn by
 * changing the way in which parameters given to <a href="#/p5/image">image()</a> are interpreted.
 * The default mode is imageMode(CORNER), which interprets the second and
 * third parameters of <a href="#/p5/image">image()</a> as the upper-left corner of the image. If
 * two additional parameters are specified, they are used to set the image's
 * width and height.
 *
 * imageMode(CORNERS) interprets the second and third parameters of <a href="#/p5/image">image()</a>
 * as the location of one corner, and the fourth and fifth parameters as the
 * opposite corner.
 *
 * imageMode(CENTER) interprets the second and third parameters of <a href="#/p5/image">image()</a>
 * as the image's center point. If two additional parameters are specified,
 * they are used to set the image's width and height.
 *
 * @method imageMode
 * @param {Constant} mode either CORNER, CORNERS, or CENTER
 * @example
 *
 * <div>
 * <code>
 * let img;
 * function preload() {
 *   img = loadImage('assets/bricks.jpg');
 * }
 * function setup() {
 *   imageMode(CORNER);
 *   image(img, 10, 10, 50, 50);
 * }
 * </code>
 * </div>
 *
 * <div>
 * <code>
 * let img;
 * function preload() {
 *   img = loadImage('assets/bricks.jpg');
 * }
 * function setup() {
 *   imageMode(CORNERS);
 *   image(img, 10, 10, 90, 40);
 * }
 * </code>
 * </div>
 *
 * <div>
 * <code>
 * let img;
 * function preload() {
 *   img = loadImage('assets/bricks.jpg');
 * }
 * function setup() {
 *   imageMode(CENTER);
 *   image(img, 50, 50, 80, 80);
 * }
 * </code>
 * </div>
 *
 * @alt
 * small square image of bricks
 * horizontal rectangle image of bricks
 * large square image of bricks
 */
p5.prototype.imageMode = function(m) {
  p5._validateParameters('imageMode', arguments);
  if (
    m === constants.CORNER ||
    m === constants.CORNERS ||
    m === constants.CENTER
  ) {
    this._renderer._imageMode = m;
  }
};

export default p5;<|MERGE_RESOLUTION|>--- conflicted
+++ resolved
@@ -998,33 +998,25 @@
 
   p5._validateParameters('image', arguments);
 
-<<<<<<< HEAD
-  let defW = img.width !== undefined ? img.width : img.elt.width;
-  let defH = img.height !== undefined ? img.height : img.elt.height;
-=======
   let defW = img.width;
   let defH = img.height;
   yAlign = yAlign || constants.CENTER;
   xAlign = xAlign || constants.CENTER;
->>>>>>> c06e12aa
-
+
+  if (img.elt) {
+    defW = defW !== undefined ? defW : img.elt.width;
+    defH = defH !== undefined ? defH : img.elt.height;
+  }
   if (img.elt && img.elt.videoWidth && !img.canvas) {
     // video no canvas
     defW = defW !== undefined ? defW : img.elt.videoWidth;
     defH = defH !== undefined ? defH : img.elt.videoHeight;
   }
 
-<<<<<<< HEAD
-  const _dx = dx;
-  const _dy = dy;
-  const _dw = dWidth !== undefined ? dWidth : defW;
-  const _dh = dHeight !== undefined ? dHeight : defH;
-=======
   let _dx = dx;
   let _dy = dy;
   let _dw = dWidth || defW;
   let _dh = dHeight || defH;
->>>>>>> c06e12aa
   let _sx = sx || 0;
   let _sy = sy || 0;
   let _sw = sWidth !== undefined ? sWidth : defW;
