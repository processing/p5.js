--- conflicted
+++ resolved
@@ -1107,19 +1107,12 @@
   }
 
   /**
-<<<<<<< HEAD
-   * Masks part of an image from displaying by loading another
-   * image and using its alpha channel as an alpha channel for
-   * this image. Masks are cumulative, once applied to an image
-   * object, they cannot be removed. If the mask has a different
-   * pixel density from this image, the mask will be scaled.
-=======
    * Masks part of the image with another.
    *
    * `img.mask()` uses another <a href="#/p5.Image">p5.Image</a> object's
    * alpha channel as the alpha channel for this image. Masks are cumulative
-   * and can't be removed once applied.
->>>>>>> 23ac24b2
+   * and can't be removed once applied. If the mask has a different
+   * pixel density from this image, the mask will be scaled.
    *
    * @method mask
    * @param {p5.Image} srcImage source image.
