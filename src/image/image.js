--- conflicted
+++ resolved
@@ -12,20 +12,9 @@
 'use strict';
 
 var p5 = require('../core/core'); // This is not global, but JSHint is not aware that // this module is implicitly enclosed with Browserify: this overrides the // redefined-global error and permits using the name "frames" for the array // of saved animation frames.
-
-<<<<<<< HEAD
-var p5 = require('../core/core');
 require('canvas-toBlob');
 
-/* global frames:true */// This is not global, but JSHint is not aware that
-// this module is implicitly enclosed with Browserify: this overrides the
-// redefined-global error and permits using the name "frames" for the array
-// of saved animation frames.
-var frames = [];
-
-=======
 /* global frames:true */ var frames = [];
->>>>>>> c993f755
 
 /**
  * Creates a new p5.Image (the datatype for storing images). This provides a
@@ -155,31 +144,7 @@
  *  @param  {String} [filename]
  *  @param  {String} [extension]
  */
-<<<<<<< HEAD
 p5.prototype.saveCanvas = function (cnv, filename, extension) {
-=======
-p5.prototype.saveCanvas = function() {
-  var cnv, filename, extension;
-  if (arguments.length === 3) {
-    cnv = arguments[0];
-    filename = arguments[1];
-    extension = arguments[2];
-  } else if (arguments.length === 2) {
-    if (typeof arguments[0] === 'object') {
-      cnv = arguments[0];
-      filename = arguments[1];
-    } else {
-      filename = arguments[0];
-      extension = arguments[1];
-    }
-  } else if (arguments.length === 1) {
-    if (typeof arguments[0] === 'object') {
-      cnv = arguments[0];
-    } else {
-      filename = arguments[0];
-    }
-  }
->>>>>>> c993f755
 
   if (cnv instanceof p5.Element) {
     cnv = cnv.elt;
@@ -194,9 +159,8 @@
     || p5.prototype._checkFileExtension(filename, extension)[1]
     || 'png';
 
-<<<<<<< HEAD
   var mimeType;
-  switch(extension){
+  switch (extension) {
     default:
     //case 'png':
       mimeType = 'image/png';
@@ -205,41 +169,6 @@
     case 'jpg':
       mimeType = 'image/jpeg';
       break;
-=======
-  if (p5.prototype._isSafari()) {
-    var aText = 'Hello, Safari user!\n';
-    aText += 'Now capturing a screenshot...\n';
-    aText += 'To save this image,\n';
-    aText += 'go to File --> Save As.\n';
-    alert(aText);
-    window.location.href = cnv.toDataURL();
-  } else {
-    var mimeType;
-    if (typeof extension === 'undefined') {
-      extension = 'png';
-      mimeType = 'image/png';
-    } else {
-      switch (extension) {
-        case 'png':
-          mimeType = 'image/png';
-          break;
-        case 'jpeg':
-          mimeType = 'image/jpeg';
-          break;
-        case 'jpg':
-          mimeType = 'image/jpeg';
-          break;
-        default:
-          mimeType = 'image/png';
-          break;
-      }
-    }
-    var downloadMime = 'image/octet-stream';
-    var imageData = cnv.toDataURL(mimeType);
-    imageData = imageData.replace(mimeType, downloadMime);
-
-    p5.prototype.downloadFile(imageData, filename, extension);
->>>>>>> c993f755
   }
 
   cnv.toBlob(
