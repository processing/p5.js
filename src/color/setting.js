--- conflicted
+++ resolved
@@ -212,16 +212,10 @@
  * </code>
  * </div>
  *
-<<<<<<< HEAD
- * @alt
- * small white ellipses are continually drawn at mouse's x and y coordinates.
- *
  * @param {Number} r normalized red val.
  * @param {Number} g normalized green val.
  * @param {Number} b normalized blue val.
  * @param {Number} a normalized alpha val.
-=======
->>>>>>> 00b8dc1b
  */
 p5.prototype.clear = function(...args) {
   const _r = args[0] || 0;
@@ -309,14 +303,6 @@
  * </code>
  * </div>
  *
-<<<<<<< HEAD
- * @alt
- *Green to red gradient from bottom L to top R. shading originates from top left.
- *Rainbow gradient from left to right. Brightness increasing to white at top.
- *unknown image.
- *50×50 ellipse at middle L & 40×40 ellipse at center. Translucent pink outlines.
-=======
->>>>>>> 00b8dc1b
  */
 
 /**
@@ -487,21 +473,6 @@
  * </code>
  * </div>
  *
-<<<<<<< HEAD
- * @alt
- * 60×60 dark charcoal grey rect with black outline in center of canvas.
- * 60×60 yellow rect with black outline in center of canvas.
- * 60×60 royal blue rect with black outline in center of canvas.
- * 60×60 red rect with black outline in center of canvas.
- * 60×60 pink rect with black outline in center of canvas.
- * 60×60 black rect with black outline in center of canvas.
- * 60×60 light green rect with black outline in center of canvas.
- * 60×60 soft green rect with black outline in center of canvas.
- * 60×60 red rect with black outline in center of canvas.
- * 60×60 dark fuchsia rect with black outline in center of canvas.
- * 60×60 blue rect with black outline in center of canvas.
-=======
->>>>>>> 00b8dc1b
  */
 
 /**
@@ -570,12 +541,6 @@
  * </code>
  * </div>
  *
-<<<<<<< HEAD
- * @alt
- * white rect top middle and noFill rect center. Both 60×60 with black outlines.
- * black canvas with purple cube wireframe spinning
-=======
->>>>>>> 00b8dc1b
  */
 p5.prototype.noFill = function() {
   this._renderer._setProperty('_doFill', false);
@@ -615,12 +580,6 @@
  * </code>
  * </div>
  *
-<<<<<<< HEAD
- * @alt
- * 60×60 white rect at center. no outline.
- * black canvas with pink cube spinning
-=======
->>>>>>> 00b8dc1b
  */
 p5.prototype.noStroke = function() {
   this._renderer._setProperty('_doStroke', false);
@@ -763,21 +722,6 @@
  * </code>
  * </div>
  *
-<<<<<<< HEAD
- * @alt
- * 60×60 white rect at center. Dark charcoal grey outline.
- * 60×60 white rect at center. Yellow outline.
- * 60×60 white rect at center. Royal blue outline.
- * 60×60 white rect at center. Red outline.
- * 60×60 white rect at center. Pink outline.
- * 60×60 white rect at center. Black outline.
- * 60×60 white rect at center. Bright green outline.
- * 60×60 white rect at center. Soft green outline.
- * 60×60 white rect at center. Red outline.
- * 60×60 white rect at center. Dark fuchsia outline.
- * 60×60 white rect at center. Blue outline.
-=======
->>>>>>> 00b8dc1b
  */
 
 /**
@@ -891,13 +835,6 @@
  * </code>
  * </div>
  *
-<<<<<<< HEAD
- * @alt
- * 60×60 centered pink rect, purple background. Elliptical area in top-left of rect is erased white.
- * 60×60 centered purple rect, mint green background. Triangle in top-right is partially erased with fully erased outline.
- * 60×60 centered teal sphere, yellow background. Torus rotating around sphere erases to reveal black text underneath.
-=======
->>>>>>> 00b8dc1b
  */
 p5.prototype.erase = function(opacityFill = 255, opacityStroke = 255) {
   this._renderer.erase(opacityFill, opacityStroke);
