/**
 * @module Color
 * @submodule Creating & Reading
 * @for p5
 * @requires core
 * @requires constants
 * @requires color_conversion
 */

import p5 from '../core/main';
import * as constants from '../core/constants';
import {
  ColorSpace,
  to,
  // toGamut,
  serialize,
  parse,
  // range,

  XYZ_D65,
  sRGB_Linear,
  sRGB,
  HSL,
  HSV,
  HWB,

  XYZ_D50,
  Lab,
  LCH,

  OKLab,
  OKLCH,

  P3_Linear,
  P3,

  A98RGB_Linear,
  A98RGB
} from 'colorjs.io/fn';
import HSB from './color_spaces/hsb.js';

ColorSpace.register(XYZ_D65);
ColorSpace.register(sRGB_Linear);
ColorSpace.register(sRGB);
ColorSpace.register(HSL);
ColorSpace.register(HSV);
ColorSpace.register(HWB);
ColorSpace.register(HSB);

ColorSpace.register(XYZ_D50);
ColorSpace.register(Lab);
ColorSpace.register(LCH);

ColorSpace.register(OKLab);
ColorSpace.register(OKLCH);

ColorSpace.register(P3_Linear);
ColorSpace.register(P3);

ColorSpace.register(A98RGB_Linear);
ColorSpace.register(A98RGB);

/**
 * A class to describe a color.
 *
 * Each `p5.Color` object stores the color mode
 * and level maxes that were active during its construction. These values are
 * used to interpret the arguments passed to the object's constructor. They
 * also determine output formatting such as when
 * <a href="#/p5/saturation">saturation()</a> is called.
 *
 * Color is stored internally as an array of ideal RGBA values in floating
 * point form, normalized from 0 to 1. These values are used to calculate the
 * closest screen colors, which are RGBA levels from 0 to 255. Screen colors
 * are sent to the renderer.
 *
 * When different color representations are calculated, the results are cached
 * for performance. These values are normalized, floating-point numbers.
 *
 * Note: <a href="#/p5/color">color()</a> is the recommended way to create an
 * instance of this class.
 *
 * @class p5.Color
 * @param {p5} [pInst]                      pointer to p5 instance.
 *
 * @param {Number[]|String} vals            an array containing the color values
 *                                          for red, green, blue and alpha channel
 *                                          or CSS color.
 */
p5.Color = class Color {
  color;
  maxes;
  mode;

  constructor(pInst, vals) {
    // This changes with the sketch's setting
    // NOTE: Maintaining separate maxes for different color space is awkward.
    //       Consider just one universal maxes.
    this.maxes = pInst._colorMaxes;
    // This changes with the color object
    this.mode = pInst._colorMode;

    if (typeof vals === 'object' && !Array.isArray(vals) && vals !== null){
      this.color = vals;
    } else if(typeof vals[0] === 'string') {
      try{
        // NOTE: this will not necessarily have the right color mode
        this.color = parse(vals[0]);
      }catch(err){
        // TODO: Invalid color string
        console.error('Invalid color string');
      }

    }else{
      let alpha;

      if(vals.length === 4){
        alpha = vals[vals.length-1];
      }else if (vals.length === 2){
        alpha = vals[1];
        vals = [vals[0], vals[0], vals[0]];
      }else if(vals.length === 1){
        vals = [vals[0], vals[0], vals[0]];
      }
      alpha = alpha !== undefined
        ? alpha / pInst._colorMaxes[pInst._colorMode][3]
        : 1;

      // _colorMode can be 'rgb', 'hsb', or 'hsl'
      // These should map to color.js color space
      let space = 'srgb';
      let coords = vals;
      switch(pInst._colorMode){
        case 'rgb':
          space = 'srgb';
          coords = [
            vals[0] / pInst._colorMaxes[pInst._colorMode][0],
            vals[1] / pInst._colorMaxes[pInst._colorMode][1],
            vals[2] / pInst._colorMaxes[pInst._colorMode][2]
          ];
          break;
        case 'hsb':
          // TODO: need implementation
          space = 'hsb';
          coords = [
            vals[0] / pInst._colorMaxes[pInst._colorMode][0] * 360,
            vals[1] / pInst._colorMaxes[pInst._colorMode][1] * 100,
            vals[2] / pInst._colorMaxes[pInst._colorMode][2] * 100
          ];
          break;
        case 'hsl':
          space = 'hsl';
          coords = [
            vals[0] / pInst._colorMaxes[pInst._colorMode][0] * 360,
            vals[1] / pInst._colorMaxes[pInst._colorMode][1] * 100,
            vals[2] / pInst._colorMaxes[pInst._colorMode][2] * 100
          ];
          break;
        default:
          console.error('Invalid color mode');
      }

      const color = {
        space,
        coords,
        alpha
      };
      this.color = to(color, space);
    }
  }

  /**
   * Returns the color formatted as a `String`.
   *
   * Calling `myColor.toString()` can be useful for debugging, as in
   * `print(myColor.toString())`. It's also helpful for using p5.js with other
   * libraries.
   *
   * The parameter, `format`, is optional. If a format string is passed, as in
   * `myColor.toString('#rrggbb')`, it will determine how the color string is
   * formatted. By default, color strings are formatted as `'rgba(r, g, b, a)'`.
   *
   * @param {String} [format] how the color string will be formatted.
   * Leaving this empty formats the string as rgba(r, g, b, a).
   * '#rgb' '#rgba' '#rrggbb' and '#rrggbbaa' format as hexadecimal color codes.
   * 'rgb' 'hsb' and 'hsl' return the color formatted in the specified color mode.
   * 'rgba' 'hsba' and 'hsla' are the same as above but with alpha channels.
   * 'rgb%' 'hsb%' 'hsl%' 'rgba%' 'hsba%' and 'hsla%' format as percentages.
   * @return {String} the formatted string.
   *
   * <div>
   * <code>
   * function setup() {
   *   createCanvas(100, 100);
   *
   *   background(200);
   *
   *   // Create a p5.Color object.
   *   let myColor = color('darkorchid');
   *
   *   // Style the text.
   *   textAlign(CENTER);
   *   textSize(16);
   *
   *   // Display the text.
   *   text(myColor.toString('#rrggbb'), 50, 50);
   *
   *   describe('The text "#9932cc" written in purple on a gray background.');
   * }
   * </code>
   * </div>
   */
  toString(format) {
    // NOTE: memoize
    return serialize(this.color, {
      format
    });
  }

  /**
   * Sets the red component of a color.
   *
   * The range depends on the <a href="#/p5/colorMode">colorMode()</a>. In the
   * default RGB mode it's between 0 and 255.
   *
   * @param {Number} red the new red value.
   *
   * @example
   * <div>
   * <code>
   * function setup() {
   *   createCanvas(100, 100);
   *
   *   background(200);
   *
   *   // Create a p5.Color object.
   *   let c = color(255, 128, 128);
   *
   *   // Draw the left rectangle.
   *   noStroke();
   *   fill(c);
   *   rect(15, 20, 35, 60);
   *
   *   // Change the red value.
   *   c.setRed(64);
   *
   *   // Draw the right rectangle.
   *   fill(c);
   *   rect(50, 20, 35, 60);
   *
   *   describe('Two rectangles. The left one is salmon pink and the right one is teal.');
   * }
   * </code>
   * </div>
   */
  setRed(new_red) {
    const red_val = new_red / this.maxes[constants.RGB][0];
    if(this.mode === constants.RGB){
      this.color.coords[0] = red_val;
    }else{
      // Will do an imprecise conversion to 'srgb', not recommended
      const space = this.color.space.id;
      const representation = to(this.color, 'srgb');
      representation.coords[0] = red_val;
      this.color = to(representation, space);
    }
  }

  /**
   * Sets the green component of a color.
   *
   * The range depends on the <a href="#/p5/colorMode">colorMode()</a>. In the
   * default RGB mode it's between 0 and 255.
   *
   * @param {Number} green the new green value.
   *
   * @example
   * <div>
   * <code>
   * function setup() {
   *   createCanvas(100, 100);
   *
   *   background(200);
   *
   *   // Create a p5.Color object.
   *   let c = color(255, 128, 128);
   *
   *   // Draw the left rectangle.
   *   noStroke();
   *   fill(c);
   *   rect(15, 20, 35, 60);
   *
   *   // Change the green value.
   *   c.setGreen(255);
   *
   *   // Draw the right rectangle.
   *   fill(c);
   *   rect(50, 20, 35, 60);
   *
   *   describe('Two rectangles. The left one is salmon pink and the right one is yellow.');
   * }
   * </code>
   * </div>
   **/
  setGreen(new_green) {
    const green_val = new_green / this.maxes[constants.RGB][1];
    if(this.mode === constants.RGB){
      this.color.coords[1] = green_val;
    }else{
      // Will do an imprecise conversion to 'srgb', not recommended
      const space = this.color.space.id;
      const representation = to(this.color, 'srgb');
      representation.coords[1] = green_val;
      this.color = to(representation, space);
    }
  }

  /**
   * Sets the blue component of a color.
   *
   * The range depends on the <a href="#/p5/colorMode">colorMode()</a>. In the
   * default RGB mode it's between 0 and 255.
   *
   * @param {Number} blue the new blue value.
   *
   * @example
   * <div>
   * <code>
   * function setup() {
   *   createCanvas(100, 100);
   *
   *   background(200);
   *
   *   // Create a p5.Color object.
   *   let c = color(255, 128, 128);
   *
   *   // Draw the left rectangle.
   *   noStroke();
   *   fill(c);
   *   rect(15, 20, 35, 60);
   *
   *   // Change the blue value.
   *   c.setBlue(255);
   *
   *   // Draw the right rectangle.
   *   fill(c);
   *   rect(50, 20, 35, 60);
   *
   *   describe('Two rectangles. The left one is salmon pink and the right one is pale fuchsia.');
   * }
   * </code>
   * </div>
   **/
  setBlue(new_blue) {
    const blue_val = new_blue / this.maxes[constants.RGB][2];
    if(this.mode === constants.RGB){
      this.color.coords[2] = blue_val;
    }else{
      // Will do an imprecise conversion to 'srgb', not recommended
      const space = this.color.space.id;
      const representation = to(this.color, 'srgb');
      representation.coords[2] = blue_val;
      this.color = to(representation, space);
    }
  }

  /**
   * Sets the alpha (transparency) value of a color.
   *
   * The range depends on the
   * <a href="#/p5/colorMode">colorMode()</a>. In the default RGB mode it's
   * between 0 and 255.
   *
   * @param {Number} alpha the new alpha value.
   *
   * @example
   * <div>
   * <code>
   * function setup() {
   *   createCanvas(100, 100);
   *
   *   background(200);
   *
   *   // Create a p5.Color object.
   *   let c = color(255, 128, 128);
   *
   *   // Draw the left rectangle.
   *   noStroke();
   *   fill(c);
   *   rect(15, 20, 35, 60);
   *
   *   // Change the alpha value.
   *   c.setAlpha(128);
   *
   *   // Draw the right rectangle.
   *   fill(c);
   *   rect(50, 20, 35, 60);
   *
   *   describe('Two rectangles. The left one is salmon pink and the right one is faded pink.');
   * }
   * </code>
   * </div>
   **/
  setAlpha(new_alpha) {
    this.color.alpha = new_alpha / this.maxes[this.mode][3];
  }

  _getRed() {
    if(this.mode === constants.RGB){
      return this.color.coords[0] * this.maxes[constants.RGB][0];
    }else{
      // Will do an imprecise conversion to 'srgb', not recommended
      return to(this.color, 'srgb').coords[0] * this.maxes[constants.RGB][0];
    }
  }

  _getGreen() {
    if(this.mode === constants.RGB){
      return this.color.coords[1] * this.maxes[constants.RGB][1];
    }else{
      // Will do an imprecise conversion to 'srgb', not recommended
      return to(this.color, 'srgb').coords[1]  * this.maxes[constants.RGB][1];
    }
  }

  _getBlue() {
    if(this.mode === constants.RGB){
      return this.color.coords[2]  * this.maxes[constants.RGB][2];
    }else{
      // Will do an imprecise conversion to 'srgb', not recommended
      return to(this.color, 'srgb').coords[2]  * this.maxes[constants.RGB][2];
    }
  }

  _getAlpha() {
    return this.color.alpha * this.maxes[this.mode][3];
  }

  _getMode() {
    return this.mode;
  }

  _getMaxes() {
    return this.maxes;
  }

  /**
   * Hue is the same in HSB and HSL, but the maximum value may be different.
   * This function will return the HSB-normalized saturation when supplied with
   * an HSB color object, but will default to the HSL-normalized saturation
   * otherwise.
   */
  _getHue() {
    if(this.mode === constants.HSB || this.mode === constants.HSL){
      return this.color.coords[0] / 360 * this.maxes[this.mode][0];
    }else{
      // Will do an imprecise conversion to 'HSL', not recommended
      return to(this.color, 'hsl').coords[0] / 360 * this.maxes[this.mode][0];
    }
  }

  /**
   * Saturation is scaled differently in HSB and HSL. This function will return
   * the HSB saturation when supplied with an HSB color object, but will default
   * to the HSL saturation otherwise.
   */
  _getSaturation() {
    if(this.mode === constants.HSB || this.mode === constants.HSL){
      return this.color.coords[1] / 100 * this.maxes[this.mode][1];
    }else{
      // Will do an imprecise conversion to 'HSL', not recommended
      return to(this.color, 'hsl').coords[1] / 100 * this.maxes[this.mode][1];
    }
  }

  _getBrightness() {
    if(this.mode === constants.HSB){
      return this.color.coords[2] / 100 * this.maxes[this.mode][2];
    }else{
      // Will do an imprecise conversion to 'HSB', not recommended
      return to(this.color, 'hsb').coords[2] / 100 * this.maxes[this.mode][2];
    }
  }

  _getLightness() {
    if(this.mode === constants.HSL){
      return this.color.coords[2] / 100 * this.maxes[this.mode][2];
    }else{
      // Will do an imprecise conversion to 'HSB', not recommended
      return to(this.color, 'hsl').coords[2] / 100 * this.maxes[this.mode][2];
    }
  }

<<<<<<< HEAD
  get levels() {
    return [...this.color.coords, this.color.alpha].map(v => v * 255);
  }

  get _array(){
    return [...this.color.coords, this.color.alpha];
=======
  get _array() {
    return [...this.color.coords, this.color.alpha];
  }

  get levels() {
    return this._array.map(v => v * 255);
>>>>>>> b1dd449b
  }
};

export default p5.Color;<|MERGE_RESOLUTION|>--- conflicted
+++ resolved
@@ -491,21 +491,12 @@
     }
   }
 
-<<<<<<< HEAD
-  get levels() {
-    return [...this.color.coords, this.color.alpha].map(v => v * 255);
-  }
-
-  get _array(){
-    return [...this.color.coords, this.color.alpha];
-=======
   get _array() {
     return [...this.color.coords, this.color.alpha];
   }
 
   get levels() {
     return this._array.map(v => v * 255);
->>>>>>> b1dd449b
   }
 };
 
