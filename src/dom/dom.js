--- conflicted
+++ resolved
@@ -2139,11 +2139,7 @@
   } else {
     if (this.elt instanceof HTMLCanvasElement) {
       p5._friendlyError(
-<<<<<<< HEAD
-        'Try using the method resizeCanvas for canvas instead of size method check this for reference',
-=======
         'Use resizeCanvas() instead of size() when changing the size of a canvas or graphics object check this for reference',
->>>>>>> 28c69574
         'resizeCanvas'
       );
       return;
@@ -2158,13 +2154,10 @@
       } else if (aH === AUTO) {
         aH = w * this.height / this.width;
       }
-<<<<<<< HEAD
-=======
       this.elt.style.width = aW + 'px';
       this.elt.style.height = aH + 'px';
       this.elt.width = aW;
       this.elt.height = aH;
->>>>>>> 28c69574
       this.width = this.elt.offsetWidth;
       this.height = this.elt.offsetHeight;
 
