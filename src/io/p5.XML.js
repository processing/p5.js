--- conflicted
+++ resolved
@@ -19,11 +19,6 @@
  * Note: Use <a href="#/p5/loadXML">loadXML()</a> to load external XML files.
  *
  * @class p5.XML
-<<<<<<< HEAD
-=======
- * @constructor
- *
->>>>>>> 2ceea580
  * @example
  * <div>
  * <code>
@@ -81,13 +76,8 @@
  * Returns the element's parent element as a new <a href="#/p5.XML">p5.XML</a>
  * object.
  *
-<<<<<<< HEAD
- * @return {p5.XML}   element parent
-=======
- * @method getParent
  * @return {p5.XML} parent element.
  *
->>>>>>> 2ceea580
  * @example
  * <div>
  * <code>
@@ -138,30 +128,12 @@
  * An XML element's name is given by its tag. For example, the element
  * `&lt;language&gt;JavaScript&lt;/language&gt;` has the name `language`.
  *
-<<<<<<< HEAD
- * @return {String} the name of the node
- * @example&lt;animal
- * <div class='norender'><code>
- * // The following short XML file called "mammals.xml" is parsed
- * // in the code below.
- * //
- * // <?xml version="1.0"?>
- * // &lt;mammals&gt;
- * //   &lt;animal id="0" species="Capra hircus">Goat&lt;/animal&gt;
- * //   &lt;animal id="1" species="Panthera pardus">Leopard&lt;/animal&gt;
- * //   &lt;animal id="2" species="Equus zebra">Zebra&lt;/animal&gt;
- * // &lt;/mammals&gt;
- *
- * let xml;
-=======
- * @method getName
  * @return {String} name of the element.
  *
  * @example
  * <div>
  * <code>
  * let myXML;
->>>>>>> 2ceea580
  *
  * // Load the XML and create a p5.XML object.
  * function preload() {
@@ -193,7 +165,7 @@
  *   describe('The word "mammal" written in black on a gray background.');
  * }
  * </code>
-</div>
+ * </div>
  */
   getName() {
     return this.DOM.tagName;
@@ -209,30 +181,12 @@
  * calling `myXML.setName('planet')` will make the element's new tag name
  * `&lt;planet&gt;&lt;/planet&gt;`.
  *
-<<<<<<< HEAD
- * @param {String} the new name of the node
- * @example&lt;animal
- * <div class='norender'><code>
- * // The following short XML file called "mammals.xml" is parsed
- * // in the code below.
- * //
- * // <?xml version="1.0"?>
- * // &lt;mammals&gt;
- * //   &lt;animal id="0" species="Capra hircus">Goat&lt;/animal&gt;
- * //   &lt;animal id="1" species="Panthera pardus">Leopard&lt;/animal&gt;
- * //   &lt;animal id="2" species="Equus zebra">Zebra&lt;/animal&gt;
- * // &lt;/mammals&gt;
- *
- * let xml;
-=======
- * @method setName
  * @param {String} name new tag name of the element.
  *
  * @example
  * <div>
  * <code>
  * let myXML;
->>>>>>> 2ceea580
  *
  * // Load the XML and create a p5.XML object.
  * function preload() {
@@ -283,25 +237,7 @@
   /**
  * Returns `true` if the element has child elements and `false` if not.
  *
-<<<<<<< HEAD
- * @return {boolean}
- * @example&lt;animal
- * <div class='norender'><code>
- * // The following short XML file called "mammals.xml" is parsed
- * // in the code below.
- * //
- * // <?xml version="1.0"?>
- * // &lt;mammals&gt;
- * //   &lt;animal id="0" species="Capra hircus">Goat&lt;/animal&gt;
- * //   &lt;animal id="1" species="Panthera pardus">Leopard&lt;/animal&gt;
- * //   &lt;animal id="2" species="Equus zebra">Zebra&lt;/animal&gt;
- * // &lt;/mammals&gt;
- *
- * let xml;
-=======
- * @method hasChildren
  * @return {boolean} whether the element has children.
->>>>>>> 2ceea580
  *
  * @example
  * <div>
@@ -346,30 +282,12 @@
  * Returns an array with the names of the element's child elements as
  * `String`s.
  *
-<<<<<<< HEAD
- * @return {String[]} names of the children of the element
- * @example&lt;animal
- * <div class='norender'><code>
- * // The following short XML file called "mammals.xml" is parsed
- * // in the code below.
- * //
- * // <?xml version="1.0"?>
- * // &lt;mammals&gt;
- * //   &lt;animal id="0" species="Capra hircus">Goat&lt;/animal&gt;
- * //   &lt;animal id="1" species="Panthera pardus">Leopard&lt;/animal&gt;
- * //   &lt;animal id="2" species="Equus zebra">Zebra&lt;/animal&gt;
- * // &lt;/mammals&gt;
- *
- * let xml;
-=======
- * @method listChildren
  * @return {String[]} names of the child elements.
  *
  * @example
  * <div>
  * <code>
  * let myXML;
->>>>>>> 2ceea580
  *
  * // Load the XML and create a p5.XML object.
  * function preload() {
@@ -422,24 +340,6 @@
  * `myXML.getChildren('cat')`, then the method will only return child elements
  * with the tag `&lt;cat&gt;`.
  *
-<<<<<<< HEAD
- * @param {String} [name] element name
- * @return {p5.XML[]} children of the element
- * @example&lt;animal
- * <div class='norender'><code>
- * // The following short XML file called "mammals.xml" is parsed
- * // in the code below.
- * //
- * // <?xml version="1.0"?>
- * // &lt;mammals&gt;
- * //   &lt;animal id="0" species="Capra hircus">Goat&lt;/animal&gt;
- * //   &lt;animal id="1" species="Panthera pardus">Leopard&lt;/animal&gt;
- * //   &lt;animal id="2" species="Equus zebra">Zebra&lt;/animal&gt;
- * // &lt;/mammals&gt;
- *
- * let xml;
-=======
- * @method getChildren
  * @param {String} [name] name of the elements to return.
  * @return {p5.XML[]} child elements.
  *
@@ -447,7 +347,6 @@
  * <div>
  * <code>
  * let myXML;
->>>>>>> 2ceea580
  *
  * // Load the XML and create a p5.XML object.
  * function preload() {
@@ -547,27 +446,8 @@
  * `&lt;cat&gt;` will be returned. If a number is passed, as in
  * `myXML.getChild(1)`, then the child element at that index will be returned.
  *
-<<<<<<< HEAD
- * @param {String|Integer} name element name or index
- * @return {p5.XML}
- * @example&lt;animal
- * <div class='norender'><code>
- * // The following short XML file called "mammals.xml" is parsed
- * // in the code below.
- * //
- * // <?xml version="1.0"?>
- * // &lt;mammals&gt;
- * //   &lt;animal id="0" species="Capra hircus">Goat&lt;/animal&gt;
- * //   &lt;animal id="1" species="Panthera pardus">Leopard&lt;/animal&gt;
- * //   &lt;animal id="2" species="Equus zebra">Zebra&lt;/animal&gt;
- * // &lt;/mammals&gt;
- *
- * let xml;
-=======
- * @method getChild
  * @param {String|Integer} name element name or index.
  * @return {p5.XML} child element.
->>>>>>> 2ceea580
  *
  * @example
  * <div>
@@ -653,14 +533,9 @@
  * as a child element. For example, calling `myXML.addChild(otherXML)` inserts
  * `otherXML` as a child element of `myXML`.
  *
-<<<<<<< HEAD
- * @param {p5.XML} node a <a href="#/p5.XML">p5.XML</a> Object which will be the child to be added
-=======
- * @method addChild
  * @param {p5.XML} child child element to add.
  * @return {p5.XML} added child element.
  *
->>>>>>> 2ceea580
  * @example
  * <div>
  * <code>
@@ -724,13 +599,8 @@
  * `myXML.removeChild(1)`, then the child element at that index will be
  * removed.
  *
-<<<<<<< HEAD
- * @param {String|Integer} name element name or index
-=======
- * @method removeChild
  * @param {String|Integer} name name or index of the child element to remove.
  *
->>>>>>> 2ceea580
  * @example
  * <div>
  * <code>
@@ -842,13 +712,8 @@
   /**
  * Returns the number of attributes the element has.
  *
-<<<<<<< HEAD
- * @return {Integer}
-=======
- * @method getAttributeCount
  * @return {Integer} number of attributes.
  *
->>>>>>> 2ceea580
  * @example
  * <div>
  * <code>
@@ -894,13 +759,8 @@
  * <a href="#/p5.XML/getString">myXML.getString()</a> or
  * <a href="#/p5.XML/getNum">myXML.getNum()</a> to return an attribute's value.
  *
-<<<<<<< HEAD
- * @return {String[]} an array of strings containing the names of attributes
-=======
- * @method listAttributes
  * @return {String[]} attribute names.
  *
->>>>>>> 2ceea580
  * @example
  * <div>
  * <code>
@@ -955,15 +815,9 @@
  * <a href="#/p5.XML/getString">myXML.getString()</a> or
  * <a href="#/p5.XML/getNum">myXML.getNum()</a> to return an attribute's value.
  *
-<<<<<<< HEAD
- * @param {String} the attribute to be checked
- * @return {boolean} true if attribute found else false
-=======
- * @method hasAttribute
  * @param {String} name name of the attribute to be checked.
  * @return {boolean} whether the element has the attribute.
  *
->>>>>>> 2ceea580
  * @example
  * <div>
  * <code>
@@ -1028,17 +882,10 @@
  * <a href="#/p5.XML/getString">myXML.getString()</a> or
  * <a href="#/p5.XML/getNum">myXML.getNum()</a> to return an attribute's value.
  *
-<<<<<<< HEAD
- * @param {String} name            the non-null full name of the attribute
- * @param {Number} [defaultValue]  the default value of the attribute
- * @return {Number}
-=======
- * @method getNum
  * @param {String} name name of the attribute to be checked.
  * @param {Number} [defaultValue] value to return if the attribute doesn't exist.
  * @return {Number} attribute value as a number.
  *
->>>>>>> 2ceea580
  * @example
  * <div>
  * <code>
@@ -1139,17 +986,10 @@
  * <a href="#/p5.XML/getString">myXML.getString()</a> or
  * <a href="#/p5.XML/getNum">myXML.getNum()</a> to return an attribute's value.
  *
-<<<<<<< HEAD
- * @param {String} name            the non-null full name of the attribute
- * @param {Number} [defaultValue]  the default value of the attribute
- * @return {String}
-=======
- * @method getString
  * @param {String} name name of the attribute to be checked.
  * @param {Number} [defaultValue] value to return if the attribute doesn't exist.
  * @return {String} attribute value as a string.
  *
->>>>>>> 2ceea580
  * @example
  * <div>
  * <code>
@@ -1244,15 +1084,9 @@
  * calling `myXML.setAttribute('id', 123)` sets the `id` attribute to the
  * value 123.
  *
-<<<<<<< HEAD
- * @param {String} name            the full name of the attribute
- * @param {Number|String|Boolean} value  the value of the attribute
-=======
- * @method setAttribute
  * @param {String} name name of the attribute to be set.
  * @param {Number|String|Boolean} value attribute's new value.
  *
->>>>>>> 2ceea580
  * @example
  * <div>
  * <code>
@@ -1306,16 +1140,10 @@
  * `myXML.getContent('???')`, it will be returned if the element has no
  * content.
  *
-<<<<<<< HEAD
- * @param {String} [defaultValue] value returned if no content is found
- * @return {String}
-=======
- * @method getContent
  * @param {String} [defaultValue] value to return if the element has no
  *                                content.
  * @return {String} element's content as a string.
  *
->>>>>>> 2ceea580
  * @example
  * <div>
  * <code>
@@ -1386,9 +1214,6 @@
   /**
  * Sets the element's content.
  *
-<<<<<<< HEAD
- * @param {String} text the new content
-=======
  * An element's content is the text between its tags. For example, the element
  * `&lt;language&gt;JavaScript&lt;/language&gt;` has the content `JavaScript`.
  *
@@ -1397,7 +1222,6 @@
  * @method setContent
  * @param {String} content new content for the element.
  *
->>>>>>> 2ceea580
  * @example
  * <div>
  * <code>
@@ -1452,13 +1276,8 @@
  * `myXML.serialize()` is useful for sending the element over the network or
  * saving it to a file.
  *
-<<<<<<< HEAD
- * @return {String} Serialized string of the element
-=======
- * @method serialize
  * @return {String} element as a string.
  *
->>>>>>> 2ceea580
  * @example
  * <div>
  * <code>
