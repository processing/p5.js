/**
 * @module Events
 * @submodule Pointer
 * @for p5
 * @requires core
 * @requires constants
 */

<<<<<<< HEAD
import * as constants from '../core/constants';

function pointer(p5, fn, lifecycles){
  lifecycles.presetup = function(){
    const events = [
      'pointerdown',
      'pointerup',
      'pointermove',
      'dragend',
      'dragover',
      'click',
      'dblclick',
      'wheel'
    ];
    for(const event of events){
      window.addEventListener(event, this[`_on${event}`].bind(this), {
        passive: false,
        signal: this._removeSignal
      });
    }
  };

=======
function pointer(p5, fn){
>>>>>>> be953ca2
  /**
   * A `Number` system variable that tracks the mouse's horizontal movement.
   *
   * `movedX` tracks how many pixels the mouse moves left or right between
   * frames. `movedX` will have a negative value if the mouse moves left between
   * frames and a positive value if it moves right. `movedX` can be calculated
   * as `mouseX - pmouseX`.
   *
   * Note: `movedX` continues updating even when
   * <a href="#/p5/requestPointerLock">requestPointerLock()</a> is active.
   *
   * @property {Number} movedX
   * @readOnly
   *
   * @example
   * <div>
   * <code>
   * function setup() {
   *   createCanvas(100, 100);
   *
   *   describe(
   *     'A gray square. The text ">>" appears when the user moves the mouse to the right. The text "<<" appears when the user moves the mouse to the left.'
   *   );
   * }
   *
   * function draw() {
   *   background(200);
   *
   *   // Style the text.
   *   textAlign(CENTER);
   *   textSize(16);
   *
   *   // Display >> when movedX is positive and
   *   // << when it's negative.
   *   if (movedX > 0) {
   *     text('>>', 50, 50);
   *   } else if (movedX < 0) {
   *     text('<<', 50, 50);
   *   }
   * }
   * </code>
   * </div>
   */
  fn.movedX = 0;

  /**
   * A `Number` system variable that tracks the mouse's vertical movement.
   *
   * `movedY` tracks how many pixels the mouse moves up or down between
   * frames. `movedY` will have a negative value if the mouse moves up between
   * frames and a positive value if it moves down. `movedY` can be calculated
   * as `mouseY - pmouseY`.
   *
   * Note: `movedY` continues updating even when
   * <a href="#/p5/requestPointerLock">requestPointerLock()</a> is active.
   *
   * @property {Number} movedY
   * @readOnly
   *
   * @example
   * <div>
   * <code>
   * function setup() {
   *   createCanvas(100, 100);
   *
   *   describe(
   *     'A gray square. The text "▲" appears when the user moves the mouse upward. The text "▼" appears when the user moves the mouse downward.'
   *   );
   * }
   *
   * function draw() {
   *   background(200);
   *
   *   // Style the text.
   *   textAlign(CENTER);
   *   textSize(16);
   *
   *   // Display ▼ when movedY is positive and
   *   // ▲ when it's negative.
   *   if (movedY > 0) {
   *     text('▼', 50, 50);
   *   } else if (movedY < 0) {
   *     text('▲', 50, 50);
   *   }
   * }
   * </code>
   * </div>
   */
  fn.movedY = 0;

  /*
   * This is a flag which is false until the first time
   * we receive a mouse event. The pmouseX and pmouseY
   * values will match the mouseX and mouseY values until
   * this interaction takes place.
   */
  fn._hasMouseInteracted = false;

  /**
   * A `Number` system variable that tracks the mouse's horizontal position.
   *
   * `mouseX` keeps track of the mouse's position relative to the
   * top-left corner of the canvas. For example, if the mouse is 50 pixels from
   * the left edge of the canvas, then `mouseX` will be 50.
   *
   * If touch is used instead of the mouse, then `mouseX` will hold the
   * x-coordinate of the most recent touch point.
   *
   * @property {Number} mouseX
   * @readOnly
   *
   * @example
   * <div>
   * <code>
   * function setup() {
   *   createCanvas(100, 100);
   *
   *   describe("A vertical black line moves left and right following the mouse's x-position.");
   * }
   *
   * function draw() {
   *   background(200);
   *
   *   // Draw a vertical line that follows the mouse's x-coordinate.
   *   line(mouseX, 0, mouseX, 100);
   * }
   * </code>
   * </div>
   *
   * <div>
   * <code>
   * function setup() {
   *   createCanvas(100, 100);
   *
   *   describe("A gray square. The mouse's x- and y-coordinates are displayed as the user moves the mouse.");
   * }
   *
   * function draw() {
   *   background(200);
   *
   *   // Style the text.
   *   textAlign(CENTER);
   *   textSize(16);
   *
   *   // Display the mouse's coordinates.
   *   text(`x: ${int(mouseX)} y: ${int(mouseY)}`, 50, 50);
   * }
   * </code>
   * </div>
   *
   * <div>
   * <code>
   * function setup() {
   *   createCanvas(100, 100, WEBGL);
   *
   *   describe("A vertical black line moves left and right following the mouse's x-position.");
   * }
   *
   * function draw() {
   *   background(200);
   *
   *   // Adjust coordinates for WebGL mode.
   *   // The origin (0, 0) is at the center of the canvas.
   *   let mx = mouseX - 50;
   *
   *   // Draw the line.
   *   line(mx, -50, mx, 50);
   * }
   * </code>
   * </div>
   *
   * <div>
   * <code>
   * let font;
   *
   * async function setup() {
   *   // Load a font for WebGL mode.
   *   font = await loadFont('assets/inconsolata.otf');
   *
   *   createCanvas(100, 100, WEBGL);
   *
   *   describe(
   *     "A gray square. The mouse's x- and y-coordinates are displayed as the user moves the mouse."
   *   );
   * }
   *
   * function draw() {
   *   background(200);
   *
   *   // Style the text.
   *   textAlign(CENTER);
   *   textSize(16);
   *   textFont(font);
   *   fill(0);
   *
   *   // Display the mouse's coordinates.
   *   text(`x: ${int(mouseX)} y: ${int(mouseY)}`, 0, 0);
   * }
   * </code>
   * </div>
   */
  fn.mouseX = 0;

  /**
   * A `Number` system variable that tracks the mouse's vertical position.
   *
   * `mouseY` keeps track of the mouse's position relative to the
   * top-left corner of the canvas. For example, if the mouse is 50 pixels from
   * the top edge of the canvas, then `mouseY` will be 50.
   *
   * If touch is used instead of the mouse, then `mouseY` will hold the
   * y-coordinate of the most recent touch point.
   *
   * @property {Number} mouseY
   * @readOnly
   *
   * @example
   * <div>
   * <code>
   * function setup() {
   *   createCanvas(100, 100);
   *
   *   describe("A horizontal black line moves up and down following the mouse's y-position.");
   * }
   *
   * function draw() {
   *   background(200);
   *
   *   // Draw a horizontal line that follows the mouse's y-coordinate.
   *   line(0, mouseY, 100, mouseY);
   * }
   * </code>
   * </div>
   *
   * <div>
   * <code>
   * function setup() {
   *   createCanvas(100, 100);
   *
   *   describe("A gray square. The mouse's x- and y-coordinates are displayed as the user moves the mouse.");
   * }
   *
   * function draw() {
   *   background(200);
   *
   *   // Style the text.
   *   textAlign(CENTER);
   *   textSize(16);
   *
   *   // Display the mouse's coordinates.
   *   text(`x: ${int(mouseX)} y: ${int(mouseY)}`, 50, 50);
   * }
   * </code>
   * </div>
   *
   * <div>
   * <code>
   * function setup() {
   *   createCanvas(100, 100, WEBGL);
   *
   *   describe("A horizontal black line moves up and down following the mouse's y-position.");
   * }
   *
   * function draw() {
   *   background(200);
   *
   *   // Adjust coordinates for WebGL mode.
   *   // The origin (0, 0) is at the center of the canvas.
   *   let my = mouseY - 50;
   *
   *   // Draw the line.
   *   line(-50, my, 50, my);
   * }
   * </code>
   * </div>
   *
   * <div>
   * <code>
   * let font;
   *
   * async function setup() {
   *   // Load a font for WebGL mode.
   *   font = await loadFont('assets/inconsolata.otf');
   *
   *   createCanvas(100, 100, WEBGL);
   *
   *   describe(
   *     "A gray square. The mouse's x- and y-coordinates are displayed as the user moves the mouse."
   *   );
   * }
   *
   * function draw() {
   *   background(200);
   *
   *   // Style the text.
   *   textAlign(CENTER);
   *   textSize(16);
   *   textFont(font);
   *   fill(0);
   *
   *   // Display the mouse's coordinates.
   *   text(`x: ${int(mouseX)} y: ${int(mouseY)}`, 0, 0);
   * }
   * </code>
   * </div>
   */
  fn.mouseY = 0;

  /**
   * A `Number` system variable that tracks the mouse's previous horizontal
   * position.
   *
   * `pmouseX` keeps track of the mouse's position relative to the
   * top-left corner of the canvas. Its value is
   * <a href="#/p5/mouseX">mouseX</a> from the previous frame. For example, if
   * the mouse was 50 pixels from the left edge of the canvas during the last
   * frame, then `pmouseX` will be 50.
   *
   * If touch is used instead of the mouse, then `pmouseX` will hold the
   * x-coordinate of the last touch point.
   *
   * Note: `pmouseX` is reset to the current <a href="#/p5/mouseX">mouseX</a>
   * value at the start of each touch event.
   *
   * @property {Number} pmouseX
   * @readOnly
   *
   * @example
   * <div>
   * <code>
   * function setup() {
   *   createCanvas(100, 100);
   *
   *   // Slow the frame rate.
   *   frameRate(10);
   *
   *   describe('A line follows the mouse as it moves. The line grows longer with faster movements.');
   * }
   *
   * function draw() {
   *   background(200);
   *
   *   line(pmouseX, pmouseY, mouseX, mouseY);
   * }
   * </code>
   * </div>
   *
   * <div>
   * <code>
   * function setup() {
   *   createCanvas(100, 100, WEBGL);
   *
   *   describe('A line follows the mouse as it moves. The line grows longer with faster movements.');
   * }
   *
   * function draw() {
   *   background(200);
   *
   *   // Adjust coordinates for WebGL mode.
   *   // The origin (0, 0) is at the center of the canvas.
   *   let pmx = pmouseX - 50;
   *   let pmy = pmouseY - 50;
   *   let mx = mouseX - 50;
   *   let my = mouseY - 50;
   *
   *   // Draw the line.
   *   line(pmx, pmy, mx, my);
   * }
   * </code>
   * </div>
   */
  fn.pmouseX = 0;

  /**
   * A `Number` system variable that tracks the mouse's previous vertical
   * position.
   *
   * `pmouseY` keeps track of the mouse's position relative to the
   * top-left corner of the canvas. Its value is
   * <a href="#/p5/mouseY">mouseY</a> from the previous frame. For example, if
   * the mouse was 50 pixels from the top edge of the canvas during the last
   * frame, then `pmouseY` will be 50.
   *
   * If touch is used instead of the mouse, then `pmouseY` will hold the
   * y-coordinate of the last touch point.
   *
   * Note: `pmouseY` is reset to the current <a href="#/p5/mouseY">mouseY</a>
   * value at the start of each touch event.
   *
   * @property {Number} pmouseY
   * @readOnly
   *
   * @example
   * <div>
   * <code>
   * function setup() {
   *   createCanvas(100, 100);
   *
   *   // Slow the frame rate.
   *   frameRate(10);
   *
   *   describe('A line follows the mouse as it moves. The line grows longer with faster movements.');
   * }
   *
   * function draw() {
   *   background(200);
   *
   *   line(pmouseX, pmouseY, mouseX, mouseY);
   * }
   * </code>
   * </div>
   *
   * <div>
   * <code>
   * function setup() {
   *   createCanvas(100, 100, WEBGL);
   *
   *   describe('A line follows the mouse as it moves. The line grows longer with faster movements.');
   * }
   *
   * function draw() {
   *   background(200);
   *
   *   // Adjust coordinates for WebGL mode.
   *   // The origin (0, 0) is at the center of the canvas.
   *   let pmx = pmouseX - 50;
   *   let pmy = pmouseY - 50;
   *   let mx = mouseX - 50;
   *   let my = mouseY - 50;
   *
   *   // Draw the line.
   *   line(pmx, pmy, mx, my);
   * }
   * </code>
   * </div>
   */
  fn.pmouseY = 0;

  /**
   * A `Number` variable that tracks the mouse's horizontal position within the
   * browser.
   *
   * `winMouseX` keeps track of the mouse's position relative to the top-left
   * corner of the browser window. For example, if the mouse is 50 pixels from
   * the left edge of the browser, then `winMouseX` will be 50.
   *
   * On a touchscreen device, `winMouseX` will hold the x-coordinate of the most
   * recent touch point.
   *
   * Note: Use <a href="#/p5/mouseX">mouseX</a> to track the mouse’s
   * x-coordinate within the canvas.
   *
   * @property {Number} winMouseX
   * @readOnly
   *
   * @example
   * <div>
   * <code>
   * function setup() {
   *   createCanvas(100, 100);
   *
   *   describe("A gray square. The mouse's x- and y-coordinates are displayed as the user moves the mouse.");
   * }
   *
   * function draw() {
   *   background(200);
   *
   *   // Style the text.
   *   textAlign(CENTER);
   *   textSize(16);
   *
   *   // Display the mouse's coordinates within the browser window.
   *   text(`x: ${int(winMouseX)} y: ${int(winMouseY)}`, 50, 50);
   * }
   * </code>
   * </div>
   */
  fn.winMouseX = 0;

  /**
   * A `Number` variable that tracks the mouse's vertical position within the
   * browser.
   *
   * `winMouseY` keeps track of the mouse's position relative to the top-left
   * corner of the browser window. For example, if the mouse is 50 pixels from
   * the top edge of the browser, then `winMouseY` will be 50.
   *
   * On a touchscreen device, `winMouseY` will hold the y-coordinate of the most
   * recent touch point.
   *
   * Note: Use <a href="#/p5/mouseY">mouseY</a> to track the mouse’s
   * y-coordinate within the canvas.
   *
   * @property {Number} winMouseY
   * @readOnly
   *
   * @example
   * <div>
   * <code>
   * function setup() {
   *   createCanvas(100, 100);
   *
   *   describe("A gray square. The mouse's x- and y-coordinates are displayed as the user moves the mouse.");
   * }
   *
   * function draw() {
   *   background(200);
   *
   *   // Style the text.
   *   textAlign(CENTER);
   *   textSize(16);
   *
   *   // Display the mouse's coordinates within the browser window.
   *   text(`x: ${int(winMouseX)} y: ${int(winMouseY)}`, 50, 50);
   * }
   * </code>
   * </div>
   */
  fn.winMouseY = 0;

  /**
   * A `Number` variable that tracks the mouse's previous horizontal position
   * within the browser.
   *
   * `pwinMouseX` keeps track of the mouse's position relative to the top-left
   * corner of the browser window. Its value is
   * <a href="#/p5/winMouseX">winMouseX</a> from the previous frame. For
   * example, if the mouse was 50 pixels from
   * the left edge of the browser during the last frame, then `pwinMouseX` will
   * be 50.
   *
   * On a touchscreen device, `pwinMouseX` will hold the x-coordinate of the most
   * recent touch point. `pwinMouseX` is reset to the current
   * <a href="#/p5/winMouseX">winMouseX</a> value at the start of each touch
   * event.
   *
   * Note: Use <a href="#/p5/pmouseX">pmouseX</a> to track the mouse’s previous
   * x-coordinate within the canvas.
   *
   * @property {Number} pwinMouseX
   * @readOnly
   *
   * @example
   * <div>
   * <code>
   * function setup() {
   *   createCanvas(100, 100);
   *
   *   // Slow the frame rate.
   *   frameRate(10);
   *
   *   describe('A gray square. A white circle at its center grows larger when the mouse moves horizontally.');
   * }
   *
   * function draw() {
   *   background(200);
   *
   *   // Calculate the circle's diameter.
   *   let d = winMouseX - pwinMouseX;
   *
   *   // Draw the circle.
   *   circle(50, 50, d);
   * }
   * </code>
   * </div>
   *
   * <div>
   * <code>
   * function setup() {
   *   // Create the canvas and set its position.
   *   let cnv = createCanvas(100, 100);
   *   cnv.position(20, 20);
   *
   *   describe('A gray square with a number at its center. The number changes as the user moves the mouse vertically.');
   * }
   *
   * function draw() {
   *   background(200);
   *
   *   // Style the text.
   *   textAlign(CENTER);
   *   textSize(16);
   *
   *   // Display pwinMouseX.
   *   text(pwinMouseX, 50, 50);
   * }
   * </code>
   * </div>
   */
  fn.pwinMouseX = 0;

  /**
   * A `Number` variable that tracks the mouse's previous vertical position
   * within the browser.
   *
   * `pwinMouseY` keeps track of the mouse's position relative to the top-left
   * corner of the browser window. Its value is
   * <a href="#/p5/winMouseY">winMouseY</a> from the previous frame. For
   * example, if the mouse was 50 pixels from
   * the top edge of the browser during the last frame, then `pwinMouseY` will
   * be 50.
   *
   * On a touchscreen device, `pwinMouseY` will hold the y-coordinate of the most
   * recent touch point. `pwinMouseY` is reset to the current
   * <a href="#/p5/winMouseY">winMouseY</a> value at the start of each touch
   * event.
   *
   * Note: Use <a href="#/p5/pmouseY">pmouseY</a> to track the mouse’s previous
   * y-coordinate within the canvas.
   *
   * @property {Number} pwinMouseY
   * @readOnly
   *
   * @example
   * <div>
   * <code>
   * function setup() {
   *   createCanvas(100, 100);
   *
   *   // Slow the frame rate.
   *   frameRate(10);
   *
   *   describe('A gray square. A white circle at its center grows larger when the mouse moves vertically.');
   * }
   *
   * function draw() {
   *   background(200);
   *
   *   // Calculate the circle's diameter.
   *   let d = winMouseY - pwinMouseY;
   *
   *   // Draw the circle.
   *   circle(50, 50, d);
   * }
   * </code>
   * </div>
   *
   * <div>
   * <code>
   * function setup() {
   *   // Create the canvas and set its position.
   *   let cnv = createCanvas(100, 100);
   *   cnv.position(20, 20);
   *
   *   describe('A gray square with a number at its center. The number changes as the user moves the mouse vertically.');
   * }
   *
   * function draw() {
   *   background(200);
   *
   *   // Style the text.
   *   textAlign(CENTER);
   *   textSize(16);
   *
   *   // Display pwinMouseY.
   *   text(pwinMouseY, 50, 50);
   * }
   * </code>
   * </div>
   */
  fn.pwinMouseY = 0;

  /**
   * An object that tracks the current state of mouse buttons, showing which
   * buttons are pressed at any given moment.
   *
   * The `mouseButton` object has three properties:
   * - `left`: A boolean indicating whether the left mouse button is pressed.
   * - `right`: A boolean indicating whether the right mouse button is pressed.
   * - `center`: A boolean indicating whether the middle mouse button (scroll wheel button) is pressed.
   *
   * Note: Different browsers may track `mouseButton` differently. See
   * <a href="https://developer.mozilla.org/en-US/docs/Web/API/MouseEvent/buttons" target="_blank">MDN</a>
   * for more information.
   *
   * @property {Object} mouseButton
   * @property {boolean} mouseButton.left - Whether the left mouse button is pressed.
   * @property {boolean} mouseButton.right - Whether the right mouse button is pressed.
   * @property {boolean} mouseButton.center - Whether the middle mouse button is pressed.
   * @readOnly
   *
   * @example
   * <div>
   * <code>
   * function setup() {
   *   createCanvas(200, 200);
   *
   *   describe(
   *     'A gray square with black text at its center. The text changes from 0 to either "left" or "right" when the user clicks a mouse button.'
   *   );
   * }
   *
   * function draw() {
   *   background(200);
   *
   *   // Style the text.
   *   textAlign(CENTER, CENTER);
   *   textSize(16);
   *
   *   // Display the mouse button.
   *   text(`Left: ${mouseButton.left}`, width / 2, height / 2 - 20);
   *   text(`Right: ${mouseButton.right}`, width / 2, height / 2);
   *   text(`Center: ${mouseButton.center}`, width / 2, height / 2 + 20);
   * }
   * </code>
   * </div>
   *
   * <div>
   * <code>
   * function setup() {
   *   createCanvas(100, 100);
   *
   *   describe(
   *     "A gray square. Different shapes appear at its center depending on the mouse button that's clicked."
   *   );
   * }
   *
   * function draw() {
   *   background(200);
   *
   *   if (mouseIsPressed === true) {
   *     if (mouseButton.left) {
   *       circle(50, 50, 50);
   *     }
   *     if (mouseButton.right) {
   *       square(25, 25, 50);
   *     }
   *     if (mouseButton.center) {
   *       triangle(23, 75, 50, 20, 78, 75);
   *     }
   *   }
   * }
   * </code>
   * </div>
   */
  fn.mouseButton = {
    left: false,
    right: false,
    center: false
  };

  /**
   * An `Array` of all the current touch points on a touchscreen device.
   *
   * The `touches` array is empty by default. When the user touches their
   * screen, a new touch point is tracked and added to the array. Touch points
   * are `Objects` with the following properties:
   *
   * ```js
   * // Iterate over the touches array.
   * for (let touch of touches) {
   *   // x-coordinate relative to the top-left
   *   // corner of the canvas.
   *   console.log(touch.x);
   *
   *   // y-coordinate relative to the top-left
   *   // corner of the canvas.
   *   console.log(touch.y);
   *
   *   // x-coordinate relative to the top-left
   *   // corner of the browser.
   *   console.log(touch.winX);
   *
   *   // y-coordinate relative to the top-left
   *   // corner of the browser.
   *   console.log(touch.winY);
   *
   *   // ID number
   *   console.log(touch.id);
   * }
   * ```
   *
   * @property {Object[]} touches
   * @readOnly
   *
   * @example
   * <div>
   * <code>
   * // On a touchscreen device, touch the canvas using one or more fingers
   * // at the same time.
   *
   * function setup() {
   *   createCanvas(100, 100);
   *
   *   describe(
   *     'A gray square. White circles appear where the user touches the square.'
   *   );
   * }
   *
   * function draw() {
   *   background(200);
   *
   *   // Draw a circle at each touch point.
   *   for (let touch of touches) {
   *     circle(touch.x, touch.y, 40);
   *   }
   * }
   * </code>
   * </div>
   *
   * <div>
   * <code>
   * // On a touchscreen device, touch the canvas using one or more fingers
   * // at the same time.
   *
   * function setup() {
   *   createCanvas(100, 100);
   *
   *   describe(
   *     'A gray square. Labels appear where the user touches the square, displaying the coordinates.'
   *   );
   * }
   *
   * function draw() {
   *   background(200);
   *
   *   // Draw a label above each touch point.
   *   for (let touch of touches) {
   *     text(`${touch.x}, ${touch.y}`, touch.x, touch.y - 40);
   *   }
   * }
   * </code>
   * </div>
   */
  fn.touches = [];
  fn._activePointers = new Map();

  /**
   * A `Boolean` system variable that's `true` if the mouse is pressed and
   * `false` if not.
   *
   * @property {Boolean} mouseIsPressed
   * @readOnly
   *
   * @example
   * <div>
   * <code>
   * function setup() {
   *   createCanvas(100, 100);
   *
   *   describe(
   *     'A gray square with the word "false" at its center. The word changes to "true" when the user presses a mouse button.'
   *   );
   * }
   *
   * function draw() {
   *   background(200);
   *
   *   // Style the text.
   *   textAlign(CENTER);
   *   textSize(16);
   *
   *   // Display the mouseIsPressed variable.
   *   text(mouseIsPressed, 25, 50);
   * }
   * </code>
   * </div>
   *
   * <div>
   * <code>
   * function setup() {
   *   createCanvas(100, 100);
   *
   *   describe(
   *     'A gray square with a white square at its center. The inner square turns black when the user presses the mouse.'
   *   );
   * }
   *
   * function draw() {
   *   background(200);
   *
   *   // Style the square.
   *   if (mouseIsPressed === true) {
   *     fill(0);
   *   } else {
   *     fill(255);
   *   }
   *
   *   // Draw the square.
   *   square(25, 25, 50);
   * }
   * </code>
   * </div>
   */
  fn.mouseIsPressed = false;

  fn._updatePointerCoords = function (e) {
    if (this._curElement !== null) {
      const canvas = this._curElement.elt;
      const sx = canvas.scrollWidth / this.width || 1;
      const sy = canvas.scrollHeight / this.height || 1;

      if (e.pointerType === 'touch') {
        const touches = [];
        for (const touch of this._activePointers.values()) {
          touches.push(getTouchInfo(canvas, sx, sy, touch));
        }
        this.touches = touches;
      }

      const mousePos = getMouseInfo(canvas, sx, sy, e);
      this.movedX = e.movementX || 0;
      this.movedY = e.movementY || 0;
      this.mouseX = mousePos.x;
      this.mouseY = mousePos.y;
      this.winMouseX = mousePos.winX;
      this.winMouseY = mousePos.winY;

      if (!this._hasMouseInteracted) {
        this._updateMouseCoords();
        this._hasMouseInteracted = true;
      }
    }
  };

  fn._updateMouseCoords = function() {
    this.pmouseX = this.mouseX;
    this.pmouseY = this.mouseY;
    this.pwinMouseX = this.winMouseX;
    this.pwinMouseY = this.winMouseY;
    this._pmouseWheelDeltaY = this._mouseWheelDeltaY;
  };

  function getMouseInfo(canvas, sx, sy, evt) {
    const rect = canvas.getBoundingClientRect();
    return {
      x: (evt.clientX - rect.left) / sx,
      y: (evt.clientY - rect.top) / sy,
      winX: evt.clientX,
      winY: evt.clientY
    };
  }

  function getTouchInfo(canvas, sx, sy, touch) {
    const rect = canvas.getBoundingClientRect();
    return {
      x: (touch.clientX - rect.left) / sx,
      y: (touch.clientY - rect.top) / sy,
      winX: touch.clientX,
      winY: touch.clientY,
      id: touch.pointerId
    };
  }

  fn._setMouseButton = function(e) {
    // Check all active touches to determine button states
<<<<<<< HEAD
    this.mouseButton.left = Array.from(this._activePointers.values()).some(touch =>
      (touch.buttons & 1) !== 0
    );
    this.mouseButton.center = Array.from(this._activePointers.values()).some(touch =>
      (touch.buttons & 4) !== 0
    );
    this.mouseButton.right = Array.from(this._activePointers.values()).some(touch =>
      (touch.buttons & 2) !== 0
    );
=======
    this.mouseButton.left = Array.from(this._activePointers.values())
      .some(touch =>
        (touch.buttons & 1) !== 0
      );
    this.mouseButton.center = Array.from(this._activePointers.values())
      .some(touch =>
        (touch.buttons & 4) !== 0
      );
    this.mouseButton.right = Array.from(this._activePointers.values())
      .some(touch =>
        (touch.buttons & 2) !== 0
      );
>>>>>>> be953ca2
  };

  /**
   * A function that's called when the mouse moves.
   *
   * Declaring the function `mouseMoved()` sets a code block to run
   * automatically when the user moves the mouse without clicking any mouse
   * buttons:
   *
   * ```js
   * function mouseMoved() {
   *   // Code to run.
   * }
   * ```
   *
   * The mouse system variables, such as <a href="#/p5/mouseX">mouseX</a> and
   * <a href="#/p5/mouseY">mouseY</a>, will be updated with their most recent
   * value when `mouseMoved()` is called by p5.js:
   *
   * ```js
   * function mouseMoved() {
   *   if (mouseX < 50) {
   *     // Code to run if the mouse is on the left.
   *   }
   *
   *   if (mouseY > 50) {
   *     // Code to run if the mouse is near the bottom.
   *   }
   * }
   * ```
   *
   * The parameter, `event`, is optional. `mouseMoved()` is always passed a
   * <a href="https://developer.mozilla.org/en-US/docs/Web/API/MouseEvent" target="_blank">MouseEvent</a>
   * object with properties that describe the mouse move event:
   *
   * ```js
   * function mouseMoved(event) {
   *   // Code to run that uses the event.
   *   console.log(event);
   * }
   * ```
   *
   * Browsers may have default behaviors attached to various mouse events. For
   * example, some browsers highlight text when the user moves the mouse while
   * pressing a mouse button. To prevent any default behavior for this event,
   * add `return false;` to the end of the function.
   *
   * @method mouseMoved
   * @param  {MouseEvent} [event] optional `MouseEvent` argument.
   *
   * @example
   * <div>
   * <code>
   * let value = 0;
   *
   * function setup() {
   *   createCanvas(100, 100);
   *
   *   describe(
   *     'A gray square with a black square at its center. The inner square becomes lighter as the mouse moves.'
   *   );
   * }
   *
   * function draw() {
   *   background(200);
   *
   *   // Style the square.
   *   fill(value);
   *
   *   // Draw the square.
   *   square(25, 25, 50);
   * }
   *
   * function mouseMoved() {
   *   // Update the grayscale value.
   *   value += 5;
   *
   *   // Reset the grayscale value.
   *   if (value > 255) {
   *     value = 0;
   *   }
   *   // Uncomment to prevent any default behavior.
   *   // return false;
   * }
   * </code>
   * </div>
   */

  /**
   * A function that's called when the mouse moves while a button is pressed.
   *
   * Declaring the function `mouseDragged()` sets a code block to run
   * automatically when the user clicks and drags the mouse:
   *
   * ```js
   * function mouseDragged() {
   *   // Code to run.
   * }
   * ```
   *
   * The mouse system variables, such as <a href="#/p5/mouseX">mouseX</a> and
   * <a href="#/p5/mouseY">mouseY</a>, will be updated with their most recent
   * value when `mouseDragged()` is called by p5.js:
   *
   * ```js
   * function mouseDragged() {
   *   if (mouseX < 50) {
   *     // Code to run if the mouse is on the left.
   *   }
   *
   *   if (mouseY > 50) {
   *     // Code to run if the mouse is near the bottom.
   *   }
   * }
   * ```
   *
   * The parameter, `event`, is optional. `mouseDragged()` is always passed a
   * <a href="https://developer.mozilla.org/en-US/docs/Web/API/MouseEvent" target="_blank">MouseEvent</a>
   * object with properties that describe the mouse drag event:
   *
   * ```js
   * function mouseDragged(event) {
   *   // Code to run that uses the event.
   *   console.log(event);
   * }
   * ```
   *
   * On touchscreen devices, `mouseDragged()` will run when a user moves a touch
   * point.
   *
   * Browsers may have default behaviors attached to various mouse events. For
   * example, some browsers highlight text when the user moves the mouse while
   * pressing a mouse button. To prevent any default behavior for this event,
   * add `return false;` to the end of the function.
   *
   * @method mouseDragged
   * @param  {MouseEvent} [event] optional `MouseEvent` argument.
   *
   * @example
   * <div>
   * <code>
   * let value = 0;
   *
   * function setup() {
   *   createCanvas(100, 100);
   *
   *   describe(
   *     'A gray square with a black square at its center. The inner square becomes lighter as the user drags the mouse.'
   *   );
   * }
   *
   * function draw() {
   *   background(200);
   *
   *   // Style the square.
   *   fill(value);
   *
   *   // Draw the square.
   *   square(25, 25, 50);
   * }
   *
   * function mouseDragged() {
   *   // Update the grayscale value.
   *   value += 5;
   *
   *   // Reset the grayscale value.
   *   if (value > 255) {
   *     value = 0;
   *   }
   *   // Uncomment to prevent any default behavior.
   *   // return false;
   * }
   * </code>
   * </div>
   */
  fn._onpointermove = function(e) {
    let executeDefault;
    this._updatePointerCoords(e);
    this._activePointers.set(e.pointerId, e);
    this._setMouseButton(e);

<<<<<<< HEAD
    if (!this.mouseIsPressed && this._customActions.mouseMoved) {
      executeDefault = this._customActions.mouseMoved(e);
      if (executeDefault === false) {
        e.preventDefault();
      }
    } else if (this.mouseIsPressed && this._customActions.mouseDragged) {
      executeDefault = this._customActions.mouseDragged(e);
=======
    if (!this.mouseIsPressed && typeof context.mouseMoved === 'function') {
      executeDefault = context.mouseMoved(e);
      if (executeDefault === false) {
        e.preventDefault();
      }
    } else if (this.mouseIsPressed && typeof context.mouseDragged === 'function') {
      executeDefault = context.mouseDragged(e);
>>>>>>> be953ca2
      if (executeDefault === false) {
        e.preventDefault();
      }
    }
  };

  /**
   * A function that's called once when a mouse button is pressed.
   *
   * Declaring the function `mousePressed()` sets a code block to run
   * automatically when the user presses a mouse button:
   *
   * ```js
   * function mousePressed() {
   *   // Code to run.
   * }
   * ```
   *
   * The mouse system variables, such as <a href="#/p5/mouseX">mouseX</a> and
   * <a href="#/p5/mouseY">mouseY</a>, will be updated with their most recent
   * value when `mousePressed()` is called by p5.js:
   *
   * ```js
   * function mousePressed() {
   *   if (mouseX < 50) {
   *     // Code to run if the mouse is on the left.
   *   }
   *
   *   if (mouseY > 50) {
   *     // Code to run if the mouse is near the bottom.
   *   }
   * }
   * ```
   *
   * The parameter, `event`, is optional. `mousePressed()` is always passed a
   * <a href="https://developer.mozilla.org/en-US/docs/Web/API/MouseEvent" target="_blank">MouseEvent</a>
   * object with properties that describe the mouse press event:
   *
   * ```js
   * function mousePressed(event) {
   *   // Code to run that uses the event.
   *   console.log(event);
   * }
   * ```
   *
   * On touchscreen devices, `mousePressed()` will run when a user’s touch
   * begins.
   *
   * Browsers may have default behaviors attached to various mouse events. For
   * example, some browsers highlight text when the user moves the mouse while
   * pressing a mouse button. To prevent any default behavior for this event,
   * add `return false;` to the end of the function.
   *
   * Note: `mousePressed()`, <a href="#/p5/mouseReleased">mouseReleased()</a>,
   * and <a href="#/p5/mouseClicked">mouseClicked()</a> are all related.
   * `mousePressed()` runs as soon as the user clicks the mouse.
   * <a href="#/p5/mouseReleased">mouseReleased()</a> runs as soon as the user
   * releases the mouse click. <a href="#/p5/mouseClicked">mouseClicked()</a>
   * runs immediately after <a href="#/p5/mouseReleased">mouseReleased()</a>.
   *
   * @method mousePressed
   * @param  {MouseEvent} [event] optional `MouseEvent` argument.
   *
   * @example
   * <div>
   * <code>
   * let value = 0;
   *
   * function setup() {
   *   createCanvas(100, 100);
   *
   *   describe(
   *     'A gray square with a black square at its center. The inner square becomes lighter when the user presses a mouse button.'
   *   );
   * }
   *
   * function draw() {
   *   background(200);
   *
   *   // Style the square.
   *   fill(value);
   *
   *   // Draw the square.
   *   square(25, 25, 50);
   * }
   *
   * function mousePressed() {
   *   // Update the grayscale value.
   *   value += 5;
   *
   *   // Reset the grayscale value.
   *   if (value > 255) {
   *     value = 0;
   *   }
   *   // Uncomment to prevent any default behavior.
   *   // return false;
   * }
   * </code>
   * </div>
   *
   * <div>
   * <code>
   * function setup() {
   *   createCanvas(100, 100);
   *
   *   // Style the circle.
   *   fill('orange');
   *   stroke('royalblue');
   *   strokeWeight(10);
   *
   *   describe(
   *     'An orange circle with a thick, blue border drawn on a gray background. When the user presses and holds the mouse, the border becomes thin and pink. When the user releases the mouse, the border becomes thicker and changes color to blue.'
   *   );
   * }
   *
   * function draw() {
   *   background(220);
   *
   *   // Draw the circle.
   *   circle(50, 50, 20);
   * }
   *
   * // Set the stroke color and weight as soon as the user clicks.
   * function mousePressed() {
   *   stroke('deeppink');
   *   strokeWeight(3);
   * }
   *
   * // Set the stroke and fill colors as soon as the user releases
   * // the mouse.
   * function mouseReleased() {
   *   stroke('royalblue');
   *
   *   // This is never visible because fill() is called
   *   // in mouseClicked() which runs immediately after
   *   // mouseReleased();
   *   fill('limegreen');
   * }
   *
   * // Set the fill color and stroke weight after
   * // mousePressed() and mouseReleased() are called.
   * function mouseClicked() {
   *   fill('orange');
   *   strokeWeight(10);
   * }
   * </code>
   * </div>
   */
  fn._onpointerdown = function(e) {
    let executeDefault;
    this.mouseIsPressed = true;

    this._activePointers.set(e.pointerId, e);
    this._setMouseButton(e);
    this._updatePointerCoords(e);

    if (this._customActions.mousePressed) {
      executeDefault = this._customActions.mousePressed(e);
      if (executeDefault === false) {
        e.preventDefault();
      }
    }
  };

  /**
   * A function that's called once when a mouse button is released.
   *
   * Declaring the function `mouseReleased()` sets a code block to run
   * automatically when the user releases a mouse button after having pressed
   * it:
   *
   * ```js
   * function mouseReleased() {
   *   // Code to run.
   * }
   * ```
   *
   * The mouse system variables, such as <a href="#/p5/mouseX">mouseX</a> and
   * <a href="#/p5/mouseY">mouseY</a>, will be updated with their most recent
   * value when `mouseReleased()` is called by p5.js:
   *
   * ```js
   * function mouseReleased() {
   *   if (mouseX < 50) {
   *     // Code to run if the mouse is on the left.
   *   }
   *
   *   if (mouseY > 50) {
   *     // Code to run if the mouse is near the bottom.
   *   }
   * }
   * ```
   *
   * The parameter, `event`, is optional. `mouseReleased()` is always passed a
   * <a href="https://developer.mozilla.org/en-US/docs/Web/API/MouseEvent" target="_blank">MouseEvent</a>
   * object with properties that describe the mouse release event:
   *
   * ```js
   * function mouseReleased(event) {
   *   // Code to run that uses the event.
   *   console.log(event);
   * }
   * ```
   *
   * On touchscreen devices, `mouseReleased()` will run when a user’s touch
   * ends.
   *
   * Browsers may have default behaviors attached to various mouse events. For
   * example, some browsers highlight text when the user moves the mouse while
   * pressing a mouse button. To prevent any default behavior for this event,
   * add `return false;` to the end of the function.
   *
   * Note: <a href="#/p5/mousePressed">mousePressed()</a>, `mouseReleased()`,
   * and <a href="#/p5/mouseClicked">mouseClicked()</a> are all related.
   * <a href="#/p5/mousePressed">mousePressed()</a> runs as soon as the user
   * clicks the mouse. `mouseReleased()` runs as soon as the user releases the
   * mouse click. <a href="#/p5/mouseClicked">mouseClicked()</a> runs
   * immediately after `mouseReleased()`.
   *
   * @method mouseReleased
   * @param  {MouseEvent} [event] optional `MouseEvent` argument.
   *
   * @example
   * <div>
   * <code>
   * let value = 0;
   *
   * function setup() {
   *   createCanvas(100, 100);
   *
   *   describe(
   *     'A gray square with a black square at its center. The inner square becomes lighter when the user presses and releases a mouse button.'
   *   );
   * }
   *
   * function draw() {
   *   background(200);
   *
   *   // Style the square.
   *   fill(value);
   *
   *   // Draw the square.
   *   square(25, 25, 50);
   * }
   *
   * function mouseReleased() {
   *   // Update the grayscale value.
   *   value += 5;
   *
   *   // Reset the grayscale value.
   *   if (value > 255) {
   *     value = 0;
   *   }
   *   // Uncomment to prevent any default behavior.
   *   // return false;
   * }
   * </code>
   * </div>
   *
   * <div>
   * <code>
   * function setup() {
   *   createCanvas(100, 100);
   *
   *   // Style the circle.
   *   fill('orange');
   *   stroke('royalblue');
   *   strokeWeight(10);
   *
   *   describe(
   *     'An orange circle with a thick, blue border drawn on a gray background. When the user presses and holds the mouse, the border becomes thin and pink. When the user releases the mouse, the border becomes thicker and changes color to blue.'
   *   );
   * }
   *
   * function draw() {
   *   background(220);
   *
   *   // Draw the circle.
   *   circle(50, 50, 20);
   * }
   *
   * // Set the stroke color and weight as soon as the user clicks.
   * function mousePressed() {
   *   stroke('deeppink');
   *   strokeWeight(3);
   * }
   *
   * // Set the stroke and fill colors as soon as the user releases
   * // the mouse.
   * function mouseReleased() {
   *   stroke('royalblue');
   *
   *   // This is never visible because fill() is called
   *   // in mouseClicked() which runs immediately after
   *   // mouseReleased();
   *   fill('limegreen');
   * }
   *
   * // Set the fill color and stroke weight after
   * // mousePressed() and mouseReleased() are called.
   * function mouseClicked() {
   *   fill('orange');
   *   strokeWeight(10);
   * }
   * </code>
   * </div>
   */
  fn._onpointerup = function(e) {
    let executeDefault;
    this.mouseIsPressed = false;

    this._activePointers.delete(e.pointerId);
    this._setMouseButton(e);

    this._updatePointerCoords(e);

<<<<<<< HEAD
    if (this._customActions.mouseReleased) {
      executeDefault = this._customActions.mouseReleased(e);
=======
    if (typeof context.mouseReleased === 'function') {
      executeDefault = context.mouseReleased(e);
>>>>>>> be953ca2
      if (executeDefault === false) {
        e.preventDefault();
      }
    }
  };

  fn._ondragend = fn._onpointerup;
  fn._ondragover = fn._onpointermove;

  /**
   * A function that's called once after a mouse button is pressed and released.
   *
   * Declaring the function `mouseClicked()` sets a code block to run
   * automatically when the user releases a mouse button after having pressed
   * it:
   *
   * ```js
   * function mouseClicked() {
   *   // Code to run.
   * }
   * ```
   *
   * The mouse system variables, such as <a href="#/p5/mouseX">mouseX</a> and
   * <a href="#/p5/mouseY">mouseY</a>, will be updated with their most recent
   * value when `mouseClicked()` is called by p5.js:
   *
   * ```js
   * function mouseClicked() {
   *   if (mouseX < 50) {
   *     // Code to run if the mouse is on the left.
   *   }
   *
   *   if (mouseY > 50) {
   *     // Code to run if the mouse is near the bottom.
   *   }
   * }
   * ```
   *
   * The parameter, `event`, is optional. `mouseClicked()` is always passed a
   * <a href="https://developer.mozilla.org/en-US/docs/Web/API/MouseEvent" target="_blank">MouseEvent</a>
   * object with properties that describe the mouse click event:
   *
   * ```js
   * function mouseClicked(event) {
   *   // Code to run that uses the event.
   *   console.log(event);
   * }
   * ```
   *
   * On touchscreen devices, `mouseClicked()` will run when a user’s touch
   * ends.
   *
   * Browsers may have default behaviors attached to various mouse events. For
   * example, some browsers highlight text when the user moves the mouse while
   * pressing a mouse button. To prevent any default behavior for this event,
   * add `return false;` to the end of the function.
   *
   * Note: <a href="#/p5/mousePressed">mousePressed()</a>,
   * <a href="#/p5/mouseReleased">mouseReleased()</a>,
   * and `mouseClicked()` are all related.
   * <a href="#/p5/mousePressed">mousePressed()</a> runs as soon as the user
   * clicks the mouse. <a href="#/p5/mouseReleased">mouseReleased()</a> runs as
   * soon as the user releases the mouse click. `mouseClicked()` runs
   * immediately after <a href="#/p5/mouseReleased">mouseReleased()</a>.
   *
   * @method mouseClicked
   * @param  {MouseEvent} [event] optional `MouseEvent` argument.
   *
   * @example
   * <div>
   * <code>
   * let value = 0;
   *
   * function setup() {
   *   createCanvas(100, 100);
   *
   *   describe(
   *     'A gray square with a black square at its center. The inner square changes color when the user presses and releases a mouse button.'
   *   );
   * }
   *
   * function draw() {
   *   background(200);
   *
   *   // Style the square.
   *   fill(value);
   *
   *   // Draw the square.
   *   square(25, 25, 50);
   * }
   *
   * // Toggle the square's color when the user clicks.
   * function mouseClicked() {
   *   if (value === 0) {
   *     value = 255;
   *   } else {
   *     value = 0;
   *   }
   *   // Uncomment to prevent any default behavior.
   *   // return false;
   * }
   * </code>
   * </div>
   *
   * <div>
   * <code>
   * function setup() {
   *   createCanvas(100, 100);
   *
   *   // Style the circle.
   *   fill('orange');
   *   stroke('royalblue');
   *   strokeWeight(10);
   *
   *   describe(
   *     'An orange circle with a thick, blue border drawn on a gray background. When the user presses and holds the mouse, the border becomes thin and pink. When the user releases the mouse, the border becomes thicker and changes color to blue.'
   *   );
   * }
   *
   * function draw() {
   *   background(220);
   *
   *   // Draw the circle.
   *   circle(50, 50, 20);
   * }
   *
   * // Set the stroke color and weight as soon as the user clicks.
   * function mousePressed() {
   *   stroke('deeppink');
   *   strokeWeight(3);
   * }
   *
   * // Set the stroke and fill colors as soon as the user releases
   * // the mouse.
   * function mouseReleased() {
   *   stroke('royalblue');
   *
   *   // This is never visible because fill() is called
   *   // in mouseClicked() which runs immediately after
   *   // mouseReleased();
   *   fill('limegreen');
   * }
   *
   * // Set the fill color and stroke weight after
   * // mousePressed() and mouseReleased() are called.
   * function mouseClicked() {
   *   fill('orange');
   *   strokeWeight(10);
   * }
   * </code>
   * </div>
   */
  fn._onclick = function(e) {
    if (this._customActions.mouseClicked) {
      const executeDefault = this._customActions.mouseClicked(e);
      if (executeDefault === false) {
        e.preventDefault();
      }
    }
  };

  /**
   * A function that's called once when a mouse button is clicked twice quickly.
   *
   * Declaring the function `doubleClicked()` sets a code block to run
   * automatically when the user presses and releases the mouse button twice
   * quickly:
   *
   * ```js
   * function doubleClicked() {
   *   // Code to run.
   * }
   * ```
   *
   * The mouse system variables, such as <a href="#/p5/mouseX">mouseX</a> and
   * <a href="#/p5/mouseY">mouseY</a>, will be updated with their most recent
   * value when `doubleClicked()` is called by p5.js:
   *
   * ```js
   * function doubleClicked() {
   *   if (mouseX < 50) {
   *     // Code to run if the mouse is on the left.
   *   }
   *
   *   if (mouseY > 50) {
   *     // Code to run if the mouse is near the bottom.
   *   }
   * }
   * ```
   *
   * The parameter, `event`, is optional. `doubleClicked()` is always passed a
   * <a href="https://developer.mozilla.org/en-US/docs/Web/API/MouseEvent" target="_blank">MouseEvent</a>
   * object with properties that describe the double-click event:
   *
   * ```js
   * function doubleClicked(event) {
   *   // Code to run that uses the event.
   *   console.log(event);
   * }
   * ```
   *
   * On touchscreen devices, code placed in `doubleClicked()` will run after two
   * touches that occur within a short time.
   *
   * Browsers may have default behaviors attached to various mouse events. For
   * example, some browsers highlight text when the user moves the mouse while
   * pressing a mouse button. To prevent any default behavior for this event,
   * add `return false;` to the end of the function.
   *
   * @method doubleClicked
   * @param  {MouseEvent} [event] optional `MouseEvent` argument.
   *
   * @example
   * <div>
   * <code>
   * let value = 0;
   *
   * function setup() {
   *   createCanvas(100, 100);
   *
   *   describe(
   *     'A gray square with a black square at its center. The inner square changes color when the user double-clicks.'
   *   );
   * }
   *
   * function draw() {
   *   background(200);
   *
   *   // Style the square.
   *   fill(value);
   *
   *   // Draw the square.
   *   square(25, 25, 50);
   * }
   *
   * // Toggle the square's color when the user double-clicks.
   * function doubleClicked() {
   *   if (value === 0) {
   *     value = 255;
   *   } else {
   *     value = 0;
   *   }
   *   // Uncomment to prevent any default behavior.
   *   // return false;
   * }
   * </code>
   * </div>
   *
   * <div>
   * <code>
   * let value = 0;
   *
   * function setup() {
   *   createCanvas(100, 100);
   *
   *   describe(
   *     'A gray square with a black circle at its center. When the user double-clicks on the circle, it changes color to white.'
   *   );
   * }
   *
   * function draw() {
   *   background(200);
   *
   *   // Style the circle.
   *   fill(value);
   *
   *   // Draw the circle.
   *   circle(50, 50, 80);
   * }
   *
   * // Reassign value to 255 when the user double-clicks on the circle.
   * function doubleClicked() {
   *   if (dist(50, 50, mouseX, mouseY) < 40) {
   *     value = 255;
   *   }
   *   // Uncomment to prevent any default behavior.
   *   // return false;
   * }
   * </code>
   * </div>
   */

  fn._ondblclick = function(e) {
    if (this._customActions.doubleClicked) {
      const executeDefault = this._customActions.doubleClicked(e);
      if (executeDefault === false) {
        e.preventDefault();
      }
    }
  };

  /**
   * For use with WebGL orbitControl.
   * @property {Number} _mouseWheelDeltaY
   * @readOnly
   * @private
   */
  fn._mouseWheelDeltaY = 0;

  /**
   * For use with WebGL orbitControl.
   * @property {Number} _pmouseWheelDeltaY
   * @readOnly
   * @private
   */
  fn._pmouseWheelDeltaY = 0;

  /**
   * A function that's called once when the mouse wheel moves.
   *
   * Declaring the function `mouseWheel()` sets a code block to run
   * automatically when the user scrolls with the mouse wheel:
   *
   * ```js
   * function mouseWheel() {
   *   // Code to run.
   * }
   * ```
   *
   * The mouse system variables, such as <a href="#/p5/mouseX">mouseX</a> and
   * <a href="#/p5/mouseY">mouseY</a>, will be updated with their most recent
   * value when `mouseWheel()` is called by p5.js:
   *
   * ```js
   * function mouseWheel() {
   *   if (mouseX < 50) {
   *     // Code to run if the mouse is on the left.
   *   }
   *
   *   if (mouseY > 50) {
   *     // Code to run if the mouse is near the bottom.
   *   }
   * }
   * ```
   *
   * The parameter, `event`, is optional. `mouseWheel()` is always passed a
   * <a href="https://developer.mozilla.org/en-US/docs/Web/API/MouseEvent" target="_blank">MouseEvent</a>
   * object with properties that describe the mouse scroll event:
   *
   * ```js
   * function mouseWheel(event) {
   *   // Code to run that uses the event.
   *   console.log(event);
   * }
   * ```
   *
   * The `event` object has many properties including `delta`, a `Number`
   * containing the distance that the user scrolled. For example, `event.delta`
   * might have the value 5 when the user scrolls up. `event.delta` is positive
   * if the user scrolls up and negative if they scroll down. The signs are
   * opposite on macOS with "natural" scrolling enabled.
   *
   * Browsers may have default behaviors attached to various mouse events. For
   * example, some browsers highlight text when the user moves the mouse while
   * pressing a mouse button. To prevent any default behavior for this event,
   * add `return false;` to the end of the function.
   *
   * Note: On Safari, `mouseWheel()` may only work as expected if
   * `return false;` is added at the end of the function.
   *
   * @method mouseWheel
   * @param  {WheelEvent} [event] optional `WheelEvent` argument.
   *
   * @example
   * <div>
   * <code>
   * let circleSize = 0;
   *
   * function setup() {
   *   createCanvas(100, 100);
   *
   *   describe(
   *     'A gray square. A white circle at its center grows up when the user scrolls the mouse wheel.'
   *   );
   * }
   *
   * function draw() {
   *   background(200);
   *
   *   // Draw the circle
   *   circle(circleSize, 50, 50);
   * }
   *
   * // Increment circleSize when the user scrolls the mouse wheel.
   * function mouseWheel() {
   *   circleSize += 1;
   *   // Uncomment to prevent any default behavior.
   *   // return false;
   * }
   * </code>
   * </div>
   *
   * <div>
   * <code>
   * let direction = '';
   *
   * function setup() {
   *   createCanvas(100, 100);
   *
   *   describe(
   *     'A gray square. An arrow at its center points up when the user scrolls up. The arrow points down when the user scrolls down.'
   *   );
   * }
   *
   * function draw() {
   *   background(200);
   *
   *   // Style the text.
   *   textAlign(CENTER);
   *   textSize(16);
   *
   *   // Draw an arrow that points where
   *   // the mouse last scrolled.
   *   text(direction, 50, 50);
   * }
   *
   * // Change direction when the user scrolls the mouse wheel.
   * function mouseWheel(event) {
   *   if (event.delta > 0) {
   *     direction = '▲';
   *   } else {
   *     direction = '▼';
   *   }
   *   // Uncomment to prevent any default behavior.
   *   // return false;
   * }
   * </code>
   * </div>
   */
  fn._onwheel = function(e) {
    this._mouseWheelDeltaY = e.deltaY;
    if (this._customActions.mouseWheel) {
      e.delta = e.deltaY;
      const executeDefault = this._customActions.mouseWheel(e);
      if (executeDefault === false) {
        e.preventDefault();
      }
    }
  };

  /**
   * Locks the mouse pointer to its current position and makes it invisible.
   *
   * `requestPointerLock()` allows the mouse to move forever without leaving the
   * screen. Calling `requestPointerLock()` locks the values of
   * <a href="#/p5/mouseX">mouseX</a>, <a href="#/p5/mouseY">mouseY</a>,
   * <a href="#/p5/pmouseX">pmouseX</a>, and <a href="#/p5/pmouseY">pmouseY</a>.
   * <a href="#/p5/movedX">movedX</a> and <a href="#/p5/movedY">movedY</a>
   * continue updating and can be used to get the distance the mouse moved since
   * the last frame was drawn. Calling
   * <a href="#/p5/exitPointerLock">exitPointerLock()</a> resumes updating the
   * mouse system variables.
   *
   * Note: Most browsers require an input, such as a click, before calling
   * `requestPointerLock()`. It’s recommended to call `requestPointerLock()` in
   * an event function such as <a href="#/p5/doubleClicked">doubleClicked()</a>.
   *
   * @method requestPointerLock
   *
   * @example
   * <div>
   * <code>
   * let score = 0;
   *
   * function setup() {
   *   createCanvas(100, 100);
   *
   *   describe(
   *     'A gray square with the text "Score: X" at its center. The score increases when the user moves the mouse upward. It decreases when the user moves the mouse downward.'
   *   );
   * }
   *
   * function draw() {
   *   background(200);
   *
   *   // Update the score.
   *   score -= movedY;
   *
   *   // Style the text.
   *   textAlign(CENTER);
   *   textSize(16);
   *
   *   // Display the score.
   *   text(`Score: ${score}`, 50, 50);
   * }
   *
   * // Lock the pointer when the user double-clicks.
   * function doubleClicked() {
   *   requestPointerLock();
   * }
   * </code>
   * </div>
   */
  fn.requestPointerLock = function() {
    // pointer lock object forking for cross browser
    const canvas = this._curElement.elt;
    canvas.requestPointerLock =
      canvas.requestPointerLock || canvas.mozRequestPointerLock;
    if (!canvas.requestPointerLock) {
      console.log('requestPointerLock is not implemented in this browser');
      return false;
    }
    canvas.requestPointerLock();
    return true;
  };

  /**
   * Exits a pointer lock started with
   * <a href="#/p5/requestPointerLock">requestPointerLock</a>.
   *
   * Calling `requestPointerLock()` locks the values of
   * <a href="#/p5/mouseX">mouseX</a>, <a href="#/p5/mouseY">mouseY</a>,
   * <a href="#/p5/pmouseX">pmouseX</a>, and <a href="#/p5/pmouseY">pmouseY</a>.
   * Calling `exitPointerLock()` resumes updating the mouse system variables.
   *
   * Note: Most browsers require an input, such as a click, before calling
   * `requestPointerLock()`. It’s recommended to call `requestPointerLock()` in
   * an event function such as <a href="#/p5/doubleClicked">doubleClicked()</a>.
   *
   * @method exitPointerLock
   *
   * @example
   * <div>
   * <code>
   * let isLocked = false;
   *
   * function setup() {
   *   createCanvas(100, 100);
   *
   *   describe(
   *     'A gray square with a word at its center. The word changes between "Unlocked" and "Locked" when the user double-clicks.'
   *   );
   * }
   *
   * function draw() {
   *   background(200);
   *
   *   // Style the text.
   *   textAlign(CENTER);
   *   textSize(16);
   *
   *   // Tell the user whether the pointer is locked.
   *   if (isLocked === true) {
   *     text('Locked', 50, 50);
   *   } else {
   *     text('Unlocked', 50, 50);
   *   }
   * }
   *
   * // Toggle the pointer lock when the user double-clicks.
   * function doubleClicked() {
   *   if (isLocked === true) {
   *     exitPointerLock();
   *     isLocked = false;
   *   } else {
   *     requestPointerLock();
   *     isLocked = true;
   *   }
   * }
   * </code>
   * </div>
   */
  fn.exitPointerLock = function() {
    document.exitPointerLock();
  };
}

export default pointer;

if(typeof p5 !== 'undefined'){
  pointer(p5, p5.prototype);
}<|MERGE_RESOLUTION|>--- conflicted
+++ resolved
@@ -6,7 +6,6 @@
  * @requires constants
  */
 
-<<<<<<< HEAD
 import * as constants from '../core/constants';
 
 function pointer(p5, fn, lifecycles){
@@ -29,9 +28,6 @@
     }
   };
 
-=======
-function pointer(p5, fn){
->>>>>>> be953ca2
   /**
    * A `Number` system variable that tracks the mouse's horizontal movement.
    *
@@ -978,17 +974,6 @@
 
   fn._setMouseButton = function(e) {
     // Check all active touches to determine button states
-<<<<<<< HEAD
-    this.mouseButton.left = Array.from(this._activePointers.values()).some(touch =>
-      (touch.buttons & 1) !== 0
-    );
-    this.mouseButton.center = Array.from(this._activePointers.values()).some(touch =>
-      (touch.buttons & 4) !== 0
-    );
-    this.mouseButton.right = Array.from(this._activePointers.values()).some(touch =>
-      (touch.buttons & 2) !== 0
-    );
-=======
     this.mouseButton.left = Array.from(this._activePointers.values())
       .some(touch =>
         (touch.buttons & 1) !== 0
@@ -1001,7 +986,6 @@
       .some(touch =>
         (touch.buttons & 2) !== 0
       );
->>>>>>> be953ca2
   };
 
   /**
@@ -1183,23 +1167,19 @@
     this._activePointers.set(e.pointerId, e);
     this._setMouseButton(e);
 
-<<<<<<< HEAD
-    if (!this.mouseIsPressed && this._customActions.mouseMoved) {
+    if (
+      !this.mouseIsPressed &&
+      typeof this._customActions.mouseMoved === 'function'
+    ) {
       executeDefault = this._customActions.mouseMoved(e);
       if (executeDefault === false) {
         e.preventDefault();
       }
-    } else if (this.mouseIsPressed && this._customActions.mouseDragged) {
+    } else if (
+      this.mouseIsPressed &&
+      typeof this._customActions.mouseDragged === 'function'
+    ) {
       executeDefault = this._customActions.mouseDragged(e);
-=======
-    if (!this.mouseIsPressed && typeof context.mouseMoved === 'function') {
-      executeDefault = context.mouseMoved(e);
-      if (executeDefault === false) {
-        e.preventDefault();
-      }
-    } else if (this.mouseIsPressed && typeof context.mouseDragged === 'function') {
-      executeDefault = context.mouseDragged(e);
->>>>>>> be953ca2
       if (executeDefault === false) {
         e.preventDefault();
       }
@@ -1516,13 +1496,8 @@
 
     this._updatePointerCoords(e);
 
-<<<<<<< HEAD
-    if (this._customActions.mouseReleased) {
+    if (typeof this._customActions.mouseReleased === 'function') {
       executeDefault = this._customActions.mouseReleased(e);
-=======
-    if (typeof context.mouseReleased === 'function') {
-      executeDefault = context.mouseReleased(e);
->>>>>>> be953ca2
       if (executeDefault === false) {
         e.preventDefault();
       }
