--- conflicted
+++ resolved
@@ -3438,7 +3438,6 @@
   },
   "p5.Graphics": {
     "reset": {
-<<<<<<< HEAD
       "overloads": [
         []
       ]
@@ -3600,8 +3599,6 @@
       ]
     },
     "removeAttribute": {
-=======
->>>>>>> de713300
       "overloads": [
         [
           "String"
