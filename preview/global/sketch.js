--- conflicted
+++ resolved
@@ -1,9 +1,6 @@
 let myShader;
+
 let myShader2;
-<<<<<<< HEAD
-
-=======
->>>>>>> a0199d09
 p5.disableFriendlyErrors = true;
 function windowResized() {
   resizeCanvas(windowWidth, windowHeight);
@@ -19,18 +16,17 @@
 
 function setup(){
   createCanvas(windowWidth, windowHeight, WEBGL);
-<<<<<<< HEAD
 
   myShader = baseMaterialShader().modify(() => {
-    const uCol = uniformVector4(1,0, 0,1);
-    const time = uniformFloat(() => millis());
-    getFinalColor((color) => {
-      color = uCol;
-      color.y = 1;
-      let x = createVector4(time);
-      x.x += createFloat(2);
-      color += x; 
-      return color;
+
+    const offset = uniformFloat(1);
+
+    getFinalColor((col) => {
+      let a = createVector4(1, 2, 3, 4);
+      let b = createVector4(3, 4, 5, 6);
+      a = (a * b + offset) / 10;
+      col += a;
+      return col;
     });
     // getWorldInputs((Inputs) => {
     //   console.log(Inputs)
@@ -39,72 +35,6 @@
 }
 
 function draw(){
-  background(0);
-  shader(myShader);
-  fill(0,0,0)
-  sphere(100);
-}
-
-`(vec4 color) {
-  // From at <computed> [as uniformVector4] (http://localhost:5173/p5.js:86002:25)
-  vec4 temp_0 = uCol;
-  temp_0 = vec4(temp_0.x, 1.0000, temp_0.z, temp_0.w);
-  vec4 finalReturnValue = temp_0;
-  return finalReturnValue;
-}`
-`
-(vec4 color) {
-
-// From at <computed> [as uniformVector4] (http://localhost:5173/p5.js:86002:25)
-vec4 temp_0 = uCol;
-temp_0 = vec4(temp_0.x, 1.0000, temp_0.z, temp_0.w);
-vec4 finalReturnValue = temp_0 + vec4(0.0000 + 2.0000, 0.0000, 0.0000, 0.0000);
-return finalReturnValue;
-}`
-=======
-  // // Raw example
-  myShader = baseMaterialShader().modify(() => {
-    const uCol = uniformVector4(0.1,0.1,0.1,1);
-    const time = uniformFloat(()=>millis);
-    getFinalColor((col) => {
-      let x = createFloat(0.5);
-      col.x = createFloat(time);
-      col.w = 1;
-      col /= uCol;
-      return col;
-    });
-  }, { parser: true, srcLocations: true });
-
-  console.log(myShader)
-  // Create and use the custom shader.
-  // myShader2 = baseMaterialShader().modify(
-  //   () => {
-  //     // const offset = uniformFloat('offset', 1)
-
-  //     getFinalColor((pos) => {
-  //       let a = createVector4(1, 2, 3);
-  //       let b = createVector4(3, 4, 5);
-  //       a = a.add(b);
-
-  //       let c = a.add(b);
-  //       // c += c.add(offset);
-  //       // c.x = b.x.add(1);
-
-  //       pos = pos.add(c);
-
-  //       return pos;
-  //     })
-  //   },  { parser: false, srcLocations: true });
-}
-
-function draw(){
   // Set the styles
-  background(0);
-  // fill(0)
-  shader(myShader);
-  stroke('red')
-  fill(255,0,0)
-  // myShader.setUniform('uCol', [0.1,2,0,1])
-  sphere(100);
-}
->>>>>>> a0199d09
+  background(0)
+}