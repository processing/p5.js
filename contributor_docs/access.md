--- conflicted
+++ resolved
@@ -35,11 +35,7 @@
 - Following [Web Content Accessibility Guidelines](https://www.w3.org/TR/WCAG21/) in our tools and working towards making it easier for users to follow them in their projects
 - Making p5.js error messages more helpful and supportive to people using the tool (e.g., the [p5.js Friendly Error System (FES)](./friendly_error_system.md))
 - Mentoring and supporting learners of p5.js within communities that are historically excluded from and marginalized in creative coding and the digital arts
-<<<<<<< HEAD
 - Hosting community events (e.g., [p5.js Access Day 2022](https://p5js.org/events/p5js-access-day-2022), [The Web We Want: p5.js x W3C TPAC 2020)](https://medium.com/processing-foundation/p5-js-x-w3c-tpac-bee4c621a053) with access-centered organizing tactics (e.g., ASL interpretation, live captioning, accessible venues)
-=======
-- Hosting community events (e.g., [p5.js Access Day 2022](https://p5js.org/events/p5js-access-day-2022/), [The Web We Want: p5.js x W3C TPAC 2020)](https://medium.com/processing-foundation/p5-js-x-w3c-tpac-bee4c621a053) with access-centered organizing tactics (e.g., ASL interpretation, live captioning, accessible venues)
->>>>>>> 7997bcd2
 - Supporting the creation of educational resources (e.g., Adekemi Sijuwade-Ukadike’s [A11y Syllabus](http://a11ysyllabus.site/))
 - Publishing documentation and reports of our work that follow WCAG guidelines, use plain language, and focus on beginners from diverse experiences (e.g., [OSACC p5.js Access Report](https://github.com/processing/OSACC-p5.js-Access-Report))
 
@@ -58,5 +54,5 @@
 
 [^1]: Crenshaw, Kimberlé (1989). "Demarginalizing the intersection of race and sex: a black feminist critique of antidiscrimination doctrine, feminist theory and antiracist politics". University of Chicago Legal Forum. 1989 (1): 139–167. ISSN 0892-5593. Full text at Archive.org.
 [^2]: Capital ‘D’ Deaf refers to people who are culturally Deaf or part of the Deaf community while lower case ‘d’ deaf is an audiological term that can describe people not associated with Deaf identity. 
-[^3]: There are differing preferences between ‘person-first’ vs. ‘identity-first’ language within the disability community. Read [Unpacking the debate over person-first vs. identity-first language in the autism community](https://news.northeastern.edu/2018/07/12/unpacking-the-debate-over-person-first-vs-identity-first-language-in-the-autism-community/).
+[^3]: There are differing preferences between ‘person-first’ vs. ‘identity-first’ language within the disability community. Read [Unpacking the debate over person-first vs. identity-first language in the autism community](https://news.northeastern.edu/2018/07/12/unpacking-the-debate-over-person-first-vs-identity-first-language-in-the-autism-community/), [Disability-Affirming Language: Person-First versus Identity-First Language](https://editorstorontoblog.com/2024/02/23/disability-affirming-language-person-first-versus-identity-first-language/), and [Person-First and Identity-First Language Glossary](https://ogs.ny.gov/system/files/documents/2024/02/person-first-and-identity-first-glossary_english_final.pdf).
 [^4]: Linguistic Imperialism, or Language Imperialism, refers to the ongoing domination/prioritization/imposition of certain languages such as English at the expense of native languages due to imperial expansion and globalization. 