# Unit Testing

Unit testing is an essential part of how a large codebase can stay relatively bug-free. Unit tests are small pieces of code that aim to test individual components of a larger code base for correctness. For example, making sure a function is doing what it should be doing or a class is creating its object instances correctly.

p5.js uses unit tests to ensure the correctness of its various functions. Unit tests also ensure that any new changes to the library’s code do not introduce bugs or unexpected behavior elsewhere, called regression. Tests for p5.js are run whenever we use the `npm test` command in the terminal.

This guide will walk you through the process of writing unit tests for p5.js. If you are implementing a new function, adding a new feature to an existing function, or changing the behavior of a function, you should implement the relevant unit tests.


## Prerequisites

- p5.js foundation
- Contributor guidelines with local development setup
- Looking inside p5.js


## Files and folders

All test-related files for p5.js are located in the `test` folder. We won’t go through everything in this folder for this guide; we will instead focus on the `unit` subfolder, which contains all the unit tests for p5.js.

As you can see, the subfolders in the `unit` subfolder roughly correspond to the subfolders in the `src` folder containing the source code of p5.js. At the same time, the files in each subfolder also have a counterpart in the subfolders in the `src` folder. p5.js is composed of many different modules with many different functions in each module. The aim is to have relevant unit tests for every public function that p5.js provides.


## Testing frameworks

p5.js uses [Mocha](https://mochajs.org) as a test runner. It is responsible for running the test code as well as providing a solid framework for reporting test results (i.e., the very long output you see in the terminal when you run the tests!)

However, Mocha by itself doesn’t do any testing; for that, we need an assertion library. An assertion library is a collection of handy functions that lets us test various properties of our code, such as whether two values are equal, two values are of the same type, whether a function throws an error, and many more. p5.js uses [Chai's `assert` (and `expect`)](https://www.chaijs.com/api/assert/) to write individual statements about how the code should behave.


## Writing unit tests

To start writing unit tests, first pick a unit. A unit can be a function or a variable in p5.js. Let’s use `p5.prototype.keyIsPressed` as an example. Before beginning to write tests, we need to understand the expected behavior of this variable. The *expected behavior* is that the `keyIsPressed` variable should be `true` if any key is pressed and `false` if no keys are pressed. Now, you can think of various tests against this expected behavior. Possible test cases could be:

- the variable is a boolean
- it should be `true` if a key is pressed
- it should be `true` if any key is pressed - alphabet keys, number keys, special keys, etc.
- it should be `true` if multiple keys are pressed
- it should be `false` if no keys are pressed

In the example below, `suite()` and `test()` are both built-in functions provided by Mocha as part of the test environment. If you look into the test file (eg. `test/unit/events/keyboard.js`) you may find additional built-in functions such as `setup()` and `teardown()` as well. Each `suite()` describes a unit of p5.js that you are writing a test for (a function, a variable, etc). Each `test()` in a `suite()` is an individual test case that checks a single feature/behavior of the unit being tested. The first argument passed to `suite()` and `test()` is a description of the suite/test, and its purpose is to give clear output in the terminal for the test case.

- `p5.prototype.keyIsPressed` is the unit being tested in this suite.
- There are three tests in this suite:
  - The first test checks if `keyIsPressed` is a boolean value.
  - The second test checks if `keyIsPressed` is `true` on key press.
  - The third test checks if `keyIsPressed` is `false` when no keys are pressed

```js
suite('p5.prototype.keyIsPressed', function() {
  test('keyIsPressed is a boolean', function() {
    //write test here
  });

  test('keyIsPressed is true on key press', function() {
    //write test here
  });

  test('keyIsPressed is false when no keys are pressed', function() {
    //write test here
  });
});
```

We have structured our tests above but we haven't written the tests yet. We will be using Chai's `assert` for that. In the test file (`test/unit/events/keyboard.js`), you should see a variable called `myp5` defined near the top, and the `setup()` section contains a callback function that creates a new instance mode sketch.

```js
let myp5;

setup(function(done) {
  new p5(function(p) {
    p.setup = function() {
      myp5 = p;
      done();
    };
  });
});
```

The `p` parameter, which is used in instance mode to access various p5.js variables and functions, is then assigned to `myp5`. This setup allows you to use `myp5` to access p5.js variables and functions anywhere in the testing code to test their functionalities.

Remember that, as previously mentioned, Mocha is a test runner but by itself doesn’t do any testing; we need Chai for that. Consider the following:

```js
test('keyIsPressed is a boolean', function() {
  //Asserts that value is a boolean.
  assert.isBoolean(myp5.keyIsPressed);
});
```

Chai provides many different assertion functions that you can use to create the actual test code, assertion here in practice means functions that checks for a condition, similar to an if statement, and if the condition is `false`, it will throw an error. In the example above, we use Chai’s `assert.isBoolean()` function to check that the type of the value of `myp5.keyIsPressed` is indeed a boolean value. You can look at Chai’s [documentation](https://www.chaijs.com/api/assert/) for all the available assertion functions that you can use to test all kinds of things.

Now that you have written the tests, run them and see if the method behaves as expected. If not, consider whether the tested source code is correct or the test code is not testing the behavior of the code correctly.


## Adding unit tests

If you want to add more unit tests, look and see if there's already a test file for the component you want to add tests for. Generally, tests for a given file in `src` are at the same path under `test/unit`. For example, the tests for `src/color/p5.Color.js` are in `test/unit/color/p5.Color.js`.

If you have added a new source code file in the `src` folder and would like to add the corresponding test file in `test/unit`, you can make a copy of an existing test file and then rename it to match the file name of your source file. In the new test file, you should delete the old test code before inserting your own, keeping the test setup and teardown code.

```js
suite('module_name', function() {
  let myp5;
  let myID = 'myCanvasID';

  setup(function(done) {
    new p5(function(p) {
      p.setup = function() {
        let cnv = p.createCanvas(100, 100);
        cnv.id(myID);
        myp5 = p;
        done();
      };
    });
  });

  teardown(function() {
    myp5.remove();
  });
});
```

After adding a test file for a module to `test/unit`, you'll also need to add the module under test to the `spec` object in `test/unit/spec.js`. This will make sure the necessary modules are loaded for your test to run.

```js
// test/unit/spec.js
var spec = {
  // ...
  typography: ['attributes', 'loadFont', 'p5.Font', 'yourModule'],
  // ...
};
```

To add actual tests, which are grouped into what is called a “suite” (representing a function/variable that is being tested), we expand on the test code with the following:

```js
suite('module_name', function() {
  let myp5;
  let myID = 'myCanvasID';

  setup(function(done) {
    new p5(function(p) {
      p.setup = function() {
        let cnv = p.createCanvas(100, 100);
        cnv.id(myID);
        myp5 = p;
        done();
      };
    });
  });

  teardown(function() {
    myp5.remove();
  });

  suite('p5.prototype.yourFunction', function() {
    test('should [test something]', function() {
      // Your test code and Chai assertions
    });
  });

  // More test suites as needed
});
```

This is also how you will add tests for existing modules for which you didn’t need to create a new test file.


## Conventions

Here are the conventions and best practices that p5.js uses for unit tests which you should follow when writing your own tests:

- Use a single `suite` for each p5.js function/variable being tested.
- Each `suite` representing a function/variable can contain as many `test`s as needed.
- Each `test` should be self-contained and not rely on any other modules in p5.js.
- Test code should be as minimal as possible and only test one thing at a time. Do not test if a value is a function while also testing if it accepts the correct arguments in a single `test`; use two `test`s instead.
- Prefer Chai `assert` when possible instead of `expect`.


## Running tests

The most straightforward way to run the tests is by using the `npm test` command in your terminal. However, `npm test` usually takes a long time to run simply because of the large number of test cases p5.js has. It can also sometimes be a bit repetitive to make some changes, run `npm test`, make some more changes, and run `npm test` again. Here are some tricks that can help streamline this process:

- Use the `npx grunt watch:main` command to automatically build and test p5.js whenever you save changes to p5.js source files. This will save you from having to manually run tests whenever you are making frequent changes to the codebase.
- You can mark certain test suites to be skipped or be the only suite that is run with the `.skip` and `.only` syntax.

  ```js
  // This test suite will not run
  suite.skip('p5.prototype.yourFunction', function() {

  });

  // Only this test suite will be run, all other suites will be ignored
  suite.only('p5.prototype.yourFunction', function() {

  });
  ```

- You can also run `grunt yui:dev` to launch a local server with the reference and a test runner. Once live, you can go to [`http://127.0.0.1:9001/test/test.html`](http://127.0.0.1:9001/test/test.html) to run tests live in your browser. This can be useful if you want to use a debugger in the middle of a test case or if you want to log complex objects. If you want to filter tests by the name of the test case, you can add a search term after a `?grep=` URL parameter, e.g.: [`http://127.0.0.1:9001/test/test.html?grep=framebuffer`](http://127.0.0.1:9001/test/test.html?grep=framebuffer)


## Visual tests

Visual tests are a way to make sure sketches do not unexpectedly change when we change the implementation of p5.js features. Each visual test file lives in the `test/unit/visual/cases` folder. Inside each file there are multiple visual test cases. Each case creates a sample sketch, and then calls `screenshot()` to check how the sketch looks.

```js
visualTest('2D objects maintain correct size', function(p5, screenshot) {
  p5.createCanvas(50, 50, p5.WEBGL);
  p5.noStroke();
  p5.fill('red');
  p5.rectMode(p5.CENTER);
  p5.rect(0, 0, p5.width/2, p5.height/2);
  screenshot();
});
```

If you need to add a new test file, add it to that folder, then add the filename to the list in `test/visual/visualTestList.js`. Additionally, if you want that file to be run automatically as part of continuous integration on every pull request, add the filename to the `visual` list in `test/unit/spec.js`.

When you add a new test, running `npm test` will generate new screenshots for any visual tests that do not yet have them. Those screenshots will then be used as a reference the next time tests run to make sure the sketch looks the same. If a test intentionally needs to look different, you can delete the folder matching the test name in the `test/unit/visual/screenshots` folder, and then re-run `npm test` to generate a new one.

To manually inspect all visual tests, run `grunt yui:dev` to launch a local server, then go to http://127.0.0.1:9001/test/visual.html to see a list of all test cases.

<<<<<<< HEAD
=======

>>>>>>> ef4647f6
In a continuous integration (CI) environment, optimizing test speed is essential. It is advantageous to keep the code concise, avoid unnecessary frames, minimize canvas size, and load assets only when essential for the specific functionality under test.
To address scenarios involving operations like asynchronous 3D model rendering, consider returning a promise that resolves upon completing all the necessary tests, ensuring efficiency in your visual testing approach. Here's an example of how you can asynchronous 3D model rendering in your visual tests:

```js
visualSuite('3D Model rendering', function() {
  visualTest('OBJ model is displayed correctly', function(p5, screenshot) {
    // Return a Promise to ensure the test runner waits for the asynchronous operation to complete
    return new Promise(resolve => {
      p5.createCanvas(50, 50, p5.WEBGL);
      // Load the model asynchronously
      p5.loadModel('unit/assets/teapot.obj', model => {
        p5.background(200);
        p5.rotateX(10 * 0.01);
        p5.rotateY(10 * 0.01);
        p5.model(model);
        // Take a screenshot for visual comparison
        screenshot();
        // Resolve the Promise to indicate completion
        resolve();
      });
    });
  });
});
<<<<<<< HEAD
```
=======
```
>>>>>>> ef4647f6
<|MERGE_RESOLUTION|>--- conflicted
+++ resolved
@@ -221,10 +221,7 @@
 
 To manually inspect all visual tests, run `grunt yui:dev` to launch a local server, then go to http://127.0.0.1:9001/test/visual.html to see a list of all test cases.
 
-<<<<<<< HEAD
-=======
-
->>>>>>> ef4647f6
+
 In a continuous integration (CI) environment, optimizing test speed is essential. It is advantageous to keep the code concise, avoid unnecessary frames, minimize canvas size, and load assets only when essential for the specific functionality under test.
 To address scenarios involving operations like asynchronous 3D model rendering, consider returning a promise that resolves upon completing all the necessary tests, ensuring efficiency in your visual testing approach. Here's an example of how you can asynchronous 3D model rendering in your visual tests:
 
@@ -248,8 +245,4 @@
     });
   });
 });
-<<<<<<< HEAD
-```
-=======
-```
->>>>>>> ef4647f6
+```
