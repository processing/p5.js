<!-- Learn about how to manage and review contributions to p5.js. -->

<<<<<<< HEAD
## Directrices para Supervisores

Ya sea que recién te hayas unido a nosotros como supervisor, seas un responsable de mantenimiento experimentado de p5.js, o estés en algún punto intermedio, esta guía contiene información, así como consejos y trucos que te ayudarán a contribuir de manera efectiva a p5.js. La mayor parte de lo que se escribe aquí son pautas a menos que se indique lo contrario, lo que significa que puedes adaptar las prácticas mostradas aquí para que se ajusten a tu flujo de trabajo.
=======
# Directrices para Stewards (Guías de Área)

Ya sea que seas nuevo contribuyendo para p5.js, que seas activo en los repositorios de GitHub de p5.js, o que te encuentres en algún punto intermedio, encontrarás lo que necesitas en estas directrices sobre el rol de steward (guía de área) en p5.js. Si no estás seguro de qué esperar de los stewards, o si estás considerando ofrecerte como voluntario o comenzar como steward, ¡sigue leyendo!
>>>>>>> c27d374a

## Tabla de Contenidos

- [Stewardship (Guía de Área)](#stewardship)
  - [Cuidado de la Comunidad](#community-care)
  - [Áreas](#areas)
  - [Convertirse en Steward](#becoming-a-steward)
  - [Comenzando como Steward](#getting-started-with-stewardship)
- [Issues](steward_guidelines.md#issues) 
  - [Informe de Errores](steward_guidelines.md#informe-de-errores) 
  - [Solicitud de Funcionalidades](steward_guidelines.md#solicitud-de-funcionalidades)
  - [Mejora de Funcionalidades](steward_guidelines.md#mejora-de-funcionalidades)
  - [Discusión](steward_guidelines.md#discusión) 
- [Pull Requests](steward_guidelines.md#pull-requests)
  - [Corrección Sencilla](steward_guidelines.md#correción-sencilla)
  - [Corrección de Error](steward_guidelines.md#corrección-de-error) 
  - [Nuevas Funcionalidades/Mejora de Funcionalidades](steward_guidelines.md#nuevas-funcionalidades/Mejora-de-funcionalidades)
  - [Dependabot](steward_guidelines.md#dependabot) 
- [Proceso de Construcción](steward_guidelines.md#proceso-de-construcción)
  - [Tarea Principal de Construcción](steward_guidelines.md#tarea-principal-de-construcción)
  - [Tarea Variada](steward_guidelines.md#tarea-variada)
- [Proceso de Lanzamiento](steward_guidelines.md#proceso-de-lanzamiento)
- [Consejos y Trucos](steward_guidelines.md#consejos-y-trucos)
  - [Plantillas de Respuesta](steward_guidelines.md#plantillas-de-respuesta)
  - [GitHub CLI](steward_guidelines.md#github-cli)
  - [Gestión de Notificaciones](steward_guidelines.md#gestión-de-notificaciones)

---
## Stewardship (Rol de Guía de Área)

### Cuidado de la Comunidad 

Un ethos de código abierto incluye [accesibilidad, educación, colaboración, transparencia y agencia](https://www.opensourceethos.net/). Vivir y practicar estos valores mientras escribimos código juntos requiere un atento cuidado de la comunidad. Estas son las prácticas de cuidado comunitario que forman parte de nuestra definición de stewardship:

1. Dar la bienvenida a nuevos contribuidores en GitHub mediante **comentarios amigables** y **revisiones útiles de código**.
2. Ayudar a **facilitar discusiones sobre funcionalidades** y resolver desacuerdos técnicos. Por ejemplo, hacer conexiones con otras discusiones u ofrecer aportes desde experiencia previa relevante. Sugerir funcionalidades o trabajar en ellas es contribución, no stewardship.
3. Participar en los lanzamientos (releases) del software p5.js **apoyando** la corrección de bugs y la finalización de funcionalidades. Por ejemplo, esto significa guiar a otros contribuidores y revisar sus PRs. Corregir bugs es contribución, no stewardship.

El resto de estas directrices proporcionan algunos consejos y trucos que te ayudarán a contribuir efectivamente a p5.js y a guiar las contribuciones de otros. La mayoría de lo escrito aquí existe como pauta a menos que se indique lo contrario. Puedes adaptar estas prácticas para que se ajusten a tu proceso de trabajo.

¡Todos están invitados a ayudar a cuidar la comunidad cuando puedan! Nos alegra ver contribuidores que dan la bienvenida a nuevos contribuidores, revisan el código de otros y proporcionan retroalimentación sobre el diseño de la API. También existen algunos roles concretos:

- Los **contribuidores (contributors)** pueden crear issues, PRs, comentarios y revisiones de código.
- Los **mantenedores (maintainers)** también pueden mergear PRs y administrar otras partes del código del proyecto (codebase).

Los stewards también pueden ser contribuidores: pueden crear issues y PRs como contribuidores, mientras también asumen la responsabilidad, cuando están cuidando un área en particular, de comentar en issues y hacer revisiones de código, especialmente cuando otros contribuidores los etiquetan para ayudar con la discusión y revisión.

Como contribuidor, puedes consultar los stewards actuales en el archivo README del repositorio de p5.js y etiquetar a los stewards relevantes, pero ten en cuenta nuestras directrices para contribuidores, que enfatizan la paciencia y la consideración de que la mayor parte del trabajo técnico en un proyecto de código abierto es voluntario.

Como steward, esperamos que participes regularmente en revisiones de código en issues o PRs que tú no creaste, si están en tu área y si puedes proporcionar orientación útil.

### Áreas

Existen diferentes áreas de trabajo de las cuales los stewards pueden ser responsables. Estas áreas coinciden con las etiquetas (labels) de GitHub en la mayoría de los casos, con un par de excepciones. A continuación se presenta la lista de áreas:

- **Accesibilidad**: Esta área se refiere específicamente a la accesibilidad digital y web, incluyendo, por ejemplo, el soporte para lectores de pantalla mediante API como `describe(..)`, así como el soporte de accesibilidad en el sitio web de referencia
- **Núcleo (Core)**: Se refiere a la API central de p5.js, incluyendo renderizado y entorno
- **DevOps**: Se refiere al proceso de compilación (build process), pruebas unitarias (unit testing) y otros aspectos de la experiencia de desarrollo
- **Documentación**: Incluye tanto la referencia en el código base central que se expone en el sitio web, los documentos para contribuidores y otro contenido del sitio web
- **i18n (Internacionalización / Traducción)**: Incluye la revisión de traducciones, particularmente para `es`, `hi`, `ko`, `zh`
- **Gráficos**: Contiene subáreas de WebGL y [p5.strands](https://beta.p5js.org/tutorials/intro-to-p5-strands/)
- **Color**: Incluye Color, ColorMode, mejoras de accesibilidad relacionadas con el uso del color
- **Tipografía**: Se refiere a todos los temas sobre el manejo de texto y fuentes
- **Matemáticas**: Incluye tanto la Math API externa como mejoras internas de rendimiento
- **Formas (Shapes)**: Incluye el trabajo con formas personalizadas en las versiones 1.11.x y 2.x de p5.js
- **Mantenedores**: Este grupo puede mergear PRs
- **p5.sound.js**: La [nueva biblioteca p5.sound.js](https://github.com/processing/p5.sound.js)
- **p5.js-website**: Aspectos no relacionados con el contenido del [sitio web de referencia](https://p5js.org/), por ejemplo, su estructura, automatizaciones, mejoras técnicas, etc.

Estas áreas de enfoque pueden cambiar con el tiempo dependiendo de las necesidades del proyecto, así que si estás pasando por el proceso de solicitar ser steward, ¡eres bienvenido a proponer nuevas áreas!

### Convertirse en Steward 

Hay dos formas de convertirse en steward:

1. **Nominación** por parte de mantenedores u otros stewards, como en conversaciones en Discord, Discourse o GitHub.
2. **Solicitud** creando un PR para actualizar `stewards.yml` con tu usuario de GitHub @ y las áreas propuestas. Ten en cuenta que cada área debe tener de 1 a 3 stewards. ¡Siempre estamos buscando **stewards de traducción**! Una vez que hagas tu PR de solicitud, otros mantenedores o stewards pueden pedir material de apoyo adicional, como hacer un PR relacionado con las áreas en las que estás interesado o participar en alguna discusión relacionada.

Para permanecer como steward, debes contribuir como steward en al menos 1 de los 2 lanzamientos menores más recientes (por ejemplo, 2.1.0 o 1.11.0, cuando cambia el número del medio). Estos no son tan frecuentes como los parches (patches) (por ejemplo, 2.0.3 a 2.0.4, cuando cambia el número más a la derecha), y en la práctica esto significa que se espera que los stewards estén activos cada 4-6 meses aproximadamente, apoyando a otros contribuidores mediante discusión o revisión de código, no necesariamente escribiendo código. Para renunciar al rol de steward, puedes hacer un PR para eliminarte de `stewards.yml`. ¡Siempre eres bienvenido a tomar una pausa y volver a solicitar en el futuro!

### Comenzando como Steward

1. Mantén estas directrices a mano como referencia: cómo ayudar con nuevos issues, bugs y funcionalidades. Por ejemplo, la sección "Solicitud de Funcionalidades" incluye consejos sobre cómo usar la [declaración de acceso]([access.md](https://github.com/processing/p5.js/blob/dev-2.0/contributor_docs/es/access.md)) de p5.js como steward.
2. Al ayudar a responder preguntas técnicas o revisar, intenta aplicar la [directriz de la Processing Foundation sobre cómo responder preguntas](https://discourse.processing.org/t/guidelines-answering-questions/2145). Estas pueden ser especialmente útiles para dar retroalimentación técnica constructiva.
3. Únete al [Discord de p5.js](https://discord.com/invite/SHQ8dH25r9). ¡En el canal `#contribute-to-p5` cualquier pregunta o propuesta de mejora sobre este proceso es bienvenida!

## _Issues_

Alentamos a la mayoría de las contribuciones de código fuente a comenzar con un _issue_, y como tal, los _issues_ son el lugar donde la mayoría de las discusiones tendrán lugar. Los pasos a seguir al revisar un _issue_ dependerán del tipo de _issue_ que sea. El repositorio utiliza [Plantillas de _issues_ de GitHub](https://github.com/processing/p5.js/blob/main/.github/ISSUE_TEMPLATE), para organizar mejor los diferentes tipos de _issues_ y alentar a los autores de _issues_ a proporcionar toda la información relevante sobre sus _issues_. El primer paso al revisar el _issue_ a menudo será revisar la plantilla completada y determinar si necesita información adicional por ejemplo, porque algunos campos no se completaron o se utilizó la plantilla incorrecta.


### Informe de Errores

Los _issues_ de informes de errores deberían utilizar la plantilla de _Issue_ "Found a bug". El siguiente flujo de trabajo es típico para abordar los informes de errores:

1. Replicar el error
   - El objetivo de la plantilla es proporcionar suficiente información para que un revisor intente replicar el error en cuestión.
   - Si el error reportado no es relevante para el repositorio en el que se abrió (p5.js, p5.js-website, u otro):
     - Transfiera el _issue_ al repositorio relevante si tiene acceso a él.
     - De lo contrario, deje un comentario sobre dónde debería presentarse el informe de error (con un enlace directo proporcionado) y cierre el _issue_.
   - El primer paso para revisar un informe de error es verificar si se proporciona suficiente información para replicar el error, y si es así, se debe intentar replicar el error según lo descrito.
2. Si el error se puede replicar:
   - Puede ser necesario realizar alguna discusión para determinar la mejor manera de solucionar un error particular. Puede ser necesario realizar alguna discusión para determinar la mejor manera de solucionar un error particular. A veces, puede ser directo;otras veces, puede ser complicado. Por favor, consulte los [principios de diseño de p5.js](design_principles.md) al tomar esta decisión caso por caso.
   - Si el autor del _issue_ indicó en el _issue_ que está dispuesto a contribuir con una solución:
     - Apruebe el _issue_ para su solución por parte del autor del _issue_ dejando un comentario y asignándoles el _issue_. Utilice el botón de engranaje en el lado derecho junto a "Assignee".
   - Si el autor del _issue_ no desea contribuir con una solución:
     - Deje un comentario reconociendo que el error se puede replicar.
     - Intente solucionarlo usted mismo o agregue la etiqueta `help wanted` para señalar que es un _issue_ que necesita solución.
3. Si el error no se puede replicar:
   - Solicite información adicional si aún no se ha proporcionado en la plantilla (versión de p5.js, versión del navegador, versión del sistema operativo, etc).
   - Si su entorno de prueba difiere de lo que se informa en el _issue_ (por ejemplo,un navegador o sistema operativo diferente):
     - Deje un comentario diciendo que no puede replicar en su entorno específico.
     - Agregue una etiqueta `help wanted` al _issue_ incidente y pida a alguien más con la configuración especificada en el _issue_ que intente replicar el error.
   - A veces, los _bugs_ (errores) solo ocurren al usar el editor web y no al probar localmente. En este caso, el _issue_ debería ser redirigido al [repositorio del editor web](https://github.com/processing/p5.js-web-editor).
   - Si la replicación es posible más tarde, regrese al paso 2.
1. Si el error se origina en el código que el usuario proporcionó en el informe de error y no en el comportamiento de p5.js:
   - Determine si la documentación de p5.js, la implementación de código o el sistema de errores amigable pueden mejorarse para evitar que se cometa el mismo error.
   - Redirija amablemente cualquier pregunta adicional al [foro](https://discourse.processing.org/) o al [Discord](https://discord.com/invite/SHQ8dH25r9) y cierre el _issue_ si no se van a realizar más cambios en p5.js.
   

### Solicitud de Funcionalidades

Los _issues_ para solicitar funcionalidades deberían utilizar la plantilla "New Feature Request". El siguiente flujo de trabajo es típico para abordar las solicitudes de función:

1. Como parte del compromiso de p5.js de aumentar el acceso, una solicitud de función debe justificar cómo aumenta el acceso de p5.js a comunidades que históricamente han sido marginadas en el campo. Más detalles están disponibles [aquí](access.md).
   - Si una solicitud de funcionalidad no tiene suficientemente completado el campo "Increasing Access" ("Aumento de Acceso"), puedes preguntar al autor del _issue_ cómo la funcionalidad aumenta el acceso.
   - La declaración de acceso de una funcionalidad puede ser proporcionada por un miembro diferente de la comunidad, incluidos los revisores de _issue_.
2. Una nueva solicitud de funcionalidad puede ser evaluada para su inclusión en base a los siguientes criterios:
   - ¿La función encaja en el alcance del proyecto y los principios de diseño [principios de diseño](design_principles.md) de p5.js?
     - Por ejemplo, una solicitud para agregar una nueva forma primitiva de dibujo puede ser considerada, pero una solicitud para adoptar un protocolo de Internet de las cosas basado en el navegador probablemente estará fuera de alcance.
     - En general, el alcance de p5.js debería ser relativamente estrecho para evitar un exceso de características poco utilizadas.
     - Si una función no encaja en el alcance de p5.js, sugiere al autor del _issue_ que implemente la función como una biblioteca complementaria.
     - Si no está claro si encaja o no, puede ser una buena idea sugerir hacer una biblioteca complementaria como una prueba de concepto. Esto ayuda a dar a los usuarios una forma de usar la funcionalidad, proporciona un ejemplo mucho más concreto de su uso e importancia, y no necesariamente necesita ser una solución tan completa como una función completamente integrada. Puede integrarse en el núcleo de p5.js más adelante si corresponde. 
   - ¿Es probable que la funcionalidad propuesta cause un cambio incompatible?
     - ¿Entrará en conflicto con las funcionalidades y variables existentes de p5.js?
     - ¿Entrará en conflicto con los _sketches_ (bocetos) típicos ya escritos para p5.js?
     - Las funcionalidades que probablemente causen conflictos, como las mencionadas anteriormente, se consideran cambios incompatibles. Sin un [Lanzamiento de versión mayor](https://docs.npmjs.com/about-semantic-versioning),no deberíamos realizar cambios incompatibles en p5.js.
   - ¿Se puede lograr la nueva función propuesta utilizando las funcionalidades existentes ya en p5.js,código JavaScript nativo relativamente simple, o bibliotecas existentes fáciles de usar?
     - Por ejemplo, en lugar de proporcionar una función de p5.js para unir una matriz de cadenas como `join(["Hello","world!"])`, debería preferirse el JavaScript nativo `["Hello","world!"].join()`.
3. Si el requisito de acceso y otras consideraciones han sido cumplidas, al menos dos supervisores o responsables de mantenimiento deben aprobar la nueva solicitud de función antes de que comience el trabajo hacia una PR. El proceso de revisión de _pull request_ para nuevas funcionalidades está documentado a continuación.


### Mejora de funcionalidades

Las solicitudes de _issues_ de mejora de función deberían utilizar la plantilla de incidentes de "Existing Feature Enhancement" (Mejora de Funcionalidades Existentes). El proceso es muy similar a las solicitudes de nuevas funcionalidades. La diferencia entre una _new feature request_ (solicitud de nueva funcionalidad) y una _feature request_ (Mejora de Funcionalidad) puede ser confusa a veces. La mejora de función principalmente trata sobre las funcionalidades existentes de p5.js, mientras que una solicitud de nueva función podría estar solicitando la adición de funcionalidades completamente nuevas.

1. Similar a las solicitudes de nuevas funcionalidades, las mejoras de función solo deben ser aceptadas si aumentan el acceso a p5.js. Por favor, consulta el punto 1 de la [sección anterior](steward_guidelines.md#feature-request).
2. Los criterios de inclusión para las mejoras de función son similares a los de las solicitudes de nuevas funcionalidades, pero se debe prestar especial atención a los posibles cambios incompatibles.
   - Si se están modificando funcionalidades existentes, todas las firmas de funcionalidades válidas y documentadas previamente deben comportarse de la misma manera.
3. Las mejoras de funcionalidades deben ser aprobadas por al menos un supervisor o responsable de mantenimiento antes de que comience el trabajo hacia una _pull request_. El proceso de revisión de _pull request_ para mejoras de funcionalidades está documentado a continuación.


### Discusión

Este tipo de _issue_ tiene una plantilla mínima de discusión y debería ser utilizada para recopilar comentarios y retroalimentaciones sobre un tema en general antes de consolidarlo en algo más específico, como una solicitud de función. Estos _issues_ de discusión pueden cerrarse cuando finaliza la conversación y se han creado los _issues_ más específicos resultantes:

- Si se abre un _issue_ como una discusión pero debería ser, por ejemplo, un _bug report_ (informe de error), se debe aplicar la etiqueta correcta y quitar la etiqueta de "discussión". Además, se debe solicitar información adicional sobre el error al autor si aún no se ha incluido.
- Si se abre un _issue_ como una discusión pero no es relevante para la contribución de código fuente o de otra manera relevante para los repositorios de GitHub, el proceso de contribución o la comunidad de contribución, deberían ser redirigidos al foro o a Discord y el _issue_ cerrado.
- Si es relevante, se deben agregar etiquetas adicionales a los _issues_ de discusión para señalar aún más qué tipo de discusión es con solo mirarla.

---


## _Pull Requests_

Casi todas las contribuciones de código a los repositorios de p5.js se realizan a través de Pull Request. Los supervisores y los responsables de mantenimiento pueden tener _push access_ (acceso de escritura) a los repositorios, pero aún se les anima a seguir el mismo proceso de _issue_ > _pull request_ > proceso de revisión al contribuir con código. Aquí están los pasos para revisar una _pull request_:

- La plantilla de pull request se puede encontrar [Aquî](https://github.com/processing/p5.js/blob/main/.github/PULL_REQUEST_TEMPLATE.md).
- Casi todas las solicitudes de pull requests deben tener _issues_ asociados abiertos y discutidos primero, lo que significa que los["flujos de trabajo de los _issues_ mås relevantes ](steward_guidelines.md#issues) deben haber sido seguidos primero antes de que una _pull request_ sea revisada por cualquier supervisor o responsable de mantenimiento.
  - Las únicas instancias donde esto no se aplica son correcciones muy menores de errores tipográficos, las cuales no requieren un _issue_ abierto y pueden ser fusionadas por cualquier persona con acceso para aplicar _merge_ (fusionar) al repositorio, incluso si no son supervisores de una área en particular.
  - Si bien esta excepción existe, la aplicaremos en la práctica solo mientras se siga alentando a los contribuyentes a abrir nuevos _issues_ primero. En otras palabras, si tienes dudas sobre si esta excepción se aplica, simplemente abre un _issue_ de todos modos.
- Si una "pull request"no resuelve completamente el _issue_ referenciado, puedes editar la publicación original y cambiar "Resolves #OOOO" a "Addresses #OOOO" para que no cierre automáticamente el _issue_ original cuando la _pull request_ aplique _merge_ (se fusione).


### Correción Sencilla

Correcciones simples, como la corrección de un pequeño error tipográfico, pueden fusionarse directamente por cualquier persona con acceso para fusionar. Después, revisa la pestaña "Files Changed" de _pull request_ para asegurarte de que la prueba automatizada de integración continua (CI) haya pasado.

![The "files changed" tab when viewing a pull request on GitHub](../images/files-changed.png)
![The "All checks have passed" indicator on a GitHub pull request, highlighted above the merge button](../images/all-checks-passed.png)


### Corrección de Error

1. _Bug fixes_ (Corrección de errores) deberían ser revisado por el supervisor del área relevante, idealmente el mismo que aprobó el _issue_ referenciado para su corrección.
2. La pestaña "Files Changed" de la _pull request_ se puede utilizar para revisar inicialmente si el _fix_ (la ccorrección) se implementa según lo descrito en la discusión del _issue_.
3. La _pull request_ Debería ser probada localmente siempre que sea posible y relevante. El GitHub CLI puede ayudar a agilizar parte del proceso. Ver más abajo en [Consejos y trucos](steward_guidelines.md#tips-tricks).
   - [ ] La Corrección debe abordar suficientemente el _issue_ original.
   - [ ] La Corrección no debe cambiar ningún comportamiento existente a menos que se acuerde en el _issue_ original.
   - [ ] La Corrección no debe tener un impacto significativo en el rendimiento de p5.js.
   - [ ] La Corrección no debe tener ningún impacto en la accesibilidad de p5.js.
   - [ ] La Corrección debe utilizar el estándar moderno de codificación en JavaScript.
   - [ ] La Corrección debe pasar todas las pruebas automatizadas e incluir nuevas pruebas (tests) si son relevantes.
4. Si se requieren cambios adicionales, se deben agregar comentarios en línea a las líneas relevantes según se describió anteriormente [aquí](https://docs.github.com/en/pull-requests/collaborating-with-pull-requests/reviewing-changes-in-pull-requests/commenting-on-a-pull-request#adding-line-comments-to-a-pull-request).
   - Un bloque de sugerencias también puede ser usado para sugerir cambios específicos:\
     ![The Suggest Change button while writing a comment on code in a GitHub pull request](../images/suggest-change.png)\
     ![A suggested change appearing within code fences with the "suggestion" tag](../images/suggested-value-change.png)\
     ![A suggested change previewed as a diff](../images/suggestion-preview.png)
   - Si se requieren múltiples cambios, no agregues comentarios de una sola línea muchas veces. En su lugar, sigue el procedimiento documentado [aquí](https://docs.github.com/en/pull-requests/collaborating-with-pull-requests/reviewing-changes-in-pull-requests/reviewing-proposed-changes-in-a-pull-request) para hacer comentarios de varias líneas y una sola solicitud de cambios (change request).
   - Si los comentarios en línea son solo para aclaraciones o discusión, elige "Comment" en lugar de "Request changes":\
     ![The "comment" option circled within the GitHub Finish Review menu](../images/comment-review.png)
5. Una vez que la _pull request_ haya sido revisada y no se requieran cambios adicionales, un supervisor puede marcar la _pull request_ como "Aprobada" eligiendo la opción "Approve" en el paso anterior, con o sin comentarios adicionales. El supervisor puede luego solicitar una revisión adicional por otro supervisor o responsable de mantenimiento si lo desea, fusionar la _pull request_ si tiene acceso para fusionar (merge access), o solicitar _merge_ (fusión) de un responsable de mantenimiento.
6. El bot @[all-contributors](https://allcontributors.org/docs/en/emoji-key) debería ser llamado para agregar cualquier nuevo colaborador a la lista de colaboradores en el archivo README.md. Cada tipo de contribución puede ser indicado en lugar de `[contribution` `type]` a continuación, se puede encontrar la lista completa de tipos de contribuciones disponibles en el enlace anterior.

`@all-contributors` `please` `add` `@[GitHub` `handle]` `for` `[contribution` `type]`


### Nuevas funcionalidades/Mejora de Funcionalidades

El proceso para una _pull request_ de _new feature_ (nuevas funcionalidades),o _feature_enhacement_ (mejora de funcionalidades) es similar a las correcciones de errores,pero solo con una diferencia notable:

- Una _pull request_ de nueva funcionalidad o mejora de funcionalidad debe ser revisada y aprobada por al menos dos supervisores o responsables de mantenimiento antes de que pueda ser fusionada.


### Dependabot

Las _pull requests_ de Dependabot generalmente solo son visibles para los administradores del repositorio, así que si esto no aplica a ti, por favor omite esta sección.

- Las _pull request_ de Dependabot pueden fusionarse directamente si la actualización de la versión es una [semver](https://semver.org/) versión de parche y la prueba automatizada de CI ha pasado.
- Las _pull requests_ de Dependabot con cambios de versión semver menor generalmente se pueden fusionar directamente siempre y cuando la prueba automatizada de CI pase. Se recomienda hacer una rápida verificación en el registro de cambios de la dependencia actualizada.
- Las _pull requests_ de Dependabot con cambios de versión principal de semver pueden afectar probablemente el proceso de compilación o las funcionalidades de p5.js. Se anima al revisor, en este caso, a revisar el registro de cambios desde la versión actual hasta la versión objetivo si es posible y probar la _pull request_ localmente para asegurarse de que todos los procesos estén funcionando y realizar cualquier cambio necesario debido a posibles cambios disruptivos en las dependencias.
- Muchas dependencias aumentan los números de versión principales solo porque dejan de admitir oficialmente versiones muy antiguas de Node.js. En muchos casos, los cambios de versión principal no necesariamente implican cambios disruptivos resultantes de cambios en la API de dependencias.

---

## Proceso de Compilación

Esta sección no cubrirá la configuración general de compilación (build) ni los comandos, sino más bien detalles sobre lo que sucede detrás de escena. Consulta las [directrices para administradores](contributor_guidelines.md#working-on-p5js-codebase) para obtener información más detallada sobre la construcción.

A partir de la versión 2.0 de p5.js, el proyecto ya no usa Grunt para la automatización de tareas. En su lugar, los procesos de compilación y pruebas (test) se manejan usando herramientas modernas como scripts de npm, ESLint y [Vitest](https://vitest.dev/).

### Tarea Principal de Construcción

Para ejecutar las verificaciones de estilo del código (lint) y las pruebas unitarias (unit tests), simplemente ejecuta:

```
npm test
```

Este comando ejecuta ESLint para verificar el estilo del código y luego ejecuta las pruebas unitarias y las pruebas visuales usando Vitest.

#### Tarea `lint`

En p5.js 2.0, ESLint se usa directamente mediante scripts de npm para todas las tareas de verificación de estilo (linting).

Para ejecutar las verificaciones de estilo (lint) en el código del proyecto.

```
npm run lint
```

Este comando verifica los archivos fuente, los scripts de compilación (build scripts), los archivos de prueba y los ejemplos de documentación usando ESLint.

Si solo quieres ejecutar la verificación de estilo (linting) para archivos o directorios específicos, puedes usar ESLint directamente:

```
npx eslint src/
npx eslint test/
```

Ya no existe un linter separado para ejemplos ni un pipeline basado en YUIDoc.

#### Tarea `test`

En p5.js 2.0, el sistema de pruebas ya no usa Mocha mediante Grunt. En su lugar, las pruebas se ejecutan usando [Vitest](https://vitest.dev/) a través de scripts de npm.

Para ejecutar el conjunto completo de pruebas (unit y visual tests), usa:

```
npm test
```

Este comando realiza:

- Verificación de estilo (linting) mediante ESLint
- Pruebas unitarias (unit tests) usando Vitest
- Pruebas visuales (capturas de renderizado)

Las pruebas se encuentran en la carpeta `test/unit`, organizadas de manera que reflejen la estructura del directorio `src`. Por ejemplo, las pruebas para `src/color/p5.Color.js` están en `test/unit/color/p5.Color.js`.

Para ejecutar las pruebas interactivamente en un entorno similar al navegador (útil para identificar errores o debuggear), ejecuta:

```
npx vitest --ui
```
También se puede generar la cobertura de código usando las herramientas integradas de Vitest. Ejecuta:

```
npx vitest run --coverage
```

Nota: El proceso de compilación de Browserify/Grunt (por ejemplo, `browserify`, `uglify`, `brfs-babel`) fue eliminado en la versión 2.


## Proceso de Lanzamiento

Consulta [release\_process.md](release_process.md).

---


## Consejos y Trucos

A veces, la cantidad de <em>issues</em> y PR que requieren revisión puede ser un poco abrumadora. Si bien intentamos implementar procesos que faciliten las cosas, hay algunos consejos y trucos que puedes utilizar para ayudar con la revisión de <em>issues</em> y PRs.


### Plantillas de Respuesta

Una característica útil de GitHub que puedes utilizar es la funcionalidad [Respuestas Guardadas](https://docs.github.com/en/get-started/writing-on-github/working-with-saved-replies/about-saved-replies), que está disponible para usar al redactar una respuesta a <em>issues</em> o <em>pull requests</em>. Algunos de los flujos de trabajo descritos anteriormente pueden requerir responder a <em>issues</em> o PRs con respuestas idénticas o muy similares (redireccionar preguntas al foro, aceptar un problema para su corrección, etc.), y usar Respuestas Guardadas puede hacer que esto sea un poco más eficiente.

A continuación, se muestran algunas de las Respuestas Guardadas que están siendo utilizadas por los mantenedores de p5.js. ¡Puedes usarlas tú mismo o crear las tuyas!


##### Cerrando: No se puede Reproducir

> No podemos reproducir esto, pero no dudes en reabrir si puedes proporcionar un ejemplo de código que demuestre el problema. ¡Gracias!


##### Cerrando: Necesita Fragmento

> Estoy cerrando esto por motivos organizativos. Por favor, reabre si puedes proporcionar un fragmento de código que ilustre el <em>issue</em>. ¡Gracias!


##### Cerrando: Usa el Foro

> Los <em>issues</em> de GitHub aquí son un buen lugar para los <em>issues</em> y problemas con la biblioteca p5.js en sí. Para preguntas sobre cómo escribir tu propio código, pruebas o seguir tutoriales, el [foro](https://discourse.processing.org/) es el mejor lugar para publicar. ¡Gracias!


##### Cerrando: GSOC

> ¡Gracias! El mejor lugar para discutir las propuestas de GSOC es en nuestro [foro](https://discourse.processing.org/c/summer-of-code).


##### Cerrando: Acceso

> No veo mucho interés en esta función, y no tenemos una explicación clara de cómo [amplía el acceso](access.md), así que cerraré esto por ahora. Si se puede agregar una declaración de acceso a la solicitud del <em>issue</em>, no dudes en volver a abrirlo.

> No vemos una explicación más detallada de cómo esta cuestión [amplía el acceso](access.md), así que cerraré este <em>issue</em> por ahora. Si se puede agregar una declaración de acceso más detallada a la solicitud de función, no dudes en volver a abrirla. ¡Gracias!


##### Cerrando: Complemento

> Creo que esta función está fuera del alcance de la API de p5.js (intentamos mantenerla lo más minimalista posible), pero podría ser un gran punto de partida para una biblioteca complementaria. Consulta la documentación aquí sobre cómo crear un complemento: [https://github.com/processing/p5.js/blob/main/contributor\_docs/creating\_libraries.md](creating_libraries.md)


##### Cerrando PR: Primero Necesita <em>Issue</em>

> Gracias. Como recordatorio, primero deben abrirse <em>issues</em> antes de que se abran pull request y etiquetarse con el <em>issue</em>. Esto es necesario para realizar un seguimiento del desarrollo y mantener la discusión clara. ¡Gracias!


##### Aprobar <em>issue</em> para corrección

> Puedes seguir adelante con una solución. Gracias.


##### PR Fusionado

> Se ve bien. ¡Gracias!


### GitHub CLI

Revisar un PR complejo puede ser difícil con comandos de git complejos necesarios para obtener la versión del código del PR localmente para que puedas probarla. Afortunadamente, [GitHub CLI](https://cli.github.com/) puede ayudar enormemente con este proceso y más.

Después de instalar GitHub CLI e iniciar sesión, revisar una PR localmente se puede hacer ejecutando el comando `gh pr checkout [id_del_pull_request]`, y el proceso de obtener un <em>fork</em> remoto, crear una rama y cambiar a la rama se realizan automáticamente para ti. Volver a la rama principal será lo mismo que cambiar de rama ejecutando `git checkout main`. ¡Incluso puedes dejar un comentario en el PR desde la CLI sin necesidad de visitar la página web en absoluto!

También hay muchos otros comandos disponibles en GitHub CLI que puedes encontrar útiles o no, pero es una buena herramienta para tener en cualquier caso.


### Gestión de Notificaciones

En lugar de monitorear manualmente las pestañas <em>Issues</em> o <em>Pull Requests</em> del repositorio en busca de nuevos <em>issues</em> o PRs, puedes "ver" el repositorio haciendo clic en el botón <em>Watch</em> con un ícono de ojo en la parte superior de la página del repositorio, frente al nombre del repositorio.

![Cropped screenshot of the top right corner of a GitHub repository page showing a series of buttons in the center from left to right: Sponsor, Watch, Fork, Starred.](../images/github-repo-metrics.png)

Al observar un repositorio, eventos como nuevos <em>issues</em>, nuevos <em>pull requests</em>, menciones de tu nombre de usuario y otras actividades a las que te hayas suscrito en el repositorio se enviarán como notificaciones a tu [página de notificaciones](https://github.com/notifications), donde se pueden marcar como leídas o descartadas de la misma manera que un buzón de correo electrónico.

En algunos casos, también puedes recibir correos electrónicos de GitHub sobre eventos en el repositorio que estás observando, y puedes personalizarlos (incluida la desuscripción completa de ellos) desde tu [página de configuración de notificaciones](https://github.com/settings/notifications).

Configurar estas opciones para que se adapten a la forma en que trabajas puede ser la diferencia entre tener que buscar <em>issues</em>/PRs relevantes para revisar manualmente y sentirse abrumado por notificaciones interminables de GitHub. Se requiere un buen equilibrio aquí. Como sugerencia inicial, los supervisores deberían observar este repositorio para <em>Issues</em> y <em>Pull Requests</em> y configurarlo para recibir correos electrónicos solo sobre "Participando, @menciones y personalizadas".<|MERGE_RESOLUTION|>--- conflicted
+++ resolved
@@ -1,14 +1,8 @@
 <!-- Learn about how to manage and review contributions to p5.js. -->
 
-<<<<<<< HEAD
-## Directrices para Supervisores
-
-Ya sea que recién te hayas unido a nosotros como supervisor, seas un responsable de mantenimiento experimentado de p5.js, o estés en algún punto intermedio, esta guía contiene información, así como consejos y trucos que te ayudarán a contribuir de manera efectiva a p5.js. La mayor parte de lo que se escribe aquí son pautas a menos que se indique lo contrario, lo que significa que puedes adaptar las prácticas mostradas aquí para que se ajusten a tu flujo de trabajo.
-=======
 # Directrices para Stewards (Guías de Área)
 
 Ya sea que seas nuevo contribuyendo para p5.js, que seas activo en los repositorios de GitHub de p5.js, o que te encuentres en algún punto intermedio, encontrarás lo que necesitas en estas directrices sobre el rol de steward (guía de área) en p5.js. Si no estás seguro de qué esperar de los stewards, o si estás considerando ofrecerte como voluntario o comenzar como steward, ¡sigue leyendo!
->>>>>>> c27d374a
 
 ## Tabla de Contenidos
 
