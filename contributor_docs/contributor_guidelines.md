# Contributor Guidelines
Welcome to the contributor guidelines! This document is for new contributors looking to contribute code to p5.js, contributors looking to refresh their memories on some technical steps, or just about anything else to do with code contributions to p5.js.

If you are looking to contribute outside of the p5.js repositories (writing tutorials, planning classes, organizing events), please have a look at the other relevant pages instead. Stewards or maintainers may find the [steward guidelines](./steward_guidelines.md) more helpful regarding reviewing issues and pull requests.

This is a fairly long and comprehensive document but we will try to delineate all steps and points as clearly as possible. Do utilize the table of contents, and the browser search functionality (`Ctrl + f` or `Cmd + f`) to find sections relevant to you. Feel free to skip sections if they are not relevant to your planned contributions as well.

# Table of Contents
- [All about issues](#all-about-issues)
	- [What are issues?](#what-are-issues)
	- [Issue templates](#issue-templates)
		- [Found a bug](#found-a-bug)
		- [Existing Feature Enhancement](#existing-feature-enhancement)
		- [New Feature Request](#new-feature-request)
		- [Discussion](#discussion)
- [Working on p5.js codebase](#working-on-p5js-codebase)
	- [Quick Get Started For Developers](#quick-get-started-for-developers)
	- [Using the GitHub edit functionality](#using-the-github-edit-functionality)
	- [Forking p5.js and working from your fork](#forking-p5js-and-working-from-your-fork)
	- [Codebase breakdown](#codebase-breakdown)
	- [Build setup](#build-setup)
	- [Git workflow](#git-workflow)
		- [Source code](#source-code)
		- [Unit tests](#unit-tests)
		- [Inline documentation](#inline-documentation)
		- [Internationalization](#internationalization)
		- [Accessibility](#accessibility)
	- [Code standard](#code-standard)
	- [Design principles](#design-principles)
- [Pull requests](#pull-requests)
	- [Creating a pull request](#creating-a-pull-request)
		- [Pull request information](#pull-request-information)
		- [Rebase and resolve conflicts](#rebase-and-resolve-conflicts)
	- [Discuss and amend](#discuss-and-amend)

---
# All about issues
The majority of the activity on p5.js' GitHub repositories (repo for short) happens in issues and issues will most likely be the place to start your contribution process as well.

## What are the issues?
Issue is the generic name for a post on GitHub that aims to describe, well, an issue. This "issue" can be a bug report, a request to add a new feature, a discussion, a question, an announcement, or anything that works as a post. Comments can be added below each issue by anyone with a GitHub account, including bots! It is the place where contributors discuss topics related to the development of the project in the repo.

While an issue can be opened for a wide variety of reasons, for p5.js' repos we usually only use issues to discuss p5.js source code development-related topics. Topics such as debugging your own code, inviting collaborators to your project, or other unrelated topics should be discussed either on the [forum](https://discourse.processing.com) or on other platforms.

We have created easy-to-use issue templates to aid you in deciding whether a topic should be a GitHub issue or it should be posted somewhere else!

## Issue templates
p5.js' issue templates not only make it easier for stewards and maintainers to understand and review issues, it also make it simpler for you to file the relevant issue and receive a reply faster. Although they are called templates, from your perspective, it will just be like filling in a simple form where all the different fields of the form are the potentially important information that issue reviewers will need to properly diagnose your issue.

To file a new issue, simply go to the "Issues" tab on the p5.js repo and click on the "New issue" button (usually in green and on the right side). Once you have clicked that, you will be presented with several different options, each of which either correspond to a relevant issue template or redirect you to the relevant place to file your question. You should choose the most relevant option out of all that is presented to ensure your issue can receive the right attention promptly. We will cover the issue templates that apply to p5.js below, for other reports, please check their respective contributor documentation.

### "Found a bug"
When you encounter possible incorrect behavior in p5.js or something not behaving as described in the documentation, this is the template you should use. Please note that if you are trying to debug your own code or figure out why your sketch is not behaving as you expected and you think it may be a problem with your code, you should ask on the [forum](https://discourse.processing.org) instead. If it is later determined your problem did stem from p5.js, you can always open an issue and use this template then.

There are a few fields for you to fill in for this template:
1. "Most appropriate sub-area of p5.js?" - This helps the appropriate stewards identify and respond to your issue. This will automatically tag the issue with the relevant [labels](./issue_labels.md).
2. "p5.js version" - You can find the p5.js version number in either the `<script>` tag link or on the very first line of the p5.js/p5.min.js file. It will look something similar to `1.4.2` (three numbers separated by periods).
3. "Web browser and version" - In the address bar, on Chrome enter "chrome://version", on Firefox enter "about:support". On Safari, use "About Safari" under the top bar "Safari" menu item. This helps us isolate different behaviors between browsers.
4. "Operating System" - You should include the OS version number if possible, eg. `macOS 12.5`. Some bugs can stem from OS behaviors as well.
5. "Steps to reproduce this" - This is arguably the most important information to share. You should list out detailed steps for replicating the bug you are seeing. Sharing a basic sample code that demonstrates the issue can go a long way for anyone to replicate the bug you are facing and start formulating a solution.

As alluded to above, many of the different fields in this template are aimed at replicating the bug. The more information you can provide us about your sketch's environment and how others can replicate what you are seeing, the easier it is for anyone to understand your issue and start looking into solutions. **Be as detailed as you can and avoid generic statements**, eg. do not say "image() function does not work" but rather be more specific such as "image() function does not display the loaded GIF image at the right size". A helpful way to describe the bug you are facing is to describe two things: 1. what you expect the sample code you share to do (expected behavior); and 2. what the sample code is actually doing (actual behavior).

If you wish to contribute a fix to the bug you just reported, you can indicate so in the description. If you can provide a simple suggestion as to how you would fix the bug you just described, it would be very helpful for the issue reviewer to know how much support you would need to contribute to the fix. For bug reports to be accepted for fixing, they must be approved by at least 1 area steward or maintainer before work can begin on a pull request. Any pull requests filed before the issue has been approved for fixing will be closed until approval is given to the issue. **You should not file a pull request (or start working on code changes) without a corresponding issue or before an issue has been approved for implementation**, that is because there is no guarantee that the proposal will be accepted, and you won't have done work that isn't going to be merged in the first place.

### "Existing Feature Enhancement"
This template should be used if you wish to modify or otherwise add functionalities to existing features of p5.js (functions, constants, rendering, etc). For example, if you want to add a new way to define a color to the `color()` function and other functions that accept colors, this is the template to use.

There are a few fields for this template that you should fill in.
1. "Increasing Access" - This non-optional field is where you insert a statement about how adding the proposed feature enhancement will help p5.js [increase access](./access.md) for people historically marginalized in the field of creative arts or technology. **No proposals will be accepted without this**, although you can fill in "Not sure" and offer other members of the community to provide this argument if they can think of how it addresses the accessibility of p5.js.
2. "Most appropriate sub-area of p5.js?" - This helps the appropriate stewards identify and respond to your issue. This will automatically tag the issue with the relevant [labels](./issue_labels.md).
3. "Feature enhancement details" - This is where you describe your proposal for the feature enhancement. A good feature enhancement proposal often includes a clear use case: what, when, how, and why this feature enhancement is needed.

For feature enhancement proposals to be accepted they must be approved by at least 1 area steward or maintainer before work can begin on a pull request. Any pull requests filed before a proposal has been approved will be closed until approval is given to the issue. **You should not file a pull request (or start working on code changes) without a corresponding issue or before an issue has been approved for implementation**, that is because there is no guarantee that the proposal will be accepted, and you won't have done work that isn't going to be merged in the first place.

### "New Feature Request"
This template should be used if you wish to propose a new feature to be added to p5.js. For example to add support for drawing native HTML `<table>` elements with a new `createTable` function. Some proposals may overlap with existing feature enhancement proposals, in these cases you should just choose whichever template you feel is most appropriate.

Accordingly, the template form fields are nearly identical to the field of the "Existing Feature Enhancement". As such please see the [previous section](#existing-feature-enchancement) for details about how to fill in each field.

For new feature request proposals to be accepted, they must be approved by at least 2 area stewards or maintainers before work can begin on a pull request. Any pull requests filed before a proposal has been approved will be closed until approvals are given to the issue. **You should not file a pull request (or start working on code changes) without a corresponding issue or before an issue has been approved for implementation**, that is because there is no guarantee that the proposal will be accepted, and you won't have done work that isn't going to be merged in the first place.

### "Discussion"
This template is used when the issue you are filing does not fit into any of the above in any way. This should be relatively rare in practice. For example, a discussion about whether to adopt a specific Web API feature in p5.js should be filed as a [new feature request](#new-feature-request) instead; a discussion about adding additional color mode to the various color functions should be filed as a [feature enchancement](#existing-feature-enchancement) instead; an announcement about a local creative coding event that you are organizing should be posted on the forum and/or contacting the Processing Foundation if you are looking for support or publicity; etc.

When opening a discussion issue, you can use the "Labels" panel on the side panels to add additional relevant labels so you can signpost your issue to the relevant area. The template itself is just the bare minimum text field so you can just post whatever topic you want to discuss here.

---
# Working on p5.js codebase
Now that your issue has been discussed, an implementation approved by stewards, and you are willing to make the code changes, you are ready to start working on the codebase.

Similarly, if you have come across an issue or joined in discussions of an issue and implementation has been approved by stewards but neither the original issue author nor other members of the community have indicated they are willing to work on the issue, you may volunteer for submit a contribution here and have the stewards assign the issue to you.

You should not "jump the queue" by filing a PR for an issue that either someone else has indicated willingness to submit a contribution or has already been assigned to someone else. We will always prioritize "first assigned first serve" orders for accepting code contributions for an issue, if you file a PR for an issue while someone else is still working on the same issue, your PR will be closed. If you see that it has been a few months since the last activity on an issue with an assigned individual, you can check in with them by leaving a polite comment on the issue asking for progress and if they need help with the implementation. We generally allow for a fairly long time frame for people to work on their contributions as we understand that most people will often be working on a volunteer basis or it simply takes more time for them to work on the feature; similarly, you should work at your own pace and be confident that there is no hard time limit on how long you can spend working on something. That being said, if you are having trouble with any aspect of your code contribution, do not hesitate to ask for help with the issue, the stewards and maintainers, as well as members of our community, will do their best to guide you!

## Quick Get Started For Developers
If you want to work/contribute to p5.js'🌸 codebase as a developer, either directly for improving p5.js or for improving it's sub-projects like [Friendly Error Systems](https://github.com/processing/p5.js/blob/main/contributor_docs/friendly_error_system.md), you can follow the following steps directly :

1. Create a fork of p5.js.
2. Clone your locally created fork.
3. Add upstream using the following command : 
   `git remote add upstream https://github.com/processing/p5.js`
   [More information on Configuring a remote repository for a fork](https://docs.github.com/en/pull-requests/collaborating-with-pull-requests/working-with-forks/configuring-a-remote-repository-for-a-fork)
4. Make sure your machine has [NodeJs](https://nodejs.org/en/download) installed, check it with the        following command : 
   `node -v`
5. Run: `npm ci`
6. Create a git branch of the `main` branch having a descriptive branch name using :
   `git checkout -b [branch_name]`
7. As you start making changes to the codebase, frequently run : 
    `npm test`
  (it takes time, but it ensures that existing behaviors are not being broken)
8. Once it is done, you can commit the changes and create a [Pull Request](https://p5js.org/contributor-docs/#/./contributor_guidelines?id=pull-requests). 

## Using the GitHub edit functionality
When viewing a file on the Github web interface, near the top of the content of the file you are viewing will be a pencil icon button. This button is a convenient edit feature provided by Github that simplifies many of the processes we will be covering below and can be used to make quick and simple edits to the file you are viewing.

However, it is not recommended to use this feature other than for very simple changes. One of the main reasons for this is that for more complex changes to the source code, it should be built and tested locally before being filed as a PR. Using a local development environment is also often much more fluent for most as compared to the basic editing environment provided by this edit functionality.

## Forking p5.js and working from your fork
The first step is to fork the p5.js repository. Forking has a specific meaning in open source but for our purpose, it means creating a copy of the repository and storing it in your own GitHub account. To fork a repo, simply click on the "Fork" button near the top of the page and GitHub will make a copy of the repo in your account.

Working from your fork of the p5.js repository is necessary because you will likely not have direct write access to the official p5.js repository and working on a fork allows you to make changes and later submit them back to the official repository.

At this point, you should be minimally familiar with working with the command line, git, and node.js, and have a local development environment setup.

Once the fork is created, navigate to your fork's page and copy the git URL by clicking the green "Code" button. It should look something like `https://github.com/limzykenneth/p5.js.git`.

<<<<<<< HEAD
Next, go to the command line in your local environment and close this git repository. "Clone" simply means download a copy of the repo to your local machine. Run the following command in a folder where you want to store the p5.js source code folder.
=======
Next go to the command line in your local environment and clone this git repository. "Clone" simply means download a copy of the repo to your local machine. Run the following command in a folder where you want to store the p5.js source code folder.
>>>>>>> 7092bf95

```
git clone [git_url]
```

Replace `[git_url]` with the URL you just copied above. This can take several minutes depending on the speed of your internet connection, a good time to make some coffee! Once the process finished, you can open up the downloaded folder named `p5.js` in your preferred text editor and start looking around.

## Codebase breakdown
Some of the key files and folders you will be in the p5.js folder are as below:

* `src` - Where all the code that eventually gets combined into the final p5.js and p5.min.js files lives
* [`test`](./unit_testing.md) - Where unit tests and code for testing all documentation examples lives
* `tasks` - Where detailed and custom build code lives
* `Gruntfile.js` - This is the main build configuration file
* `contributor_docs` - Where the documentation and all other contributor documentation lives

The other files and folders are either configurations or other kinds of support files, in most cases, you shouldn't need to make any modifications to them.

## Build setup
Before you do anything, you'll need to set up the local project folder so that you can build and run tests for p5.js. Assuming you have node.js installed (with `npm`),

```
npm ci
```

This will likely take a while as npm downloads all dependencies required but once it's done, that's it, you are all set up pretty simple right?

## Git workflow
Now you are ready to make the changes you need to make, for more details about the different parts of the repository and how you can make relevant changes, see the subsections below. To start with, run the `npm test` to try building p5.js from scratch and run all unit tests, this should complete with no errors.

Next, it is recommended that you make a branch off the `main` branch before starting your work. Run `git checkout -b [branch_name]` while you are on the `main` branch, replacing `[branch_name]` with something descriptive, and you will be on a separate branch now. A branch in git is as the name implies, a branched version of the repo that you can add commits to without affecting the `main` or other branches. Branches enable you to work on multiple features at once (by using multiple isolated branches) and have confidence that if you mess up a branch it won't affect the `main` branch.

As you make your changes, it is recommended to frequently run the `npm test`, especially if you are working on the source code. Running this will take some time but it ensures that the changes you make are not breaking existing behaviors. You should run the `npm test` before moving on committing the changes as described below.

Once you have made your changes to the codebase, you will need to commit it to git. A commit is a collection of changes saved in the git repository, it essentially records the current state of the files in the repo at the time of commit. A question that may arise is how often should you commit to git. In general, it is preferred that you aim to commit often rather than lump multiple big changes into one commit. A good guideline is to commit whenever you have completed a subtask that can be described in a sentence.

To commit all current changes, follow the following:

1. Run `git status` and check that it only lists files that you have changed. If there are files listed that you have not changed, you will need to either restore them to the original or make sure they are intended changes. Running `git diff` can also show you more detailed changes for each file. You should not commit any file changes that you don't intend to change for your PR.
2. Run `git add .` to stage all changes for committing into git.
3. Run `git commit -m [your_commit_message]` to commit the changes into git. `[your_commit_message]` should be replaced with a relevant commit message that is descriptive of the changes, avoiding generic statements. For example, instead of saying `Documentation fix 1`, say `Add documentation example to circle() function`.

Repeat the above steps for all commits you will be making while making sure to run the `npm test` periodically to make sure things are working.

### Source code
If you are going to work on the source code, a good place to start, if you know which of the p5.js feature you are going to work on, is to visit the documentation and at the bottom of each documented functionality of p5.js will be a link to its source code.

### Unit tests
If you are going to work on unit tests, please see [here](./unit_testing.md). Note that for any feature enhancements, new features, and some bug fixes, unit tests covering the new implementations should be included in the PR.

### Inline documentation
If you are going to work on the inline documentation, please see [here](./inline_documentation.md).

### Internationalization
If you are going to work on p5.js' internationalization, please see [here](./internationalization.md). Note that this does not cover the website's internationalization/translation, please see the [website repo](https://github.com/processing/p5.js-website) for that.

### Accessibility
If you are going to work on accessibility features, please see [here](./web_accessibility.md). For Friendly Error System, please see [here](./friendly_error_system.md).

## Code standard
p5.js' code standard or code style is enforced by eslint. Any git commit and pull request must pass linting before it will be accepted. The easiest way for you to follow the right coding standard is to use eslint plugin available for your text editor with linting error highlighting (available for most popular text editors).

## Design principles
While working on any features of p5.js, it is important to keep in mind the [design principles](./design_principles.md) of p5.js. Our priorities may differ from the priorities of other projects, so if you are coming from a different project, it is also recommended that you familiarize yourself with p5.js' design principles.

---
# Pull requests
Now that you have made the changes you need to make, the `npm test` does not error, and you have committed the changes, you can start preparing a pull requests to get your new commits merged into the official p5.js repository. A pull request more formally is a request to a repo (in this case the official p5.js repo) to pull or merge changes from another repo (in this case your forked p5.js repo) into its commit history.

## Creating a pull request
The first step here is to push your new commits to your fork of p5.js, think of it as uploading the changes to your fork.

```
git push -u origin [branch_name]
```

Once the push is complete, you may see a link in the terminal that lets you open a pull request, if not you can navigate to your fork in your web browser, switch to the branch you are working on with the dropdown button on top of the file list, click on "Contribute" then "Open pull request".

### Pull request information
Before filing the pull request, you will need to fill out the pull request template. First of all the pull request title should briefly describe what the changes are, again avoid generic statements here.

Next, in the template, there is this line `Resolves #[Add issue number here]` which you should replace `[Add issue number here]` with the issue number of the issue you are addressing/fixing [above](#all-about-issues) (eg. `Resolves #1234`). This will make sure the issue is automatically closed after this PR is merged. If you do not wish to automatically close the issue after this PR is merged (maybe because there are more changes coming in a separate PR), change `Resovles` to `Addresses`.

For "Changes", you should give a clear description of the changes you have made in this PR. Include any implementation details and decisions you made here that are relevant to whoever will review this PR.

"Screenshots of the change" are optional depending on circumstances and should be included when making changes related to how p5.js renders visuals on the canvas. Note that this is not a screenshot of the text editor but a screenshot of an example sketch's behavior after your changes.

"PR Checklist" contains some relevant checklist items that you should tick by replacing `[ ]` with `[x]` wherever relevant to your changes.

Once done, click on "Create pull request".

### Rebase and resolve conflicts
You should now inspect the opened pull request and pay attention to a few things:

1. The number of commits should match the number of commits you have made, meaning if you have committed 2 times while working on this PR, it should only show two commits in the "Commits" tab.
2. The "Files changed" tab should show you the changes you have made as compared with the p5.js repo and nothing more.
3. Near the bottom, it should say "This branch has no conflicts with the base branch" and not "This branch has conflicts that must be resolved".

If any of the above is not true (there are more commits than you expected or there are conflicts), you may need to rebase or help resolve conflicts. Conflicts here mean that you have made changes to a file that also recently had changes applied to it and git is not sure which set of changes to keep or leave out. If you are not confident in resolving these issues, let a steward know and we'll guide you through the process. Basic instruction is as below.

1. Run `git remote add upstream https://github.com/processing/p5.js`
2. Run `git fetch upstream`
3. Run `git rebase upstream/main`
4. You may have some conflicts! If it’s just lib/p5.js and lib/p5.min.js, it’s easy to fix, just build the project again. If you have conflicts in other files & you're not sure how to resolve them... ask for help!
```
    npm test
    git add -u
    git rebase --continue
```
5. Run `git push`

The checklist above may clear out after these steps but if not, we'll guide you through any fix necessary.

## Discuss and amend
Now that your PR is opened, a steward or maintainer will review your PR. It may take several days before a steward is able to reply to your PR so be patient and why not check out some of the other open issues in the meantime?

Once a steward has reviewed your PR, one of two things may happen: 1. Your PR is approved and merged, hurray! 2. The steward may ask some questions regarding the PR or request some changes to the PR. If it's the latter, don't panic, it's perfectly normal and the stewards are always here to help you complete your contribution!

If changes are requested of your PR and you are able to make those changes, follow the [same process as before](#git-workflow) but just continue from your local copy of the repo and relevant branch, make those changes, commit them into git, and push them to your forked remote repo. Once you have pushed additional commits to your forked remote repo, you will see that the new commits automatically show up in the PR. Leave a comment in the PR to let the reviewer know you have made the changes requested and if no additional changes are needed, your PR will be merged!

---<|MERGE_RESOLUTION|>--- conflicted
+++ resolved
@@ -125,11 +125,8 @@
 
 Once the fork is created, navigate to your fork's page and copy the git URL by clicking the green "Code" button. It should look something like `https://github.com/limzykenneth/p5.js.git`.
 
-<<<<<<< HEAD
 Next, go to the command line in your local environment and close this git repository. "Clone" simply means download a copy of the repo to your local machine. Run the following command in a folder where you want to store the p5.js source code folder.
-=======
-Next go to the command line in your local environment and clone this git repository. "Clone" simply means download a copy of the repo to your local machine. Run the following command in a folder where you want to store the p5.js source code folder.
->>>>>>> 7092bf95
+
 
 ```
 git clone [git_url]
