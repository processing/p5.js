--- conflicted
+++ resolved
@@ -1,13 +1,6 @@
 /* eslint no-unused-vars: 0 */
 import p5 from '../../src/app.js';
 
-<<<<<<< HEAD
-import p5 from '../../src/app.js';
-
-p5._throwValidationErrors = true;
-
-=======
->>>>>>> 2ceea580
 export function promisedSketch(sketch_fn) {
   var myInstance;
   var promise = new Promise(function(resolve, reject) {
@@ -33,32 +26,6 @@
 }
 
 export function testWithDownload(name, fn, asyncFn = false) {
-<<<<<<< HEAD
-  var test_fn = function(done) {
-    // description of this is also on
-    // https://github.com/processing/p5.js/pull/4418/
-
-    let blobContainer = {};
-
-    // create a backup of createObjectURL
-    let couBackup = window.URL.createObjectURL;
-
-    // file-saver uses createObjectURL as an intermediate step. If we
-    // modify the definition a just a little bit we can capture whenever
-    // it is called and also peek in the data that was passed to it
-    window.URL.createObjectURL = blob => {
-      blobContainer.blob = blob;
-      return couBackup(blob);
-    };
-
-    let error;
-    if (asyncFn) {
-      fn(blobContainer)
-        .then(() => {
-          window.URL.createObjectURL = couBackup;
-        })
-        .catch(err => {
-=======
   const test_fn = function() {
     return new Promise((resolve, reject) => {
       let blobContainer = {};
@@ -92,7 +59,6 @@
         try {
           fn(blobContainer);
         } catch (err) {
->>>>>>> 2ceea580
           error = err;
         }
         // restore createObjectURL to the original one
