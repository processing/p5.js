var expect = require('chai').expect;

var preprocessor = require('../../docs/preprocessor');

describe('docs preprocessor', function() {
  describe('mergeOverloadedMethods()', function() {
    var merge = preprocessor.mergeOverloadedMethods;

    var ensureMergeDoesNothing = function(data) {
      var dataCopy = JSON.parse(JSON.stringify(data));
      merge(dataCopy);
      expect(dataCopy).to.eql(data);
    };

    it('should merge methods with the same name', function() {
      var data = {
        classitems: [
          {
            file: 'foo.js',
            line: 1,
            description: 'Does foo.',
            itemtype: 'method',
            name: 'foo',
            params: [{ name: 'bar', type: 'String' }]
          },
          {
            file: 'foo.js',
            line: 5,
            itemtype: 'method',
            name: 'foo',
            params: [{ name: 'baz', type: 'Number' }]
          }
        ],
        consts: {}
      };

      merge(data);

      expect(data).to.eql({
        classitems: [
          {
            file: 'foo.js',
            line: 1,
<<<<<<< HEAD
            description: 'Does foo.',
            itemtype: 'method',
            name: 'foo',
            overloads: [
              {
                line: 1,
                params: [{ name: 'bar', type: 'String' }]
              },
              {
                line: 5,
                params: [{ name: 'baz', type: 'Number' }]
              }
            ]
=======
            params: [{ name: 'bar', type: 'String' }]
          },
          {
            line: 5,
            params: [{ name: 'baz', type: 'Number' }]
>>>>>>> 0d424a76
          }
        ],
        consts: {}
      });
    });

    it('should not merge methods from different classes', function() {
      ensureMergeDoesNothing({
        classitems: [
          { itemtype: 'method', class: 'Bar', name: 'foo' },
          { itemtype: 'method', class: 'Baz', name: 'foo' }
        ],
        consts: {}
      });
    });

    it('should not merge properties', function() {
      ensureMergeDoesNothing({
        classitems: [
          { itemtype: 'property', name: 'foo' },
          { itemtype: 'property', name: 'foo' }
        ],
        consts: {}
      });
    });
  });

  describe('renderDescriptionsAsMarkdown', function() {
    var render = preprocessor.renderDescriptionsAsMarkdown;

    it('should work', function() {
      var data = {
        modules: {},
        classes: {},
        classitems: [
          {
            description: 'hi `there`',
            params: [{ description: 'what is *up*' }]
          }
        ],
        consts: {}
      };

      render(data);

      expect(data).to.eql({
        modules: {},
        classes: {},
        classitems: [
          {
            description: '<p>hi <code>there</code></p>\n',
            params: [{ description: '<p>what is <em>up</em></p>\n' }]
          }
        ],
        consts: {}
      });
    });
  });
});<|MERGE_RESOLUTION|>--- conflicted
+++ resolved
@@ -41,7 +41,6 @@
           {
             file: 'foo.js',
             line: 1,
-<<<<<<< HEAD
             description: 'Does foo.',
             itemtype: 'method',
             name: 'foo',
@@ -55,13 +54,6 @@
                 params: [{ name: 'baz', type: 'Number' }]
               }
             ]
-=======
-            params: [{ name: 'bar', type: 'String' }]
-          },
-          {
-            line: 5,
-            params: [{ name: 'baz', type: 'Number' }]
->>>>>>> 0d424a76
           }
         ],
         consts: {}
