--- conflicted
+++ resolved
@@ -216,7 +216,13 @@
       s.setUniform('uMaterialColor', []);
       s.setUniform('uLightingDirection', []);
     });
-<<<<<<< HEAD
+
+    test('Able to set shininess', function() {
+      assert.deepEqual(myp5._renderer._useShininess, 1);
+      myp5.shininess(50);
+      assert.deepEqual(myp5._renderer._useShininess, 50);
+    });
+
     test('Shader is reset after resetShader is called', function() {
       myp5.shader(myp5._renderer._getColorShader());
       var prevShader = myp5._renderer.userFillShader;
@@ -225,13 +231,6 @@
       myp5.resetShader();
       var curShader = myp5._renderer.userFillShader;
       assert.isTrue(curShader === null);
-=======
-
-    test('Able to set shininess', function() {
-      assert.deepEqual(myp5._renderer._useShininess, 1);
-      myp5.shininess(50);
-      assert.deepEqual(myp5._renderer._useShininess, 50);
->>>>>>> 60deb1ef
     });
   });
 });