--- conflicted
+++ resolved
@@ -63,67 +63,4 @@
       assert.typeOf(myp5.torus, 'function');
     });
   });
-
-  suite('p5.RendererGL.prototype.ellipse', function() {
-<<<<<<< HEAD
-    test('no friendly-err-msg', function() {
-      assert.doesNotThrow(
-        function() {
-          myp5.ellipse(0, 0, 100);
-        },
-        Error,
-        'got unwanted exception'
-      );
-    });
-    test('no friendly-err-msg. detail parameter > 50', function() {
-      assert.doesNotThrow(
-        function() {
-          myp5.ellipse(50, 50, 120, 30, 51);
-        },
-        Error,
-        'got unwanted exception'
-      );
-=======
-    test('should be a function', function() {
-      assert.ok(myp5._renderer.ellipse);
-      assert.typeOf(myp5._renderer.ellipse, 'function');
->>>>>>> b0366364
-    });
-  });
-
-  suite('p5.RendererGL.prototype.arc', function() {
-<<<<<<< HEAD
-    test('no friendly-err-msg', function() {
-      assert.doesNotThrow(
-        function() {
-          myp5.arc(1, 1, 10.5, 10, 0, Math.PI, 'pie');
-        },
-        Error,
-        'got unwanted exception'
-      );
-    });
-    test('no friendly-err-msg. detail parameter > 50', function() {
-      assert.doesNotThrow(
-        function() {
-          myp5.arc(1, 1, 100, 100, 0, Math.PI / 2, 'chord', 51);
-        },
-        Error,
-        'got unwanted exception'
-      );
-    });
-    test('no friendly-err-msg. default mode', function() {
-      assert.doesNotThrow(
-        function() {
-          myp5.arc(1, 1, 100, 100, Math.PI / 4, Math.PI / 3);
-        },
-        Error,
-        'got unwanted exception'
-      );
-=======
-    test('should be a function', function() {
-      assert.ok(myp5._renderer.arc);
-      assert.typeOf(myp5._renderer.arc, 'function');
->>>>>>> b0366364
-    });
-  });
 });