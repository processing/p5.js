<<<<<<< HEAD
import p5 from '../../../src/app.js';
=======
import { HALF_PI } from '../../../src/core/constants';
>>>>>>> 4fd25081

suite('p5.Camera', function() {
  var myp5;
  var myCam;
  var delta = 0.001;

  // returns values to test which have changed
  var getVals = function(cam) {
    return {
      ex: cam.eyeX,
      ey: cam.eyeY,
      ez: cam.eyeZ,
      cx: cam.centerX,
      cy: cam.centerY,
      cz: cam.centerZ,
      ux: cam.upX,
      uy: cam.upY,
      uz: cam.upZ
    };
  };

  beforeAll(function() {
    myp5 = new p5(function(p) {
      p.setup = function() {
        p.createCanvas(100, 100, p.WEBGL);
        myCam = p.createCamera();
        // set camera defaults below according to current default values
        // all the 'expectedMatrix' matrices below are based on these defaults...
        myCam.camera(
          0,
          0,
          100 / 2.0 / Math.tan(Math.PI * 30.0 / 180.0),
          0,
          0,
          0,
          0,
          1,
          0
        );
        myCam.perspective(
          Math.PI / 3.0,
          1,
          myCam.eyeZ / 10.0,
          myCam.eyeZ * 10.0
        );
      };
    });
  });

  afterAll(function() {
    myp5.remove();
  });

  suite('createCamera()', function() {
    test('creates a p5.Camera object', function() {
      var myCam2 = myp5.createCamera();
      assert.instanceOf(myCam2, p5.Camera);
    });

    test('createCamera attaches p5.Camera to renderer', function() {
      var myCam2 = myp5.createCamera();
      assert.deepEqual(myCam2, myp5._renderer._curCamera);
    });
  });

  suite('Rotation', function() {
    test('Pan() with positive parameter sets correct matrix w/o changing\
     eyeXYZ or upXYZ', function() {
      var orig = getVals(myCam);

      var expectedMatrix = new Float32Array([
        0.5403022766113281, -0, 0.8414710164070129, 0,
        0, 1, 0, 0,
        -0.8414710164070129, 0, 0.5403022766113281, 0,
        72.87352752685547, 0, -46.79154968261719, 1
      ]);

      myCam.pan(1);

      assert.deepEqual(myCam.cameraMatrix.mat4, expectedMatrix);

      assert.strictEqual(myCam.eyeX, orig.ex, 'eye X pos changed');
      assert.strictEqual(myCam.eyeY, orig.ey, 'eye Y pos changed');
      assert.strictEqual(myCam.eyeZ, orig.ez, 'eye Z pos changed');

      assert.strictEqual(myCam.upX, orig.ux, 'up X pos changed');
      assert.strictEqual(myCam.upY, orig.uy, 'up Y pos changed');
      assert.strictEqual(myCam.upZ, orig.uz, 'up Z pos changed');
    });

    test('Pan() with negative parameter sets correct matrix w/o changing\
     eyeXYZ or upXYZ', function() {
      var orig = getVals(myCam);

      var expectedMatrix = new Float32Array([
        0.5403022766113281, 0, -0.8414710164070129, 0,
        -0, 1, 0, 0,
        0.8414710164070129, 0, 0.5403022766113281, 0,
        -72.87352752685547, 0, -46.79154968261719, 1
      ]);

      myCam.pan(-1);

      assert.deepEqual(myCam.cameraMatrix.mat4, expectedMatrix);

      assert.strictEqual(myCam.eyeX, orig.ex, 'eye X pos changed');
      assert.strictEqual(myCam.eyeY, orig.ey, 'eye Y pos changed');
      assert.strictEqual(myCam.eyeZ, orig.ez, 'eye Z pos changed');

      assert.strictEqual(myCam.upX, orig.ux, 'up X pos changed');
      assert.strictEqual(myCam.upY, orig.uy, 'up Y pos changed');
      assert.strictEqual(myCam.upZ, orig.uz, 'up Z pos changed');
    });
    test('Pan(0) sets correct matrix w/o changing eyeXYZ or upXYZ', function() {
      var orig = getVals(myCam);

      var expectedMatrix = new Float32Array([
        1, 0, 0, 0,
        0, 1, 0, 0,
        0, 0, 1, 0,
        0, 0, -86.6025390625, 1]);

      myCam.pan(0);

      assert.deepEqual(myCam.cameraMatrix.mat4, expectedMatrix);

      assert.strictEqual(myCam.eyeX, orig.ex, 'eye X pos changed');
      assert.strictEqual(myCam.eyeY, orig.ey, 'eye Y pos changed');
      assert.strictEqual(myCam.eyeZ, orig.ez, 'eye Z pos changed');

      assert.strictEqual(myCam.upX, orig.ux, 'up X pos changed');
      assert.strictEqual(myCam.upY, orig.uy, 'up Y pos changed');
      assert.strictEqual(myCam.upZ, orig.uz, 'up Z pos changed');
    });

    test('Tilt() with positive parameter sets correct Matrix w/o \
    changing eyeXYZ', function() {
      var orig = getVals(myCam);

      var expectedMatrix = new Float32Array([
        1, 0, 0, 0,
        0, 0.07073719799518585, -0.9974949955940247, 0,
        -0, 0.9974949955940247, 0.07073719799518585, 0,
        0, -86.3855972290039, -6.126020908355713, 1
      ]);

      myCam.tilt(1.5);

      assert.deepEqual(myCam.cameraMatrix.mat4, expectedMatrix);

      assert.strictEqual(myCam.eyeX, orig.ex, 'eye X pos changed');
      assert.strictEqual(myCam.eyeY, orig.ey, 'eye Y pos changed');
      assert.strictEqual(myCam.eyeZ, orig.ez, 'eye Z pos changed');
    });

    test('Tilt() with negative parameter sets correct matrix w/o \
    changing eyeXYZ', function() {
      var orig = getVals(myCam);

      var expectedMatrix = new Float32Array([
        1, 0, 0, 0,
        0, 0.07073719799518585, 0.9974949955940247, 0,
        0, -0.9974949955940247, 0.07073719799518585, 0,
        0, 86.3855972290039, -6.126020908355713, 1
      ]);

      myCam.tilt(-1.5);

      assert.deepEqual(myCam.cameraMatrix.mat4, expectedMatrix);

      assert.strictEqual(myCam.eyeX, orig.ex, 'eye X pos changed');
      assert.strictEqual(myCam.eyeY, orig.ey, 'eye Y pos changed');
      assert.strictEqual(myCam.eyeZ, orig.ez, 'eye Z pos changed');
    });
    test('Tilt(0) sets correct matrix w/o changing eyeXYZ', function() {
      var orig = getVals(myCam);

      var expectedMatrix = new Float32Array([
        1, 0, 0, 0,
        0, 1, 0, 0,
        0, 0, 1, 0,
        0, 0, -86.6025390625, 1
      ]);

      myCam.tilt(0);

      assert.deepEqual(myCam.cameraMatrix.mat4, expectedMatrix);

      assert.strictEqual(myCam.eyeX, orig.ex, 'eye X pos changed');
      assert.strictEqual(myCam.eyeY, orig.ey, 'eye Y pos changed');
      assert.strictEqual(myCam.eyeZ, orig.ez, 'eye Z pos changed');
    });

    test('Roll() with positive parameter sets correct Matrix w/o \
    changing eyeXYZ', function() {
      var orig = getVals(myCam);

      var expectedMatrix = new Float32Array([
        0, -1, 0, 0,
        1, 0, 0, 0,
        0, 0, 1, 0,
        0, 0, -86.6025390625, 1
      ]);

      myCam.roll(HALF_PI);

      assert.deepEqual(myCam.cameraMatrix.mat4, expectedMatrix);

      assert.strictEqual(myCam.eyeX, orig.ex, 'eye X pos changed');
      assert.strictEqual(myCam.eyeY, orig.ey, 'eye Y pos changed');
      assert.strictEqual(myCam.eyeZ, orig.ez, 'eye Z pos changed');
    });

    test('Roll() with negative parameter sets correct matrix w/o \
    changing eyeXYZ', function() {
      var orig = getVals(myCam);

      var expectedMatrix = new Float32Array([
        0, 1, 0, 0,
        -1, 0, 0, 0,
        0, 0, 1, 0,
        0, 0, -86.6025390625, 1
      ]);

      myCam.tilt(HALF_PI);

      assert.deepEqual(myCam.cameraMatrix.mat4, expectedMatrix);

      assert.strictEqual(myCam.eyeX, orig.ex, 'eye X pos changed');
      assert.strictEqual(myCam.eyeY, orig.ey, 'eye Y pos changed');
      assert.strictEqual(myCam.eyeZ, orig.ez, 'eye Z pos changed');
    });

    test('Roll(0) sets correct matrix w/o changing upXYZ and eyeXYZ', function() {
      var orig = getVals(myCam);

      var expectedMatrix = new Float32Array([
        1, 0, 0, 0,
        0, 1, 0, 0,
        0, 0, 1, 0,
        0, 0, -86.6025390625, 1
      ]);

      myCam.roll(0);

      assert.deepEqual(myCam.cameraMatrix.mat4, expectedMatrix);

      assert.strictEqual(myCam.eyeX, orig.ex, 'eye X pos changed');
      assert.strictEqual(myCam.eyeY, orig.ey, 'eye Y pos changed');
      assert.strictEqual(myCam.eyeZ, orig.ez, 'eye Z pos changed');

      assert.strictEqual(myCam.upX, orig.ux, 'up X pos changed');
      assert.strictEqual(myCam.upY, orig.uy, 'up Y pos changed');
      assert.strictEqual(myCam.upZ, orig.uz, 'up Z pos changed');
    });

    test('LookAt() should set centerXYZ without changing eyeXYZ or \
    upXYZ', function() {
      var orig = getVals(myCam);

      myCam.lookAt(10, 20, 30);

      assert.strictEqual(myCam.centerX, 10);
      assert.strictEqual(myCam.centerY, 20);
      assert.strictEqual(myCam.centerZ, 30);

      assert.strictEqual(myCam.eyeX, orig.ex, 'eye X pos changed');
      assert.strictEqual(myCam.eyeY, orig.ey, 'eye Y pos changed');
      assert.strictEqual(myCam.eyeZ, orig.ez, 'eye Z pos changed');

      assert.strictEqual(myCam.upX, orig.ux, 'up X pos changed');
      assert.strictEqual(myCam.upY, orig.uy, 'up Y pos changed');
      assert.strictEqual(myCam.upZ, orig.uz, 'up Z pos changed');
    });
  });

  suite('Rotation with angleMode(DEGREES)', function() {
    beforeEach(function() {
      myp5.push();
      myp5.angleMode(myp5.DEGREES);
    });

    afterEach(function() {
      myp5.pop();
    });

    test('Pan() with positive parameter sets correct matrix w/o changing\
     eyeXYZ or upXYZ', function() {
      var orig = getVals(myCam);

      var expectedMatrix = new Float32Array([
        0.5403022766113281, -0, 0.8414710164070129, 0,
        0, 1, 0, 0,
        -0.8414710164070129, 0, 0.5403022766113281, 0,
        72.87352752685547, 0, -46.79154968261719, 1
      ]);

      myCam.pan(1 * 180 / Math.PI);

      assert.deepEqual(myCam.cameraMatrix.mat4, expectedMatrix);

      assert.strictEqual(myCam.eyeX, orig.ex, 'eye X pos changed');
      assert.strictEqual(myCam.eyeY, orig.ey, 'eye Y pos changed');
      assert.strictEqual(myCam.eyeZ, orig.ez, 'eye Z pos changed');

      assert.strictEqual(myCam.upX, orig.ux, 'up X pos changed');
      assert.strictEqual(myCam.upY, orig.uy, 'up Y pos changed');
      assert.strictEqual(myCam.upZ, orig.uz, 'up Z pos changed');
    });

    test('Tilt() with positive parameter sets correct Matrix w/o \
    changing eyeXYZ', function() {
      var orig = getVals(myCam);

      var expectedMatrix = new Float32Array(
        [1, 0, 0, 0,
          0, 0.07073719799518585, -0.9974949955940247, 0,
          -0, 0.9974949955940247, 0.07073719799518585, 0,
          0, -86.3855972290039, -6.126020908355713, 1]);

      myCam.tilt(1.5 * 180 / Math.PI);

      assert.deepEqual(myCam.cameraMatrix.mat4, expectedMatrix);

      assert.strictEqual(myCam.eyeX, orig.ex, 'eye X pos changed');
      assert.strictEqual(myCam.eyeY, orig.ey, 'eye Y pos changed');
      assert.strictEqual(myCam.eyeZ, orig.ez, 'eye Z pos changed');
    });

    test('Roll() with positive parameter sets correct Matrix w/o \
    changing eyeXYZ', function() {
      var orig = getVals(myCam);

      var expectedMatrix = new Float32Array([
        0, -1, 0, 0,
        1, 0, 0, 0,
        0, 0, 1, 0,
        0, 0, -86.6025390625, 1
      ]);

      myCam.roll(90);

      assert.deepEqual(myCam.cameraMatrix.mat4, expectedMatrix);

      assert.strictEqual(myCam.eyeX, orig.eyeX, 'eye X pos changed');
      assert.strictEqual(myCam.eyeY, orig.eyeY, 'eye Y pos changed');
      assert.strictEqual(myCam.eyeZ, orig.eyeZ, 'eye Z pos changed');
    });
  });

  suite('Position / Orientation', function() {
    suite('Camera()', function() {
      test('Camera() with positive parameters sets eye, center, and \
      up XYZ properties', function() {
        myCam.camera(1, 2, 3, 4, 5, 6, 0, 1, 0);

        assert.strictEqual(myCam.eyeX, 1);
        assert.strictEqual(myCam.eyeY, 2);
        assert.strictEqual(myCam.eyeZ, 3);

        assert.strictEqual(myCam.centerX, 4);
        assert.strictEqual(myCam.centerY, 5);
        assert.strictEqual(myCam.centerZ, 6);

        assert.strictEqual(myCam.upX, 0);
        assert.strictEqual(myCam.upY, 1);
        assert.strictEqual(myCam.upZ, 0);
      });
      test('Camera() with negative parameters sets eye, center, and \
      up XYZ properties', function() {
        myCam.camera(-1, -2, -3, -4, -5, -6, 0, -1, 0);

        assert.strictEqual(myCam.eyeX, -1);
        assert.strictEqual(myCam.eyeY, -2);
        assert.strictEqual(myCam.eyeZ, -3);

        assert.strictEqual(myCam.centerX, -4);
        assert.strictEqual(myCam.centerY, -5);
        assert.strictEqual(myCam.centerZ, -6);

        assert.strictEqual(myCam.upX, 0);
        assert.strictEqual(myCam.upY, -1);
        assert.strictEqual(myCam.upZ, 0);
      });
    });

    test('Move() with positive parameters sets correct matrix', function() {
      var expectedMatrix = new Float32Array([
        1, 0, 0, 0,
        0, 1, 0, 0,
        0, 0, 1, 0,
        -1, -2, -89.6025390625, 1
      ]);

      myCam.move(1, 2, 3);
      assert.deepEqual(myCam.cameraMatrix.mat4, expectedMatrix);
    });

    test('Move() with negative parameters sets correct matrix', function() {
      var expectedMatrix = new Float32Array([
        1, 0, 0, 0,
        0, 1, 0, 0,
        0, 0, 1, 0,
        1, 2, -83.6025390625, 1
      ]);

      myCam.move(-1, -2, -3);
      assert.deepEqual(myCam.cameraMatrix.mat4, expectedMatrix);
    });

    test('Move(0,0,0) sets correct matrix', function() {
      var expectedMatrix = new Float32Array([
        1, 0, 0, 0,
        0, 1, 0, 0,
        0, 0, 1, 0,
        0, 0, -86.6025390625, 1
      ]);

      myCam.move(0, 0, 0);
      assert.deepEqual(myCam.cameraMatrix.mat4, expectedMatrix);
    });

    test('SetPosition() with positive parameters sets correct matrix', function() {
      var expectedMatrix = new Float32Array([
        1, 0, 0, 0,
        0, 1, 0, 0,
        0, 0, 1, 0,
        -1, -2, -3, 1
      ]);

      myCam.setPosition(1, 2, 3);

      assert.deepEqual(myCam.cameraMatrix.mat4, expectedMatrix);
    });
    test('SetPosition() with negative parameters sets correct matrix', function() {
      var expectedMatrix = new Float32Array([
        1, 0, 0, 0,
        0, 1, 0, 0,
        0, 0, 1, 0,
        1, 2, 3, 1
      ]);

      myCam.setPosition(-1, -2, -3);

      assert.deepEqual(myCam.cameraMatrix.mat4, expectedMatrix);
    });
    test('SetPosition(0,0,0) sets correct matrix', function() {
      var expectedMatrix = new Float32Array([
        1, 0, 0, 0,
        0, 1, 0, 0,
        0, 0, 1, 0,
        0, 0, 0, 1
      ]);

      myCam.setPosition(0, 0, 0);

      assert.deepEqual(myCam.cameraMatrix.mat4, expectedMatrix);
    });

    test('test for matrix manipulation with set()', function() {
      myCam = myp5.createCamera();
      myp5.setCamera(myCam);
      const copyCam = myCam.copy();
      copyCam.camera(100, 100, 100, 20, 30, 40, 0, 0, -1);
      myCam.set(copyCam);

      // Confirmation that the argument camera and the matrix of the camera
      // that received set() match
      assert.deepEqual(copyCam.cameraMatrix.mat4, myCam.cameraMatrix.mat4);
      assert.deepEqual(copyCam.projMatrix.mat4, myCam.projMatrix.mat4);
      // If the set()ed camera is active,
      // the renderer's matrix will also change.
      assert.deepEqual(
        copyCam.cameraMatrix.mat4,
        myp5._renderer.uViewMatrix.mat4
      );
      assert.deepEqual(
        copyCam.projMatrix.mat4,
        myp5._renderer.uPMatrix.mat4
      );
    });

    test('_orbit(1,0,0) sets correct matrix', function() {
      var expectedMatrix = new Float32Array([
        0.5403022766113281, -5.1525235865883254e-17, 0.8414709568023682, 0,
        0, 1, 6.123234262925839e-17, 0,
        -0.8414709568023682, -3.3083975336675e-17, 0.5403022766113281, 0,
        8.216248374992574e-7, -7.180680227154989e-23, -86.6025390625, 1
      ]);

      myCam._orbit(1, 0, 0);

      assert.deepEqual(myCam.cameraMatrix.mat4, expectedMatrix);
    });
    test('_orbit(0,1,0) sets correct matrix', function() {
      var expectedMatrix = new Float32Array([
        1, 0, 0, 0,
        0, 0.5403022766113281, -0.8414709568023682, 0,
        -0, 0.8414709568023682, 0.5403022766113281, 0,
        0, -8.216248374992574e-7, -86.6025390625, 1
      ]);

      myCam._orbit(0, 1, 0);

      assert.deepEqual(myCam.cameraMatrix.mat4, expectedMatrix);
    });
    test('_orbit(0,0,1) sets correct matrix', function() {
      var expectedMatrix = new Float32Array([
        1, 0, 0, 0,
        0, 1, 6.123234262925839e-17, 0,
        0, -6.123234262925839e-17, 1, 0,
        0, 2.3139252783628976e-21, -866.025390625, 1
      ]);

      myCam._orbit(0, 0, 1);

      assert.deepEqual(myCam.cameraMatrix.mat4, expectedMatrix);
    });
    test('_orbit(-1,0,0) sets correct matrix', function() {
      var expectedMatrix = new Float32Array([
        0.5403022766113281, 5.1525235865883254e-17, -0.8414709568023682, 0,
        -0, 1, 6.123234262925839e-17, 0,
        0.8414709568023682, -3.3083975336675e-17, 0.5403022766113281, 0,
        -8.216248374992574e-7, -7.180680227154989e-23, -86.6025390625, 1
      ]);

      myCam._orbit(-1, 0, 0);

      assert.deepEqual(myCam.cameraMatrix.mat4, expectedMatrix);
    });
    test('_orbit(0,-1,0) sets correct matrix', function() {
      var expectedMatrix = new Float32Array([
        1, 0, 0, 0,
        0, 0.5403022766113281, 0.8414709568023682, 0,
        0, -0.8414709568023682, 0.5403022766113281, 0,
        0, 8.216248374992574e-7, -86.6025390625, 1
      ]);

      myCam._orbit(0, -1, 0);

      assert.deepEqual(myCam.cameraMatrix.mat4, expectedMatrix);
    });
    test('_orbit(0,0,-1) sets correct matrix', function() {
      var expectedMatrix = new Float32Array([
        1, 0, 0, 0,
        0, 1, 6.123234262925839e-17, 0,
        0, -6.123234262925839e-17, 1, 0,
        0, 2.3139253036064466e-23, -8.66025447845459, 1
      ]);

      myCam._orbit(0, 0, -1);

      assert.deepEqual(myCam.cameraMatrix.mat4, expectedMatrix);
    });
    test('_orbit() does not force up vector to be parallel to y-axis', function() {
      // Check the shape of the camera matrix to make sure that the up vector
      // does not become (0,1,0) or (0,-1,0) after running _orbit()
      var expectedMatrix = new Float32Array([
        -0.2129584103822708, 0.9760860204696655, -0.04364387318491936, 0,
        -0.9770612716674805, -0.21274586021900177, 0.009512536227703094, 0,
        -0, 0.04466851428151131, 0.9990018606185913, 0,
        2.445493976210855e-7, -1.4983223195486062e-7, -866.025390625, 1
      ]);

      myCam.camera(100, 100, 100, 0, 0, 0, 0, 0, -1);
      myCam._orbit(1, 1, 1);

      assert.deepEqual(myCam.cameraMatrix.mat4, expectedMatrix);
    });
    test('up vector of an arbitrary direction reverses by _orbit(0,PI,0)', function() {
      // Make sure the up vector is reversed by doing _orbit(0, Math.PI, 0)
      myCam.camera(100, 100, 100, 0, 0, 0, 1, 2, 3);
      const prevUpX = myCam.upX;
      const prevUpY = myCam.upY;
      const prevUpZ = myCam.upZ;
      myCam._orbit(0, Math.PI, 0);
      const currUpX = myCam.upX;
      const currUpY = myCam.upY;
      const currUpZ = myCam.upZ;

      expect(currUpX).to.be.closeTo(-prevUpX, 0.001);
      expect(currUpY).to.be.closeTo(-prevUpY, 0.001);
      expect(currUpZ).to.be.closeTo(-prevUpZ, 0.001);
    });
    test('_orbit() ensures myCam.upY switches direction (from 1 to -1) at camPhi <= 0', function() {
      // the following should produce the upY with inverted direction(from 1 to -1)
      // when camPhi changes from positive to negative or zero
      myCam._orbit(0, -Math.PI, 0);
      // upY should switch from 1(dPhi=0) to -1 (dPhi=-PI)
      // myCam.upY should be -1
      assert.equal(myCam.upY, -1);
    });
    test('_orbit() ensures myCam.upY switches direction (from -1 to 1) at camPhi <= 0', function() {
      // the following should produce the upY with inverted direction(from -1 to 1)
      // when camPhi changes from negative to positive or zero
      myCam._orbit(0, -Math.PI, 0);
      myCam._orbit(0, Math.PI, 0);
      // upY should switch from -1(dPhi=-PI) to 1 (dPhi=PI)
      // myCam.upY should be 1
      assert.equal(myCam.upY, 1);
    });
    test('_orbit() ensures myCam.upY switches direction (from 1 to -1) at camPhi >= PI', function() {
      // the following should produce the upY with inverted direction(from 1 to -1)
      // when camPhi reaches PI
      myCam._orbit(0, Math.PI, 0);
      // upY should switch from 1(dPhi=0) to -1 (dPhi=PI)
      // myCam.upY should be -1
      assert.equal(myCam.upY, -1);
    });
    test('_orbit() ensures myCam.upY switches direction (from -1 to 1) at camPhi >= PI', function() {
      // the following should produce the upY with inverted direction(from -1 to 1)
      // when camPhi reaches PI
      myCam._orbit(0, Math.PI, 0);
      myCam._orbit(0, -Math.PI, 0);
      // upY should switch from -1(dPhi=PI) to 1 (dPhi=-PI)
      // myCam.upY should be 1
      assert.equal(myCam.upY, 1);
    });
    test('_orbit() ensures camera can do multiple continuous 360deg rotations', function() {
      // the following should produce two camera objects having same properties.
      myCam._orbit(0, Math.PI, 0);
      var myCamCopy = myCam.copy();
      myCamCopy._orbit(0, Math.PI, 0);
      myCamCopy._orbit(0, Math.PI, 0);
      for (let i = 0; i < myCamCopy.cameraMatrix.mat4.length; i++) {
        expect(
          myCamCopy.cameraMatrix.mat4[i]).to.be.closeTo(
          myCam.cameraMatrix.mat4[i], 0.001);
      }
    });
    test('Returns to the origin after a 360° rotation regardless of the up vector', function() {
      // Even if the up vector is not (0,1,0) or (0,-1,0), _orbit() makes sure that
      // the camera returns to its original position when rotated 360 degrees vertically.
      myCam.camera(100, 100, 100, 0, 0, 0, 1, 2, 3);
      var myCamCopy = myCam.copy();
      // Performing 200 rotations of Math.PI*0.01 makes exactly one rotation.
      for (let i = 0; i < 200; i++) {
        myCamCopy._orbit(0, Math.PI * 0.01, 0);
      }
      for (let i = 0; i < myCamCopy.cameraMatrix.mat4.length; i++) {
        expect(
          myCamCopy.cameraMatrix.mat4[i]).to.be.closeTo(
          myCam.cameraMatrix.mat4[i], 0.001);
      }
    });
    test('_orbit() ensures radius > 0', function() {
      // the following should produce two camera objects having same properties.
      myCam._orbit(0, Math.PI, 0);
      var myCamCopy = myCam.copy();
      myCamCopy._orbit(0, 0, -100);
      myCam._orbit(0, 0, -250);
      assert.deepEqual(myCam.cameraMatrix.mat4, myCamCopy.cameraMatrix.mat4, 'deep equal is failing');
    });
    test('_orbitFree(1,0,0) sets correct matrix', function() {
      var expectedMatrix = new Float32Array([
        0.5403022766113281, 0, -0.8414709568023682, 0,
        -0, 1, 0, 0,
        0.8414709568023682, 0, 0.5403022766113281, 0,
        -8.216248374992574e-7, 0, -86.6025390625, 1
      ]);

      myCam._orbitFree(1, 0, 0);

      assert.deepEqual(myCam.cameraMatrix.mat4, expectedMatrix);
    });
    test('_orbitFree(0,1,0) sets correct matrix', function() {
      var expectedMatrix = new Float32Array([
        1, -2.8148363983860944e-17, -5.1525235865883254e-17, 0,
        -2.8148363983860944e-17, 0.5403022766113281, -0.8414709568023682, 0,
        5.1525235865883254e-17, 0.8414709568023682, 0.5403022766113281, 0,
        1.8143673340160988e-22, -8.216248374992574e-7, -86.6025390625, 1
      ]);

      myCam._orbitFree(0, 1, 0);

      assert.deepEqual(myCam.cameraMatrix.mat4, expectedMatrix);
    });
    test('_orbitFree(0,0,1) sets correct matrix', function() {
      var expectedMatrix = new Float32Array([
        1, 0, 0, 0,
        0, 1, 0, 0,
        0, 0, 1, 0,
        0, 0, -866.025390625, 1
      ]);

      myCam._orbitFree(0, 0, 1);

      assert.deepEqual(myCam.cameraMatrix.mat4, expectedMatrix);
    });
    test('Rotate camera 360° with _orbitFree() returns it to its original position', function() {
      // Rotate the camera 360 degrees in any direction using _orbitFree()
      // and it will return to its original state.
      myCam.camera(100, 100, 100, 0, 0, 0, 1, 2, 3);
      var myCamCopy = myCam.copy();
      // Performing 200 rotations of Math.PI*0.01 makes exactly one rotation.
      // However, we test in a slightly slanted direction instead of parallel with axis.
      for (let i = 0; i < 200; i++) {
        myCamCopy._orbitFree(Math.PI * 0.006, Math.PI * 0.008, 0);
      }
      for (let i = 0; i < myCamCopy.cameraMatrix.mat4.length; i++) {
        expect(
          myCamCopy.cameraMatrix.mat4[i]).to.be.closeTo(
          myCam.cameraMatrix.mat4[i], 0.001);
      }
    });
  });

  suite('Projection', function() {
    suite('ortho()', function() {
      test('ortho() sets renderer uPMatrix', function() {
        myCam.ortho(-10, 10, -10, 10, 0, 100);

        assert.deepEqual(myCam.projMatrix.mat4, myp5._renderer.uPMatrix.mat4);
      });

      test('ortho() sets projection matrix correctly', function() {
        // expectedMatrix array needs to match Float32Array type of
        // p5.Camera projMatrix's mat4 array for deepEqual to work
        /* eslint-disable indent */
        var expectedMatrix = new Float32Array([
           1,  0,  0,  0,
           0, -1,  0,  0,
           0,  0, -1,  0,
          -0, -0, -1,  1
        ]);
        /* eslint-enable indent */

        myCam.ortho(-1, 1, -1, 1, 0, 2);

        assert.deepEqual(myCam.projMatrix.mat4, expectedMatrix);
      });

      test('ortho() with no parameters specified (sets default with added far)', function() {
        var expectedMatrix = new Float32Array([
          0.019999999552965164, 0, 0, 0,
          0, -0.019999999552965164, 0, 0,
          0, 0, -0.002222222276031971, 0,
          -0, -0, -1, 1
        ]);
        myCam.ortho();
        assert.deepEqual(myCam.projMatrix.mat4, expectedMatrix);
      });

      test('ortho() with sets cameraType to custom', function() {
        myCam.ortho();
        assert.deepEqual(myCam.cameraType, 'custom');
      });
    });
    suite('perspective()', function() {
      test('perspective() sets renderer uPMatrix', function() {
        myCam.perspective(Math.PI / 3.0, 1, 1, 100);

        assert.deepEqual(myCam.projMatrix.mat4, myp5._renderer.uPMatrix.mat4);
      });
      test('perspective() sets projection matrix correctly', function() {
        var expectedMatrix = new Float32Array([
          1,  0,   0,  0,
          0, -1,   0,  0,
          0,  0,  -3, -1,
          0,  0, -40,  0
        ]);

        myCam.perspective(Math.PI / 2, 1, 10, 20);

        assert.deepEqual(myCam.projMatrix.mat4, expectedMatrix);
      });

      test('perspective() with no parameters specified (sets default)', function() {
        var expectedMatrix = new Float32Array([
          16,0,0,0,
          0,-16,0,0,
          0,0,-1.0202020406723022,-1,
          0,0,-161.6161651611328,0
        ]);

        myCam.perspective();

        assert.deepEqual(myCam.projMatrix.mat4, expectedMatrix);
      });

      test('perspective() with no parameters sets cameraType to default', function() {
        myCam.perspective();
        assert.deepEqual(myCam.cameraType, 'default');
      });
    });
    suite('frustum()', function() {
      test('frustum() sets renderer uPMatrix', function() {
        myCam.frustum(-10, 10, -20, 20, -100, 100);

        assert.deepEqual(myCam.projMatrix.mat4, myp5._renderer.uPMatrix.mat4);
      });
      test('frustum() sets projection matrix correctly', function() {
        /* eslint-disable indent */
        var expectedMatrix = new Float32Array([
          -2,  0,  0,  0,
           0,  2,  0,  0,
           0,  0, -0, -1,
           0,  0,  2,  0
        ]);
        /* eslint-enable indent */

        myCam.frustum(-1, 1, -1, 1, -2, 2);

        assert.deepEqual(myCam.projMatrix.mat4, expectedMatrix);
      });

      test('frustum() with no parameters specified (sets default)', function() {
        var expectedMatrix = new Float32Array([
          16,0,0,0,
          0,16,0,0,
          0,-0,-1.0202020406723022,-1,
          0,0,-161.6161651611328,0
        ]);

        myCam.frustum();

        assert.deepEqual(myCam.projMatrix.mat4, expectedMatrix);
      });

      test('frustum() sets cameraType to custom', function() {
        myCam.frustum(-1, 1, -1, 1, -2, 2);
        assert.deepEqual(myCam.cameraType, 'custom');
      });
    });
  });

  suite('slerp()', function() {
    const expectCameraMatricesAreClose = function(cam0, cam1) {
      for (let i = 0; i < cam0.cameraMatrix.mat4.length; i++) {
        expect(cam0.cameraMatrix.mat4[i])
          .to.be.closeTo(cam1.cameraMatrix.mat4[i], 0.001);
      }
    };
    test('if amt is 0 or 1, the argument camera is set', function() {
      myCam = myp5.createCamera();
      const cam0 = myCam.copy();
      cam0.camera(20, 30, 40, 2, 3, 8, 0, 9, -6);
      const cam1 = myCam.copy();
      cam1.camera(90, 70, 33, 4, 1, 9, -3, 2, 5);

      // if amt is 0, cam is set to cam0.
      myCam.slerp(cam0, cam1, 0);
      assert.deepEqual(myCam.cameraMatrix.mat4, cam0.cameraMatrix.mat4);

      // if amt is 1, cam is set to cam1.
      myCam.slerp(cam0, cam1, 1);
      assert.deepEqual(myCam.cameraMatrix.mat4, cam1.cameraMatrix.mat4);
    });
    test('Behavior of slerp() for camera moved by pan()', function() {
      myCam = myp5.createCamera();
      const cam0 = myCam.copy();
      const cam1 = myCam.copy();
      cam1.pan(Math.PI * 0.9);

      // Prepare cameras supposed to be obtained by slerp cam0 and cam1.
      const cam2 = myCam.copy();
      cam2.pan(Math.PI * 0.4);
      const cam3 = myCam.copy();
      cam3.pan(-Math.PI * 0.2);
      const cam4 = myCam.copy();
      cam4.pan(Math.PI * 1.1);

      // Compare these views with the view set by slerp().
      myCam.slerp(cam0, cam1, 4/9);
      expectCameraMatricesAreClose(myCam, cam2);
      myCam.slerp(cam0, cam1, -2/9);
      expectCameraMatricesAreClose(myCam, cam3);
      myCam.slerp(cam0, cam1, 11/9);
      expectCameraMatricesAreClose(myCam, cam4);
    });
    test('Behavior of slerp() for camera moved by tilt()', function() {
      myCam = myp5.createCamera();
      const cam0 = myCam.copy();
      const cam1 = myCam.copy();
      cam1.tilt(Math.PI * 0.3);

      // Prepare cameras supposed to be obtained by slerp cam0 and cam1.
      const cam2 = myCam.copy();
      cam2.tilt(Math.PI * 0.1);
      const cam3 = myCam.copy();
      cam3.tilt(-Math.PI * 0.2);
      const cam4 = myCam.copy();
      cam4.tilt(Math.PI * 0.4);

      // Compare these views with the view set by slerp().
      myCam.slerp(cam0, cam1, 1/3);
      expectCameraMatricesAreClose(myCam, cam2);
      myCam.slerp(cam0, cam1, -2/3);
      expectCameraMatricesAreClose(myCam, cam3);
      myCam.slerp(cam0, cam1, 4/3);
      expectCameraMatricesAreClose(myCam, cam4);
    });
    test('Behavior of slerp() for camera moved by _orbit()', function() {
      myCam = myp5.createCamera();
      const cam0 = myCam.copy();
      const cam1 = myCam.copy();
      cam1._orbit(Math.PI * 0.8, 0, 0.08);
      const cam2 = myCam.copy();
      cam2._orbit(0, Math.PI * 0.7, 0.07);

      // Prepare cameras supposed to be obtained by slerp cam0 and cam1.
      const cam3 = myCam.copy();
      cam3._orbit(Math.PI * 0.3, 0, 0.03);
      const cam4 = myCam.copy();
      cam4._orbit(-Math.PI * 0.7, 0, -0.07);
      const cam5 = myCam.copy();
      cam5._orbit(Math.PI * 1.1, 0, 0.11);

      // Prepare cameras supposed to be obtained by slerp cam0 and cam2.
      const cam6 = myCam.copy();
      cam6._orbit(0, Math.PI * 0.3, 0.03);
      const cam7 = myCam.copy();
      cam7._orbit(0, -Math.PI * 0.4, -0.04);
      const cam8 = myCam.copy();
      cam8._orbit(0, Math.PI * 1.1, 0.11);

      // Compare these views with the view set by slerp().
      myCam.slerp(cam0, cam1, 3/8);
      expectCameraMatricesAreClose(myCam, cam3);
      myCam.slerp(cam0, cam1, -7/8);
      expectCameraMatricesAreClose(myCam, cam4);
      myCam.slerp(cam0, cam1, 11/8);
      expectCameraMatricesAreClose(myCam, cam5);

      myCam.slerp(cam0, cam2, 3/7);
      expectCameraMatricesAreClose(myCam, cam6);
      myCam.slerp(cam0, cam2, -4/7);
      expectCameraMatricesAreClose(myCam, cam7);
      myCam.slerp(cam0, cam2, 11/7);
      expectCameraMatricesAreClose(myCam, cam8);
    });
    test('Behavior of slerp() for camera moved by _orbitFree()', function() {
      myCam = myp5.createCamera();
      const cam0 = myCam.copy();
      const cam1 = myCam.copy();
      cam1._orbitFree(Math.PI * 0.8, Math.PI * 0.6, 0.08);

      // Prepare cameras supposed to be obtained by slerp cam0 and cam1.
      const cam2 = myCam.copy();
      cam2._orbitFree(Math.PI * 0.4, Math.PI * 0.3, 0.04);
      const cam3 = myCam.copy();
      cam3._orbitFree(-Math.PI * 0.2, -Math.PI * 0.15, -0.02);
      const cam4 = myCam.copy();
      cam4._orbitFree(Math.PI * 1.2, Math.PI * 0.9, 0.12);

      // Compare these views with the view set by slerp().
      myCam.slerp(cam0, cam1, 1/2);
      expectCameraMatricesAreClose(myCam, cam2);
      myCam.slerp(cam0, cam1, -1/4);
      expectCameraMatricesAreClose(myCam, cam3);
      myCam.slerp(cam0, cam1, 3/2);
      expectCameraMatricesAreClose(myCam, cam4);
    });
    test('if viewpoints of cam0, cam1 are same, all the same.', function() {
      myCam = myp5.createCamera();
      const cam0 = myCam.copy();
      cam0.camera(22, 37, 49, 0, 1, 2, 3, 4, -1);
      const cam1 = myCam.copy();
      cam1.camera(22, 37, 49, 2, 1, 0, 9, 8, 11);

      // Run slerp() and compare viewpoints.
      for (let i = 1; i < 100; i++) {
        myCam.slerp(cam0, cam1, i * 0.01);
        expect(myCam.eyeX).to.be.closeTo(cam0.eyeX, 0.00001);
        expect(myCam.eyeY).to.be.closeTo(cam0.eyeY, 0.00001);
        expect(myCam.eyeZ).to.be.closeTo(cam0.eyeZ, 0.00001);
      }
    });
    test('if center of cam0, cam1 are same, all the same.', function() {
      myCam = myp5.createCamera();
      const cam0 = myCam.copy();
      cam0.camera(0, 1, 2, 22, 37, 49, 3, 4, -1);
      const cam1 = myCam.copy();
      cam1.camera(2, 1, 0, 22, 37, 49, 9, 8, 11);

      // Run slerp() and compare centers.
      for (let i = 1; i < 100; i++) {
        myCam.slerp(cam0, cam1, i * 0.01);
        expect(myCam.centerX).to.be.closeTo(cam0.centerX, 0.00001);
        expect(myCam.centerY).to.be.closeTo(cam0.centerY, 0.00001);
        expect(myCam.centerZ).to.be.closeTo(cam0.centerZ, 0.00001);
      }
    });
    test('if all camera is ortho, 0,5 component is interpolated', function() {
      myCam = myp5.createCamera();
      myCam.ortho(-50, 50, -50, 50, 0, 1000);
      const cam0 = myCam.copy();
      cam0.ortho(-20, 20, -20, 20, 0, 1000);
      const cam1 = myCam.copy();
      cam1.ortho(-100, 100, -100, 100, 0, 1000);

      // interpolate cam0 and cam1
      myCam.slerp(cam0, cam1, 0.3);

      // Next, check the 0th and 5th entries of the projection matrix
      // to make sure it is logarithmically interpolated.
      const p0_0 = cam0.projMatrix.mat4[0];
      const p1_0 = cam1.projMatrix.mat4[0];
      expect(myCam.projMatrix.mat4[0])
        .to.be.closeTo(p0_0 * Math.pow(p1_0 / p0_0, 0.3), 0.00001);
      const p0_5 = cam0.projMatrix.mat4[5];
      const p1_5 = cam1.projMatrix.mat4[5];
      expect(myCam.projMatrix.mat4[5])
        .to.be.closeTo(p0_5 * Math.pow(p1_5 / p0_5, 0.3), 0.00001);
    });
    test('Preventing bugs from occurring by changes in slerp spec', function() {
      myCam = myp5.createCamera();
      const cam0 = myp5.createCamera();
      const cam1 = myp5.createCamera();
      cam0.camera(100, 763, 1073, 100, 480, 380, 0, 1, 2);
      cam1.camera(300, 400, 700, 0, 0, 0, 2, 3, 1);
      myCam.slerp(cam0, cam1, 0.1);
      const expectedSlerpedMatrix = new Float32Array([
        0.9983342289924622, 0.04771510139107704, 0.03243450075387955, 0,
        -0.056675542145967484, 0.9162729382514954, 0.39652466773986816, 0,
        -0.010798640549182892, -0.3977023959159851, 0.9174509048461914, 0,
        -66.60199737548828, -260.3179016113281, -1242.9371337890625, 1
      ]);
      assert.deepEqual(myCam.cameraMatrix.mat4, expectedSlerpedMatrix);
    });
  });

  suite('Helper Functions', function() {
    test('copy() returns a new p5.Camera object', function() {
      var newCam = myCam.copy();
      assert.instanceOf(newCam, p5.Camera);

      assert.equal(newCam.cameraFOV, myCam.cameraFOV);
      assert.equal(newCam.aspectRatio, myCam.aspectRatio);
      assert.equal(newCam.eyeX, myCam.eyeX);
      assert.equal(newCam.eyeY, myCam.eyeY);
      assert.equal(newCam.eyeZ, myCam.eyeZ);
      assert.equal(newCam.centerX, myCam.centerX);
      assert.equal(newCam.centerY, myCam.centerY);
      assert.equal(newCam.centerZ, myCam.centerZ);
      assert.equal(newCam.cameraNear, myCam.cameraNear);
      assert.equal(newCam.cameraFar, myCam.cameraFar);

      assert.equal(newCam.cameraType, myCam.cameraType);

      assert.deepEqual(newCam.cameraMatrix.mat4, myCam.cameraMatrix.mat4);
      assert.deepEqual(newCam.projMatrix.mat4, myCam.projMatrix.mat4);
    });

    test('_getLocalAxes() returns three normalized, orthogonal vectors', function() {
      var local = myCam._getLocalAxes();

      // assert that all returned values are numbers
      for (let j = 0; j < 3; j++) {
        assert.typeOf(local.x[j], 'number');
        assert.typeOf(local.y[j], 'number');
        assert.typeOf(local.z[j], 'number');
      }

      // create p5.Vectors for further assertions
      var vecX = myp5.createVector(local.x[0], local.x[1], local.x[2]);
      var vecY = myp5.createVector(local.y[0], local.y[1], local.y[2]);
      var vecZ = myp5.createVector(local.z[0], local.z[1], local.z[2]);

      // assert vectors are normalized
      assert.closeTo(vecX.mag(), 1, delta, 'local X vector is not unit vector');
      assert.closeTo(vecY.mag(), 1, delta, 'local Y vector is not unit vector');
      assert.closeTo(vecZ.mag(), 1, delta, 'local Z vector is not unit vector');

      // Assert vectors are orthogonal
      assert.closeTo(
        vecX.angleBetween(vecY),
        Math.PI / 2,
        delta,
        'local X vector not orthogonal to local Y vector'
      );
      assert.closeTo(
        vecY.angleBetween(vecZ),
        Math.PI / 2,
        delta,
        'local Y vector not orthogonal to local Z vector'
      );
      assert.closeTo(
        vecX.angleBetween(vecZ),
        Math.PI / 2,
        delta,
        'local X vector not orthogonal to local Z vector'
      );
    });
  });

  suite('RendererGL Current Camera', function() {
    test('_isActive() returns true for a camera created with createCamera(),\
     and false for another p5.Camera', function() {
      var myCam2 = myp5.createCamera();
      assert.isTrue(myCam2._isActive());
      assert.isFalse(myCam._isActive());
    });
    test('setCamera() correctly sets RendererGL current camera', function() {
      var myCam2 = myp5.createCamera();
      var myCam3 = myp5.createCamera();
      myp5.setCamera(myCam2);
      assert.deepEqual(myCam2, myp5._renderer._curCamera);
      myp5.setCamera(myCam3);
      assert.deepEqual(myCam3, myp5._renderer._curCamera);
      myp5.setCamera(myCam);
      assert.deepEqual(myCam, myp5._renderer._curCamera);
    });
    test("Camera's Renderer is correctly set after setAttributes", function() {
      var myCam2 = myp5.createCamera();
      assert.deepEqual(myCam2, myp5._renderer._curCamera);
      myp5.setAttributes('antialias', true);
      assert.deepEqual(myCam2._renderer, myp5._renderer);
    });
  });

  suite('Camera attributes after resizing', function() {
    test('Camera position is the same', function() {
      myp5.createCanvas(1, 1, myp5.WEBGL);
      myp5.noStroke();
      myp5.pixelDensity(1);

      let cam = myp5.createCamera();

      myp5.fill(255, 0, 0);

      const testShape = () => {
        myp5.clear();
        myp5.rect(-myp5.width, -myp5.height, myp5.width * 2, myp5.height * 2);
      };

      testShape();
      assert.deepEqual(myp5.get(0, 0), [255, 0, 0, 255]);
      assert.equal(cam.eyeX, 0);

      cam.move(10, 0, 0);
      testShape();
      assert.deepEqual(myp5.get(0, 0), [0, 0, 0, 0]);
      assert.equal(cam.eyeX, 10);

      myp5.resizeCanvas(2, 1);
      myp5.resizeCanvas(1, 1);
      testShape();
      assert.deepEqual(myp5.get(0, 0), [0, 0, 0, 0]);
      assert.equal(cam.eyeX, 10);
    });

    test('Camera rotation is the same', function() {
      myp5.createCanvas(1, 1, myp5.WEBGL);
      myp5.noStroke();
      myp5.pixelDensity(1);

      let cam = myp5.createCamera();

      myp5.fill(255, 0, 0);

      const testShape = () => {
        myp5.clear();
        myp5.rect(-myp5.width, -myp5.height, myp5.width * 2, myp5.height * 2);
      };

      testShape();
      assert.deepEqual(myp5.get(0, 0), [255, 0, 0, 255]);

      cam.pan(10);
      testShape();
      assert.deepEqual(myp5.get(0, 0), [0, 0, 0, 0]);

      myp5.resizeCanvas(2, 1);
      myp5.resizeCanvas(1, 1);
      testShape();
      assert.deepEqual(myp5.get(0, 0), [0, 0, 0, 0]);
    });
  });
});<|MERGE_RESOLUTION|>--- conflicted
+++ resolved
@@ -1,8 +1,5 @@
-<<<<<<< HEAD
 import p5 from '../../../src/app.js';
-=======
 import { HALF_PI } from '../../../src/core/constants';
->>>>>>> 4fd25081
 
 suite('p5.Camera', function() {
   var myp5;
