suite('p5.Vector', function() {
  var RADIANS = 'radians';
  var DEGREES = 'degrees';

  var myp5;

  setup(function(done) {
    new p5(function(p) {
      p.setup = function() {
        myp5 = p;
        done();
      };
    });
  });

  teardown(function() {
    myp5.remove();
  });
  var v;

  suite('p5.prototype.createVector()', function() {
    setup(function() {
      v = myp5.createVector();
    });
    test('should create instance of p5.Vector', function() {
      assert.instanceOf(v, p5.Vector);
    });

    test('should have x, y, z be initialized to 0', function() {
      assert.equal(v.x, 0);
      assert.equal(v.y, 0);
      assert.equal(v.z, 0);
    });
  });

  suite('p5.prototype.createVector()', function() {
    setup(function() {
      v = myp5.createVector(1, 2, 3);
    });

    test('should have x, y, z be initialized to 1,2,3', function() {
      assert.equal(v.x, 1);
      assert.equal(v.y, 2);
      assert.equal(v.z, 3);
    });
  });

  suite('new p5.Vector()', function() {
    setup(function() {
      v = new p5.Vector();
    });
    test('should set constant to DEGREES', function() {
      assert.instanceOf(v, p5.Vector);
    });

    test('should have x, y, z be initialized to 0', function() {
      assert.equal(v.x, 0);
      assert.equal(v.y, 0);
      assert.equal(v.z, 0);
    });
  });

  suite('new p5.Vector(1, 2, 3)', function() {
    setup(function() {
      v = new p5.Vector(1, 2, 3);
    });

    test('should have x, y, z be initialized to 1,2,3', function() {
      assert.equal(v.x, 1);
      assert.equal(v.y, 2);
      assert.equal(v.z, 3);
    });
  });

  suite('new p5.Vector(1,2,undefined)', function() {
    setup(function() {
      v = new p5.Vector(1, 2, undefined);
    });

    test('should have x, y, z be initialized to 1,2,0', function() {
      assert.equal(v.x, 1);
      assert.equal(v.y, 2);
      assert.equal(v.z, 0);
    });
  });

<<<<<<< HEAD
=======
  suite('new p5.Vector(1,2,undefined)', function() {
    setup(function() {
      v = new p5.Vector(1, 2, undefined);
    });

    test('should have x, y, z be initialized to 1,2,0', function() {
      assert.equal(v.x, 1);
      assert.equal(v.y, 2);
      assert.equal(v.z, 0);
    });
  });

>>>>>>> 520b4b73
  suite('p5.prototype.rotate() RADIANS', function() {
    setup(function() {
      myp5.angleMode(RADIANS);
      v = myp5.createVector(0, 1);
    });

    test('should have x, y, z rotated to 0, -1, 0 (RADIANS)', function() {
      v.rotate(Math.PI);
      assert.closeTo(v.x, 0, 0.001);
      assert.closeTo(v.y, -1, 0.001);
      assert.closeTo(v.z, 0, 0.001);
    });
  });

  suite('p5.prototype.rotate() DEGREES', function() {
    setup(function() {
      myp5.angleMode(DEGREES);
      v = myp5.createVector(0, 1);
    });

    test('should have x, y, z rotated to 0, -1, 0 (DEGREES)', function() {
      v.rotate(180);
      assert.closeTo(v.x, 0, 0.001);
      assert.closeTo(v.y, -1, 0.001);
      assert.closeTo(v.z, 0, 0.001);
    });
  });

  suite('p5.prototype.angleBetween()', function() {
    setup(function() {
      myp5.angleMode(DEGREES);
    });

    test('should not trip on rounding issues in 2D space', function() {
      var v1 = myp5.createVector(-11, -20);
      var v2 = myp5.createVector(-5.5, -10);
      expect(v1.angleBetween(v2)).to.be.closeTo(0, 0.00001);

      var v3 = myp5.createVector(-11, -20);
      var v4 = myp5.createVector(5.5, 10);
      expect(v3.angleBetween(v4)).to.be.closeTo(180, 0.00001);
    });

    test('should not trip on rounding issues in 3D space', function() {
      var v1 = myp5.createVector(1, 1.1, 1.2);
      var v2 = myp5.createVector(2, 2.2, 2.4);

      var angle = v1.angleBetween(v2);
      expect(angle).to.be.closeTo(0, 0.00001);
    });

    test('should return NaN for zero vector', function() {
      var v1 = myp5.createVector(0, 0, 0);
      var v2 = myp5.createVector(2, 3, 4);

      expect(v1.angleBetween(v2)).to.be.NaN; // jshint ignore:line
      expect(v2.angleBetween(v1)).to.be.NaN; // jshint ignore:line
    });
  });

  suite('set()', function() {
    suite('with p5.Vector', function() {
      test("should have x, y, z be initialized to the vector's x, y, z", function() {
        v.set(new p5.Vector(2, 5, 6));
        expect(v.x).to.eql(2);
        expect(v.y).to.eql(5);
        expect(v.z).to.eql(6);
      });
    });

    suite('with Array', function() {
      test('[2,4] should set x == 2, y == 4, z == 0', function() {
        v.set([2, 4]);
        expect(v.x).to.eql(2);
        expect(v.y).to.eql(4);
        expect(v.z).to.eql(0);
      });

      test("should have x, y, z be initialized to the array's 0,1,2 index", function() {
        v.set([2, 5, 6]);
        expect(v.x).to.eql(2);
        expect(v.y).to.eql(5);
        expect(v.z).to.eql(6);
      });
    });

    suite('set(1,2,3)', function() {
      test('should have x, y, z be initialized to the 1, 2, 3', function() {
        v.set(1, 2, 3);
        expect(v.x).to.eql(1);
        expect(v.y).to.eql(2);
        expect(v.z).to.eql(3);
      });
    });
  });

  suite('copy()', function() {
    setup(function() {
      v = new p5.Vector(1, 2, 3);
    });

    test('should not return the same instance', function() {
      var newObject = v.copy();
      expect(newObject).to.not.equal(v);
    });

    test("should return the calling object's x, y, z", function() {
      v.x = 2;
      v.y = 3;
      v.z = 4;
      var newObject = v.copy();
      expect(newObject.x).to.eql(2);
      expect(newObject.y).to.eql(3);
      expect(newObject.z).to.eql(4);
    });
  });

  suite('add()', function() {
    setup(function() {
      v = new p5.Vector();
    });

    suite('with p5.Vector', function() {
      test('should add x, y, z  from the vector argument', function() {
        v.add(new p5.Vector(1, 5, 6));
        expect(v.x).to.eql(1);
        expect(v.y).to.eql(5);
        expect(v.z).to.eql(6);
      });
    });

    suite('with Array', function() {
      suite('add([2, 4])', function() {
        test('should add the x and y components', function() {
          v.add([2, 4]);
          expect(v.x).to.eql(2);
          expect(v.y).to.eql(4);
          expect(v.z).to.eql(0);
        });
      });

      test("should add the array's 0,1,2 index", function() {
        v.add([2, 5, 6]);
        expect(v.x).to.eql(2);
        expect(v.y).to.eql(5);
        expect(v.z).to.eql(6);
      });
    });

    suite('add(3,5)', function() {
      test('should add the x and y components', function() {
        v.add(3, 5);
        expect(v.x).to.eql(3);
        expect(v.y).to.eql(5);
        expect(v.z).to.eql(0);
      });
    });

    suite('add(2,3,4)', function() {
      test('should add the x, y, z components', function() {
        v.add(5, 5, 5);
        expect(v.x).to.eql(5);
        expect(v.y).to.eql(5);
        expect(v.z).to.eql(5);
      });
    });

    suite('p5.Vector.add(v1, v2)', function() {
      var v1, v2, res;
      setup(function() {
        v1 = new p5.Vector(2, 0, 3);
        v2 = new p5.Vector(0, 1, 3);
        res = p5.Vector.add(v1, v2);
      });

      test('should return neither v1 nor v2', function() {
        expect(res).to.not.eql(v1);
        expect(res).to.not.eql(v2);
      });

      test('should be sum of the two p5.Vectors', function() {
        expect(res.x).to.eql(v1.x + v2.x);
        expect(res.y).to.eql(v1.y + v2.y);
        expect(res.z).to.eql(v1.z + v2.z);
      });
    });
  });

  suite('sub()', function() {
    setup(function() {
      v.x = 0;
      v.y = 0;
      v.z = 0;
    });
    suite('with p5.Vector', function() {
      test('should sub x, y, z  from the vector argument', function() {
        v.sub(new p5.Vector(2, 5, 6));
        expect(v.x).to.eql(-2);
        expect(v.y).to.eql(-5);
        expect(v.z).to.eql(-6);
      });
    });

    suite('with Array', function() {
      suite('sub([2, 4])', function() {
        test('should sub the x and y components', function() {
          v.sub([2, 4]);
          expect(v.x).to.eql(-2);
          expect(v.y).to.eql(-4);
          expect(v.z).to.eql(0);
        });
      });

      test("should substract from the array's 0,1,2 index", function() {
        v.sub([2, 5, 6]);
        expect(v.x).to.eql(-2);
        expect(v.y).to.eql(-5);
        expect(v.z).to.eql(-6);
      });
    });

    suite('sub(3,5)', function() {
      test('should substract the x and y components', function() {
        v.sub(3, 5);
        expect(v.x).to.eql(-3);
        expect(v.y).to.eql(-5);
        expect(v.z).to.eql(0);
      });
    });

    suite('sub(2,3,4)', function() {
      test('should substract the x, y, z components', function() {
        v.sub(5, 5, 5);
        expect(v.x).to.eql(-5);
        expect(v.y).to.eql(-5);
        expect(v.z).to.eql(-5);
      });
    });

    suite('p5.Vector.sub(v1, v2)', function() {
      var v1, v2, res;
      setup(function() {
        v1 = new p5.Vector(2, 0, 3);
        v2 = new p5.Vector(0, 1, 3);
        res = p5.Vector.sub(v1, v2);
      });

      test('should return neither v1 nor v2', function() {
        expect(res).to.not.eql(v1);
        expect(res).to.not.eql(v2);
      });

      test('should be v1 - v2', function() {
        expect(res.x).to.eql(v1.x - v2.x);
        expect(res.y).to.eql(v1.y - v2.y);
        expect(res.z).to.eql(v1.z - v2.z);
      });
    });
  });

  suite('mult()', function() {
    setup(function() {
      v = new p5.Vector(1, 1, 1);
    });

    test('should return the same object', function() {
      expect(v.mult(1)).to.eql(v);
    });

    suite('with scalar', function() {
      test('should not change x, y, z if no argument is given', function () {
        v.mult();
        expect(v.x).to.eql(1);
        expect(v.y).to.eql(1);
        expect(v.z).to.eql(1);
      });

      test('should not change x, y, z if n is not a finite number', function () {
        v.mult(NaN);
        expect(v.x).to.eql(1);
        expect(v.y).to.eql(1);
        expect(v.z).to.eql(1);
      });

      test('multiply the x, y, z with the scalar', function() {
        v.mult(2);
        expect(v.x).to.eql(2);
        expect(v.y).to.eql(2);
        expect(v.z).to.eql(2);
      });
    });

    suite('p5.Vector.mult(v, n)', function() {
      var v, res;
      setup(function() {
        v = new p5.Vector(1, 2, 3);
        res = p5.Vector.mult(v, 4);
      });

      test('should return a new p5.Vector', function() {
        expect(res).to.not.eql(v);
      });

      test('should multiply the scalar', function() {
        expect(res.x).to.eql(4);
        expect(res.y).to.eql(8);
        expect(res.z).to.eql(12);
      });
    });
  });

  suite('div()', function() {
    setup(function() {
      v = new p5.Vector(1, 1, 1);
    });

    test('should return the same object', function() {
      expect(v.div(1)).to.eql(v);
    });

    suite('with scalar', function() {
      test('should not change x, y, z if no argument is given', function () {
        v.div();
        expect(v.x).to.eql(1);
        expect(v.y).to.eql(1);
        expect(v.z).to.eql(1);
      });

      test('should not change x, y, z if n is not a finite number', function () {
        v.div(NaN);
        expect(v.x).to.eql(1);
        expect(v.y).to.eql(1);
        expect(v.z).to.eql(1);
      });

      test('should not change x, y, z if n is 0', function () {
        v.div(0);
        expect(v.x).to.eql(1);
        expect(v.y).to.eql(1);
        expect(v.z).to.eql(1);
      });

      test('divide the x, y, z with the scalar', function() {
        v.div(2);
        expect(v.x).to.be.closeTo(0.5, 0.01);
        expect(v.y).to.be.closeTo(0.5, 0.01);
        expect(v.z).to.be.closeTo(0.5, 0.01);
      });
    });

    suite('p5.Vector.div(v, n)', function() {
      var v, res;
      setup(function() {
        v = new p5.Vector(1, 1, 1);
        res = p5.Vector.div(v, 4);
      });

      test('should not be undefined', function() {
        expect(res).to.not.eql(undefined);
      });

      test('should return a new p5.Vector', function() {
        expect(res).to.not.eql(v);
      });

      test('should divide the scalar', function() {
        expect(res.x).to.eql(0.25);
        expect(res.y).to.eql(0.25);
        expect(res.z).to.eql(0.25);
      });
    });
  });

  suite('dot', function() {
    setup(function() {
      v = new p5.Vector(1, 1, 1);
    });

    test('should return a number', function() {
      expect(typeof v.dot(new p5.Vector()) === 'number').to.eql(true);
    });

    suite('with p5.Vector', function() {
      test('should be the dot product of the vector', function() {
        expect(v.dot(new p5.Vector(2, 2))).to.eql(4);
      });
    });

    suite('with x, y, z', function() {
      test('should be the dot product with x, y', function() {
        expect(v.dot(2, 2)).to.eql(4);
      });

      test('should be the dot product with x, y, z', function() {
        expect(v.dot(2, 2, 2)).to.eql(6);
      });
    });

    suite('p5.Vector.dot(v, n)', function() {
      var v1, v2, res;
      setup(function() {
        v1 = new p5.Vector(1, 1, 1);
        v2 = new p5.Vector(2, 3, 4);
        res = p5.Vector.dot(v1, v2);
      });

      test('should return a number', function() {
        expect(typeof res === 'number').to.eql(true);
      });

      test('should be the dot product of the two vectors', function() {
        expect(res).to.eql(9);
      });
    });
  });

  suite('cross', function() {
    var res;
    setup(function() {
      v = new p5.Vector(1, 1, 1);
    });

    test('should return a new product', function() {
      expect(v.cross(new p5.Vector())).to.not.eql(v);
    });

    suite('with p5.Vector', function() {
      test('should cross x, y, z  from the vector argument', function() {
        res = v.cross(new p5.Vector(2, 5, 6));
        expect(res.x).to.eql(1); //this.y * v.z - this.z * v.y
        expect(res.y).to.eql(-4); //this.z * v.x - this.x * v.z
        expect(res.z).to.eql(3); //this.x * v.y - this.y * v.x
      });
    });

    suite('p5.Vector.cross(v1, v2)', function() {
      var v1, v2, res;
      setup(function() {
        v1 = new p5.Vector(3, 6, 9);
        v2 = new p5.Vector(1, 1, 1);
        res = p5.Vector.cross(v1, v2);
      });

      test('should not be undefined', function() {
        expect(res).to.not.eql(undefined);
      });

      test('should return neither v1 nor v2', function() {
        expect(res).to.not.eql(v1);
        expect(res).to.not.eql(v2);
      });

      test('should the cross product of v1 and v2', function() {
        expect(res.x).to.eql(-3);
        expect(res.y).to.eql(6);
        expect(res.z).to.eql(-3);
      });
    });
  });

  suite('dist', function() {
    var b, c;
    setup(function() {
<<<<<<< HEAD
      v = new p5.Vector(0, 0, 1);
      b = new p5.Vector(0,0,5);
      c = new p5.Vector(3,4,1);
=======
      v.x = 0;
      v.y = 0;
      v.z = 1;
      b = new p5.Vector(0, 0, 5);
      c = new p5.Vector(3, 4, 1);
>>>>>>> 520b4b73
    });

    test('should return a number', function() {
      expect(typeof v.dist(b) === 'number').to.eql(true);
    });

    test('should return distance between two vectors', function() {
      expect(v.dist(b)).to.eql(4);
    });

    test('should return distance between two vectors', function() {
      expect(v.dist(c)).to.eql(5);
    });

    test('should be commutative', function() {
      expect(b.dist(c)).to.eql(c.dist(b));
    });
  });

  suite('p5.Vector.dist(v1, v2)', function() {
    var v1, v2;
    setup(function() {
      v1 = new p5.Vector(0, 0, 0);
      v2 = new p5.Vector(0, 3, 4);
    });

    test('should return a number', function() {
      expect(typeof p5.Vector.dist(v1, v2) === 'number').to.eql(true);
    });

    test('should be commutative', function() {
      expect(p5.Vector.dist(v1, v2)).to.eql(p5.Vector.dist(v2, v1));
    });
  });

  suite('normalize', function() {
    setup(function() {
      v = new p5.Vector(1, 1, 1);
    });

    test('should return the same object', function() {
      expect(v.normalize()).to.eql(v);
    });

    suite('with unit vector', function() {
      test('should not change the vector', function() {
        v.x = 1;
        v.y = 0;
        v.z = 0;
        v.normalize();
        expect(v.x).to.eql(1);
        expect(v.y).to.eql(0);
        expect(v.z).to.eql(0);
      });
    });

    suite('with 2,2,1', function() {
      test('should normalize to 0.66,0.66,0.33', function() {
        v.x = 2;
        v.y = 2;
        v.z = 1;
        v.normalize();
        expect(v.x).to.be.closeTo(0.6666, 0.01);
        expect(v.y).to.be.closeTo(0.6666, 0.01);
        expect(v.z).to.be.closeTo(0.3333, 0.01);
      });
    });
  });

  suite('limit', function() {
    setup(function() {
      v = new p5.Vector(1, 1, 1);
    });

    test('should return the same object', function() {
      expect(v.limit()).to.eql(v);
    });

    suite('with a vector larger than the limit', function() {
      test('should limit the vector', function() {
        v.x = 5;
        v.y = 5;
        v.z = 5;
        v.limit(1);
        expect(v.x).to.be.closeTo(0.5773, 0.01);
        expect(v.y).to.be.closeTo(0.5773, 0.01);
        expect(v.z).to.be.closeTo(0.5773, 0.01);
      });
    });

    suite('with a vector smaller than the limit', function() {
      test('should not limit the vector', function() {
        v.x = 5;
        v.y = 5;
        v.z = 5;
        v.limit(8.67);
        expect(v.x).to.eql(5);
        expect(v.y).to.eql(5);
        expect(v.z).to.eql(5);
      });
    });
  });

  suite('setMag', function() {
    setup(function() {
      v = new p5.Vector(1, 0, 0);
    });

    test('should return the same object', function() {
      expect(v.setMag(2)).to.eql(v);
    });

    test('should set the magnitude of the vector', function() {
      v.setMag(4);
      expect(v.mag()).to.eql(4);
    });

    test('should set the magnitude of the vector', function() {
      v.x = 2;
      v.y = 3;
      v.z = 0;
      v.setMag(2);
      expect(v.mag()).to.eql(2);
      expect(v.x).to.be.closeTo(1.1094, 0.01);
      expect(v.y).to.be.closeTo(1.6641006, 0.01);
    });
  });

  suite('heading', function() {
    setup(function() {
      v = new p5.Vector(1, 0, 0);
    });

    test('should return a number', function() {
      expect(typeof v.heading() === 'number').to.eql(true);
    });

    test('heading for vector pointing right is 0', function() {
      v.x = 1;
      v.y = 0;
      v.z = 0;
      expect(v.heading()).to.be.closeTo(0, 0.01);
    });

    test('heading for vector pointing down is PI/2', function() {
      v.x = 0;
      v.y = 1;
      v.z = 0;
      expect(v.heading()).to.be.closeTo(Math.PI / 2, 0.01);
    });

    test('heading for vector pointing left is PI', function() {
      v.x = -1;
      v.y = 0;
      v.z = 0;
      expect(v.heading()).to.be.closeTo(Math.PI, 0.01);
    });
  });

  suite('rotate', function() {
    setup(function() {
      v = new p5.Vector(1, 0, 0);
    });

    test('should return the same object', function() {
      expect(v.rotate()).to.eql(v);
    });

    test('should rotate the vector', function() {
      v.rotate(Math.PI);
      expect(v.x).to.be.closeTo(-1, 0.01);
      expect(v.y).to.be.closeTo(0, 0.01);
    });

    test('should rotate the vector', function() {
<<<<<<< HEAD
      v.rotate(Math.PI/2);
=======
      v.x = 1;
      v.y = 0;
      v.z = 0;
      v.rotate(Math.PI / 2);
>>>>>>> 520b4b73
      expect(v.x).to.be.closeTo(0, 0.01);
      expect(v.y).to.be.closeTo(1, 0.01);
    });
  });

  suite('lerp', function() {
    setup(function() {
      v = new p5.Vector();
    });

    test('should return the same object', function() {
      expect(v.lerp()).to.eql(v);
    });

    // PEND: ADD BACK IN
    // suite('with p5.Vector', function() {
    //   test('should call lerp with 4 arguments', function() {
    //     spyOn(v, 'lerp').andCallThrough();
    //     v.lerp(new p5.Vector(1,2,3), 1);
    //     expect(v.lerp).toHaveBeenCalledWith(1, 2, 3, 1);
    //   });
    // });

    suite('with x, y, z, amt', function() {
      setup(function() {
        v.x = 0;
        v.y = 0;
        v.z = 0;
        v.lerp(2, 2, 2, 0.5);
      });

      test('should lerp x by amt', function() {
        expect(v.x).to.eql(1);
      });

      test('should lerp y by amt', function() {
        expect(v.y).to.eql(1);
      });

      test('should lerp z by amt', function() {
        expect(v.z).to.eql(1);
      });
    });

    suite('with no amt', function() {
      test('should assume 0 amt', function() {
        v.x = 0;
        v.y = 0;
        v.z = 0;
        v.lerp(2, 2, 2);
        expect(v.x).to.eql(0);
        expect(v.y).to.eql(0);
        expect(v.z).to.eql(0);
      });
    });
  });

  suite('p5.Vector.lerp(v1, v2, amt)', function() {
    var res, v1, v2;
    setup(function() {
      v1 = new p5.Vector(0, 0, 0);
      v2 = new p5.Vector(2, 2, 2);
      res = p5.Vector.lerp(v1, v2, 0.5);
    });

    test('should not be undefined', function() {
      expect(res).to.not.eql(undefined);
    });

    test('should be a p5.Vector', function() {
      expect(res).to.be.an.instanceof(p5.Vector);
    });

    test('should return neither v1 nor v2', function() {
      expect(res).to.not.eql(v1);
      expect(res).to.not.eql(v2);
    });

    test('should res to be [1, 1, 1]', function() {
      expect(res.x).to.eql(1);
      expect(res.y).to.eql(1);
      expect(res.z).to.eql(1);
    });
  });

  suite('p5.Vector.fromAngle(angle)', function() {
    var res, angle;
    setup(function() {
      angle = Math.PI / 2;
      res = p5.Vector.fromAngle(angle);
    });

    test('should be a p5.Vector with values (0,1)', function() {
      expect(res.x).to.be.closeTo(0, 0.01);
      expect(res.y).to.be.closeTo(1, 0.01);
    });
  });

  suite('p5.Vector.random2D()', function() {
    var res;
    setup(function() {
      res = p5.Vector.random2D();
    });

    test('should be a unit p5.Vector', function() {
      expect(res.mag()).to.be.closeTo(1, 0.01);
    });
  });

  suite('p5.Vector.random3D()', function() {
    var res;
    setup(function() {
      res = p5.Vector.random3D();
    });
    test('should be a unit p5.Vector', function() {
      expect(res.mag()).to.be.closeTo(1, 0.01);
    });
  });

  suite('v1.angleBetween(v2)', function() {
    var res, v1, v2;
    setup(function() {
      v1 = new p5.Vector(1, 0, 0);
      v2 = new p5.Vector(2, 2, 0);
      res = v1.angleBetween(v2);
    });

    test('should be a Number', function() {
      expect(typeof res).to.eql('number');
    });

    suite('with [1,0,0] and [2,2,0]', function() {
      test('should be 45 deg difference', function() {
        v1 = new p5.Vector(1, 0, 0);
        v2 = new p5.Vector(2, 2, 0);
        res = v1.angleBetween(v2);
        expect(res).to.be.closeTo(Math.PI / 4, 0.01);
      });
    });

    suite('with [2,0,0] and [-2,0,0]', function() {
      test('should be 180 deg difference', function() {
        v1 = new p5.Vector(2, 0, 0);
        v2 = new p5.Vector(-2, 0, 0);
        res = v1.angleBetween(v2);
        expect(res).to.be.closeTo(Math.PI, 0.01);
      });
    });

    suite('with [2,0,0] and [-2,-2,0]', function() {
      test('should be 135 deg difference', function() {
        v1 = new p5.Vector(2, 0, 0);
        v2 = new p5.Vector(-2, -2, 0);
        res = v1.angleBetween(v2);
        expect(res).to.be.closeTo(Math.PI / 2 + Math.PI / 4, 0.01);
      });

      test('should be commutative', function() {
        v1 = new p5.Vector(2, 0, 0);
        v2 = new p5.Vector(-2, -2, 0);
        expect(v1.angleBetween(v2)).to.be.closeTo(v2.angleBetween(v1), 0.01);
      });
    });
  });

  suite('array', function() {
    setup(function() {
      v = new p5.Vector(1, 23, 4);
    });

    test('should return an array', function() {
      expect(v.array()).to.be.instanceof(Array);
    });

    test('should return an with the x y and z components', function() {
      expect(v.array()).to.eql([1, 23, 4]);
    });
  });
});<|MERGE_RESOLUTION|>--- conflicted
+++ resolved
@@ -84,21 +84,6 @@
     });
   });
 
-<<<<<<< HEAD
-=======
-  suite('new p5.Vector(1,2,undefined)', function() {
-    setup(function() {
-      v = new p5.Vector(1, 2, undefined);
-    });
-
-    test('should have x, y, z be initialized to 1,2,0', function() {
-      assert.equal(v.x, 1);
-      assert.equal(v.y, 2);
-      assert.equal(v.z, 0);
-    });
-  });
-
->>>>>>> 520b4b73
   suite('p5.prototype.rotate() RADIANS', function() {
     setup(function() {
       myp5.angleMode(RADIANS);
@@ -562,17 +547,9 @@
   suite('dist', function() {
     var b, c;
     setup(function() {
-<<<<<<< HEAD
       v = new p5.Vector(0, 0, 1);
       b = new p5.Vector(0,0,5);
       c = new p5.Vector(3,4,1);
-=======
-      v.x = 0;
-      v.y = 0;
-      v.z = 1;
-      b = new p5.Vector(0, 0, 5);
-      c = new p5.Vector(3, 4, 1);
->>>>>>> 520b4b73
     });
 
     test('should return a number', function() {
@@ -748,14 +725,7 @@
     });
 
     test('should rotate the vector', function() {
-<<<<<<< HEAD
       v.rotate(Math.PI/2);
-=======
-      v.x = 1;
-      v.y = 0;
-      v.z = 0;
-      v.rotate(Math.PI / 2);
->>>>>>> 520b4b73
       expect(v.x).to.be.closeTo(0, 0.01);
       expect(v.y).to.be.closeTo(1, 0.01);
     });
