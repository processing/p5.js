var spec = {
  addons: ['p5.dom'],
  color: ['color_conversion', 'creating_reading', 'p5.Color', 'setting'],
  core: [
    '2d_primitives',
    'curves',
    'environment',
    'error_helpers',
    'main',
    'p5.Element',
    'rendering',
    'structure'
  ],
  data: ['p5.TypedDict'],
  image: ['loading', 'pixels'],
<<<<<<< HEAD
  io: ['files', 'loadBytes', 'loadStrings', 'loadXML', 'loadJSON', 'loadTable'],
=======
  io: ['files', 'loadImage'],
>>>>>>> 05c14b1a
  math: ['calculation', 'noise', 'p5.Vector', 'random', 'trigonometry'],
  typography: ['loadFont'],
  utilities: ['array_functions', 'string_functions', 'time_date'],
  webgl: ['p5.Matrix', 'p5.Camera', 'p5.RendererGL', 'p5.Shader', 'p5.Texture']
};
Object.keys(spec).map(function(folder) {
  spec[folder].map(function(file) {
    var string = [
      '<script src="unit/',
      folder,
      '/',
      file,
      '.js" type="text/javascript" ></script>'
    ];
    document.write(string.join(''));
  });
});<|MERGE_RESOLUTION|>--- conflicted
+++ resolved
@@ -13,11 +13,15 @@
   ],
   data: ['p5.TypedDict'],
   image: ['loading', 'pixels'],
-<<<<<<< HEAD
-  io: ['files', 'loadBytes', 'loadStrings', 'loadXML', 'loadJSON', 'loadTable'],
-=======
-  io: ['files', 'loadImage'],
->>>>>>> 05c14b1a
+  io: [
+    'files',
+    'loadBytes',
+    'loadStrings',
+    'loadXML',
+    'loadJSON',
+    'loadTable',
+    'loadImage'
+  ],
   math: ['calculation', 'noise', 'p5.Vector', 'random', 'trigonometry'],
   typography: ['loadFont'],
   utilities: ['array_functions', 'string_functions', 'time_date'],
