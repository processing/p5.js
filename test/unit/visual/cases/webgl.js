import { vi, afterEach } from 'vitest';
import { visualSuite, visualTest } from '../visualTest';

visualSuite('WebGL', function() {
  visualSuite('Camera', function() {
    visualTest('2D objects maintain correct size', function(p5, screenshot) {
      p5.createCanvas(50, 50, p5.WEBGL);
      p5.noStroke();
      p5.fill('red');
      p5.rectMode(p5.CENTER);
      p5.rect(0, 0, p5.width/2, p5.height/2);
      screenshot();
    });

    visualTest('Custom camera before and after resize', function(p5, screenshot) {
      p5.createCanvas(25, 50, p5.WEBGL);
      const cam = p5.createCamera();
      p5.setCamera(cam);
      cam.setPosition(-10, -10, 800);
      p5.strokeWeight(4);
      p5.box(20);
      screenshot();

      p5.resizeCanvas(50, 25);
      p5.box(20);
      screenshot();
    });
  });

  visualSuite('filter', function() {
    visualTest('On the main canvas', function(p5, screenshot) {
      p5.createCanvas(50, 50, p5.WEBGL);
      p5.noStroke();
      p5.fill('red');
      p5.circle(0, 0, 20);
      p5.filter(p5.GRAY);
      screenshot();
    });

    visualTest('On a framebuffer', function(p5, screenshot) {
      p5.createCanvas(50, 50, p5.WEBGL);
      const fbo = p5.createFramebuffer({ antialias: true });
      fbo.begin();
      p5.noStroke();
      p5.fill('red');
      p5.circle(0, 0, 20);
      p5.filter(p5.GRAY);
      fbo.end();
      p5.imageMode(p5.CENTER);
      p5.image(fbo, 0, 0);
      screenshot();
    });

    visualTest('On a framebuffer of a different size from the canvas', function(p5, screenshot) {
      p5.createCanvas(50, 50, p5.WEBGL);
      const fbo = p5.createFramebuffer({ antialias: true, width: 25, height: 100 });
      fbo.begin();
      p5.background('blue');
      p5.fill('red');
      p5.circle(0, 0, 20);
      p5.filter(p5.BLUR, 3);
      fbo.end();
      p5.imageMode(p5.CENTER);
      p5.image(fbo, 0, 0);
      screenshot();
    });

    visualTest(
      'On a framebuffer sized differently from the main canvas',
      function(p5, screenshot) {
        p5.createCanvas(50, 50, p5.WEBGL);
        const fbo = p5.createFramebuffer({
          width: 26,
          height: 26,
          antialias: true
        });
        fbo.begin();
        p5.noStroke();
        p5.fill('red');
        p5.circle(0, 0, 20);
        p5.filter(p5.GRAY);
        fbo.end();
        p5.imageMode(p5.CENTER);
        p5.image(fbo, 0, 0);
        screenshot();
      }
    );

    for (const mode of ['webgl', '2d']) {
      visualSuite(`In ${mode} mode`, function() {
        visualTest('It can use filter shader hooks', function(p5, screenshot) {
          p5.createCanvas(50, 50, mode === 'webgl' ? p5.WEBGL : p5.P2D);

          const s = p5.baseFilterShader().modify({
            'vec4 getColor': `(FilterInputs inputs, in sampler2D content) {
              vec4 c = getTexture(content, inputs.texCoord);
              float avg = (c.r + c.g + c.b) / 3.0;
              return vec4(avg, avg, avg, c.a);
            }`
          });

          if (mode === 'webgl') p5.translate(-p5.width/2, -p5.height/2);
          p5.background(255);
          p5.fill('red');
          p5.noStroke();
          p5.circle(15, 15, 20);
          p5.circle(30, 30, 20);
          p5.filter(s);
          screenshot();
        });
      });
    }

    for (const mode of ['webgl', '2d']) {
      visualSuite(`In ${mode} mode`, function() {
        visualTest('It can combine multiple filter passes', function(p5, screenshot) {
          p5.createCanvas(50, 50, mode === 'webgl' ? p5.WEBGL : p5.P2D);
          if (mode === 'webgl') p5.translate(-p5.width/2, -p5.height/2);
          p5.background(255);
          p5.fill(0);
          p5.noStroke();
          p5.circle(15, 15, 20);
          p5.circle(30, 30, 20);
          p5.filter(p5.BLUR, 5);
          p5.filter(p5.THRESHOLD);
          screenshot();
        });
      });
    }
  });

  visualSuite('Lights', function() {
    visualTest('Fill color and default ambient material', function(p5, screenshot) {
      p5.createCanvas(50, 50, p5.WEBGL);
      p5.noStroke();
      p5.lights();
      p5.fill('red');
      p5.sphere(20);
      screenshot();
    });
  });

  visualSuite('3DModel', function() {
    visualTest('OBJ model with MTL file displays diffuse colors correctly', function(p5, screenshot) {
      return new Promise(resolve => {
        p5.createCanvas(50, 50, p5.WEBGL);
        p5.loadModel('/unit/assets/octa-color.obj', model => {
          p5.background(255);
          p5.rotateX(10 * 0.01);
          p5.rotateY(10 * 0.01);
          model.normalize();
          p5.model(model);
          screenshot();
          resolve();
        });
      });
    });
    visualTest('Object with no colors takes on fill color', function(p5, screenshot) {
      return new Promise(resolve => {
        p5.createCanvas(50, 50, p5.WEBGL);
        p5.loadModel('/unit/assets/cube.obj', model => {
          p5.background(255);
          p5.fill('blue'); // Setting a fill color
          p5.rotateX(p5.frameCount * 0.01);
          p5.rotateY(p5.frameCount * 0.01);
          model.normalize();
          p5.model(model);
          screenshot();
          resolve();
        });
      });
    });
    visualTest(
      'Object with different texture coordinates per use of vertex keeps the coordinates intact',
      async function(p5, screenshot) {
        p5.createCanvas(50, 50, p5.WEBGL);
        const tex = await p5.loadImage('/unit/assets/cat.jpg');
        const cube = await new Promise(resolve => p5.loadModel('/unit/assets/cube-textures.obj', resolve));
        cube.normalize();
        p5.background(255);
        p5.texture(tex);
        p5.rotateX(p5.PI / 4);
        p5.rotateY(p5.PI / 4);
        p5.scale(80/400);
        p5.model(cube);
        screenshot();
      }
    );
  });

  visualSuite('vertexProperty', function(){
    const vertSrc = `#version 300 es
    precision mediump float;
    uniform mat4 uProjectionMatrix;
    uniform mat4 uModelViewMatrix;
    in vec3 aPosition;
    in vec3 aCol;
    out vec3 vCol;
    void main(){
      vCol = aCol;
      gl_Position = uProjectionMatrix * uModelViewMatrix * vec4(aPosition, 1.0);
    }`;
    const fragSrc = `#version 300 es
      precision mediump float;
      in vec3 vCol;
      out vec4 outColor;
      void main(){
        outColor = vec4(vCol, 1.0);
      }`;
    visualTest(
      'on PATH shape mode', function(p5, screenshot) {
        p5.createCanvas(50, 50, p5.WEBGL);
        p5.background('white');
        const myShader = p5.createShader(vertSrc, fragSrc);
        p5.shader(myShader);
        p5.beginShape(p5.PATH);
        p5.noStroke();
        for (let i = 0; i < 20; i++){
          let x = 20 * p5.sin(i/20*p5.TWO_PI);
          let y = 20 * p5.cos(i/20*p5.TWO_PI);
          p5.vertexProperty('aCol', [x/20, -y/20, 0]);
          p5.vertex(x, y);
        }
        p5.endShape();
        screenshot();
      }
    );
    visualTest(
      'on QUADS shape mode', function(p5, screenshot) {
        p5.createCanvas(50, 50, p5.WEBGL);
        p5.background('white');
        const myShader = p5.createShader(vertSrc, fragSrc);
        p5.shader(myShader);
        p5.beginShape(p5.QUADS);
        p5.noStroke();
        p5.translate(-25,-25);
        for (let i = 0; i < 5; i++){
          for (let j = 0; j < 5; j++){
            let x1 = i * 10;
            let x2 = x1 + 10;
            let y1 = j * 10;
            let y2 = y1 + 10;
            p5.vertexProperty('aCol', [1, 0, 0]);
            p5.vertex(x1, y1);
            p5.vertexProperty('aCol', [0, 0, 1]);
            p5.vertex(x2, y1);
            p5.vertexProperty('aCol', [0, 1, 1]);
            p5.vertex(x2, y2);
            p5.vertexProperty('aCol', [1, 1, 1]);
            p5.vertex(x1, y2);
          }
        }
        p5.endShape();
        screenshot();
      }
    );
    visualTest(
      'on buildGeometry outputs containing 3D primitives', function(p5, screenshot) {
        p5.createCanvas(50, 50, p5.WEBGL);
        p5.background('white');
        const myShader = p5.createShader(vertSrc, fragSrc);
        p5.shader(myShader);
        const shape = p5.buildGeometry(() => {
          p5.push();
          p5.translate(15,-10,0);
          p5.sphere(5);
          p5.pop();
          p5.beginShape(p5.TRIANGLES);
          p5.vertexProperty('aCol', [1,0,0]);
          p5.vertex(-5, 5, 0);
          p5.vertexProperty('aCol', [0,1,0]);
          p5.vertex(5, 5, 0);
          p5.vertexProperty('aCol', [0,0,1]);
          p5.vertex(0, -5, 0);
          p5.endShape(p5.CLOSE);
          p5.push();
          p5.translate(-15,10,0);
          p5.box(10);
          p5.pop();
        });
        p5.model(shape);
        screenshot();
      }
    );
  });

  visualSuite('ShaderFunctionality', function() {
    visualTest('FillShader', async (p5, screenshot) => {
      p5.createCanvas(50, 50, p5.WEBGL);
      const img = await p5.loadImage('/unit/assets/cat.jpg');
      const fillShader = p5.createShader(
        `
      attribute vec3 aPosition;
      void main() {
        gl_Position = vec4(aPosition, 1.0);
      }
      `,
        `
      precision mediump float;
      void main() {
        gl_FragColor = vec4(1.0, 0.0, 0.0, 1.0);
      }
      `
      );
      p5.shader(fillShader);
      p5.lights();
      p5.texture(img);
      p5.noStroke();
      p5.rect(-p5.width / 2, -p5.height / 2, p5.width, p5.height);
      screenshot();
    });

    visualTest('StrokeShader', (p5, screenshot) => {
      p5.createCanvas(50, 50, p5.WEBGL);
      // Create a stroke shader with a fading effect based on distance
      const strokeshader = p5.baseStrokeShader().modify({
        'Inputs getPixelInputs': `(Inputs inputs) {
        float opacity = 1.0 - smoothstep(
          0.0,
          15.0,
          length(inputs.position - inputs.center)
        );
        inputs.color *= opacity;
        return inputs;
      }`
      });

      p5.strokeShader(strokeshader);
      p5.strokeWeight(15);
      p5.line(
        -p5.width / 3,
        p5.sin(0.2) * p5.height / 4,
        p5.width / 3,
        p5.sin(1.2) * p5.height / 4
      );
      screenshot();
    });

    visualTest('ImageShader', async (p5, screenshot) => {
      p5.createCanvas(50, 50, p5.WEBGL);
      const img = await p5.loadImage('/unit/assets/cat.jpg');
      const imgShader = p5.createShader(
        `
      precision mediump float;
      attribute vec3 aPosition;
      attribute vec2 aTexCoord;
      varying vec2 vTexCoord;
      uniform mat4 uModelViewMatrix;
      uniform mat4 uProjectionMatrix;

      void main() {
        vTexCoord = aTexCoord;
        gl_Position = uProjectionMatrix * uModelViewMatrix * vec4(aPosition, 1.0);
      }
      `,
        `
      precision mediump float;
      varying vec2 vTexCoord;
      uniform sampler2D uTexture;

      void main() {
        vec4 texColor = texture2D(uTexture, vTexCoord);
        gl_FragColor = texColor * vec4(1.5, 0.5, 0.5, 1.0);
      }
      `
      );

      p5.imageShader(imgShader);
      imgShader.setUniform('uTexture', img);
      p5.noStroke();
      p5.image(img, -p5.width / 2, -p5.height / 2, p5.width, p5.height);
      screenshot();
    });
  });

  visualSuite('Strokes', function() {
    visualTest('Strokes do not cut into fills in ortho mode', (p5, screenshot) => {
      p5.createCanvas(50, 50, p5.WEBGL);
      p5.background(220);
      p5.stroke(8);
      p5.ortho();
      p5.rotateX(p5.PI/4);
      p5.rotateY(p5.PI/4);
      p5.box(30);
      screenshot();
    });
  });

  visualSuite('Opacity', function() {
    visualTest('Basic colors have opacity applied correctly', (p5, screenshot) => {
      p5.createCanvas(50, 50, p5.WEBGL);
      p5.background(255);
      p5.fill(255, 100, 100, 100);
      p5.circle(0, 0, 50);
      screenshot();
    });

    visualTest('Colors have opacity applied correctly when lights are used', (p5, screenshot) => {
      p5.createCanvas(50, 50, p5.WEBGL);
      p5.background(255);
      p5.ambientLight(255);
      p5.fill(255, 100, 100, 100);
      p5.circle(0, 0, 50);
      screenshot();
    });

    visualTest('Colors in shader hooks have opacity applied correctly', (p5, screenshot) => {
      p5.createCanvas(50, 50, p5.WEBGL);
      const myShader = p5.baseMaterialShader().modify({
        'Inputs getPixelInputs': `(Inputs inputs) {
          inputs.color = vec4(1., 0.4, 0.4, 100./255.);
          return inputs;
        }`
      });
      p5.background(255);
      p5.shader(myShader);
      p5.circle(0, 0, 50);
      screenshot();
    });

    visualTest('Colors in textures have opacity applied correctly', (p5, screenshot) => {
      p5.createCanvas(50, 50, p5.WEBGL);
      const tex = p5.createFramebuffer();
      tex.draw(() => p5.background(255, 100, 100, 100));
      p5.background(255);
      p5.texture(tex);
      p5.circle(0, 0, 50);
      screenshot();
    });

    visualTest('Colors in tinted textures have opacity applied correctly', (p5, screenshot) => {
      p5.createCanvas(50, 50, p5.WEBGL);
      const tex = p5.createFramebuffer();
      tex.draw(() => p5.background(255, 100, 100, 255));
      p5.background(255);
      p5.texture(tex);
      p5.tint(255, 100);
      p5.circle(0, 0, 50);
      screenshot();
    });
  });

  visualSuite('Hooks coordinate spaces', () => {
    for (const base of ['baseMaterialShader', 'baseColorShader', 'baseNormalShader']) {
      visualSuite(base, () => {
        visualTest('Object space', (p5, screenshot) => {
          p5.createCanvas(50, 50, p5.WEBGL);
          const myShader = p5[base]().modify({
            'Vertex getObjectInputs': `(Vertex inputs) {
              inputs.position.x += 0.25;
              inputs.normal.x += 0.5 * sin(inputs.position.y * 2.);
              inputs.normal = normalize(inputs.normal);
              return inputs;
            }`
          });
          p5.background(255);
          p5.lights();
          p5.fill('red');
          p5.noStroke();
          p5.rotateY(p5.PI/2);
          p5.camera(-800, 0, 0, 0, 0, 0);
          p5.shader(myShader);
          p5.sphere(20);
          screenshot();
        });

        visualTest('World space', (p5, screenshot) => {
          p5.createCanvas(50, 50, p5.WEBGL);
          const myShader = p5[base]().modify({
            'Vertex getWorldInputs': `(Vertex inputs) {
              inputs.position.x += 10.;
              inputs.normal.x += 0.5 * sin(inputs.position.y * 2.);
              inputs.normal = normalize(inputs.normal);
              return inputs;
            }`
          });
          p5.background(255);
          p5.lights();
          p5.fill('red');
          p5.noStroke();
          p5.rotateY(p5.PI/2);
          p5.camera(-800, 0, 0, 0, 0, 0);
          p5.shader(myShader);
          p5.sphere(20);
          screenshot();
        });

        visualTest('Camera space', (p5, screenshot) => {
          p5.createCanvas(50, 50, p5.WEBGL);
          const myShader = p5[base]().modify({
            'Vertex getCameraInputs': `(Vertex inputs) {
              inputs.position.x += 10.;
              inputs.normal.x += 0.5 * sin(inputs.position.y * 2.);
              inputs.normal = normalize(inputs.normal);
              return inputs;
            }`
          });
          p5.background(255);
          p5.lights();
          p5.fill('red');
          p5.noStroke();
          p5.rotateY(p5.PI/2);
          p5.camera(-800, 0, 0, 0, 0, 0);
          p5.shader(myShader);
          p5.sphere(20);
          screenshot();
        });

        visualTest('Combined vs split matrices', (p5, screenshot) => {
          p5.createCanvas(50, 50, p5.WEBGL);
          for (const space of ['Object', 'World', 'Camera']) {
            const myShader = p5[base]().modify({
              [`Vertex get${space}Inputs`]: `(Vertex inputs) {
                  // No-op
                  return inputs;
                }`
            });
            p5.background(255);
            p5.push();
            p5.lights();
            p5.fill('red');
            p5.noStroke();
            p5.translate(20, -10, 5);
            p5.rotate(p5.PI * 0.1);
            p5.camera(-800, 0, 0, 0, 0, 0);
            p5.shader(myShader);
            p5.box(30);
            p5.pop();
            screenshot();
          }
        });
      });
    }
  });

  visualSuite('textToModel', () => {
    visualTest('Flat', async (p5, screenshot) => {
      p5.createCanvas(50, 50, p5.WEBGL);
      const font = await p5.loadFont(
        '/unit/assets/Inconsolata-Bold.ttf'
      );
      p5.textSize(20);
      const geom = font.textToModel('p5*js', 0, 0, {
        sampleFactor: 2
      });
      geom.normalize();
      p5.background(255);
      p5.normalMaterial();
      p5.rotateX(p5.PI*0.1);
      p5.rotateY(p5.PI*0.1);
      p5.scale(50/200);
      p5.model(geom);
      screenshot();
    });

    visualTest('Extruded', async (p5, screenshot) => {
      p5.createCanvas(50, 50, p5.WEBGL);
      const font = await p5.loadFont(
        '/unit/assets/Inconsolata-Bold.ttf'
      );
      p5.textSize(20);
      const geom = font.textToModel('p5*js', 0, 0, {
        extrude: 10,
        sampleFactor: 2
      });
      geom.normalize();
      p5.background(255);
      p5.normalMaterial();
      p5.rotateX(p5.PI*0.1);
      p5.rotateY(p5.PI*0.1);
      p5.scale(50/200);
      p5.model(geom);
      screenshot();
    });
  });

  visualSuite('erase()', () => {
    visualTest('on the main canvas', (p5, screenshot) => {
      p5.createCanvas(50, 50, p5.WEBGL);
      p5.background(0);
      p5.fill('red');
      p5.rect(-20, -20, 40, 40);
      p5.erase();
      p5.circle(0, 0, 10);
      p5.noErase();
      screenshot();
    });

    visualTest('on a framebuffer', (p5, screenshot) => {
      p5.createCanvas(50, 50, p5.WEBGL);
      p5.background(0);
      const fbo = p5.createFramebuffer();
      fbo.begin();
      p5.fill('red');
      p5.rect(-20, -20, 40, 40);
      p5.erase();
      p5.circle(0, 0, 10);
      p5.noErase();
      fbo.end();
      p5.imageMode(p5.CENTER);
      p5.image(fbo, 0, 0);
      screenshot();
    });
  });

  visualSuite('buildGeometry()', () => {
    visualTest('can draw models', (p5, screenshot) => {
      p5.createCanvas(50, 50, p5.WEBGL);

      const sphere = p5.buildGeometry(() => {
        p5.scale(0.25);
        p5.sphere();
      });

      const geom = p5.buildGeometry(() => {
        p5.model(sphere);
      });

      p5.background(255);
      p5.lights();
      p5.model(geom);
      screenshot();
    });

    visualTest('only fills set in buildGeometry are kept', (p5, screenshot) => {
      p5.createCanvas(50, 50, p5.WEBGL);

      const geom = p5.buildGeometry(() => {
        p5.push();
        p5.translate(-p5.width*0.2, 0);
        p5.scale(0.15);
        p5.sphere();
        p5.pop();

        p5.push();
        p5.fill('red');
        p5.translate(p5.width*0.2, 0);
        p5.scale(0.15);
        p5.sphere();
        p5.pop();
      });

      p5.fill('blue');
      p5.noStroke();
      p5.model(geom);
      screenshot();
    });
  });

  visualSuite('font data', () => {
    afterEach(() => {
      vi.restoreAllMocks();
    });

    visualTest('glyph resource allocation does not corrupt textures', async (p5, screenshot) => {
      p5.createCanvas(100, 100, p5.WEBGL);
      vi.spyOn(p5._renderer, 'maxCachedGlyphs').mockReturnValue(6);

      const font = await p5.loadFont(
        '/unit/assets/Inconsolata-Bold.ttf'
      );

      p5.textFont(font);
      p5.clear();
      p5.textSize(10);
      p5.textAlign(p5.LEFT, p5.TOP);
      for (let i = 0; i < 100; i++) {
        const x = -p5.width/2 + (i % 10) * 10;
        const y = -p5.height/2 + p5.floor(i / 10) * 10;
        p5.text(String.fromCharCode(33 + i), x, y);
      }

      screenshot();
    });
  });

  visualSuite('texture()', () => {
    visualTest('on a rect', async (p5, screenshot) => {
      p5.createCanvas(50, 50, p5.WEBGL);
      const tex = await p5.loadImage('/unit/assets/cat.jpg');
      p5.texture(tex);
      p5.rect(-20, -20, 40, 40);
      screenshot();
    });

    visualTest('on a rect with rounded corners', async (p5, screenshot) => {
      p5.createCanvas(50, 50, p5.WEBGL);
      const tex = await p5.loadImage('/unit/assets/cat.jpg');
      p5.texture(tex);
      p5.rect(-20, -20, 40, 40, 10);
      screenshot();
    });
  });

<<<<<<< HEAD
  visualSuite('Tessellation', function() {
    visualTest('Handles nearly identical consecutive vertices from textToContours', async function(p5, screenshot) {
      p5.createCanvas(200, 200, p5.WEBGL);
      p5.background(255);
      p5.fill(0);
      p5.noStroke();

      const font = await p5.loadFont('/unit/assets/Inconsolata-Bold.ttf');
      const contours = font.textToContours('p', 0, 0, 60);

      if (contours && contours.length > 0) {
        p5.translate(-p5.width / 4, -p5.height / 4);
        p5.beginShape();
        for (let contourIdx = 0; contourIdx < contours.length; contourIdx++) {
          const contour = contours[contourIdx];
          if (contourIdx > 0) {
            p5.beginContour();
          }
          for (let i = 0; i < contour.length; i++) {
            p5.vertex(contour[i].x, contour[i].y, 0);
          }
          if (contourIdx > 0) {
            p5.endContour();
          }
        }
        p5.endShape(p5.CLOSE);
      }

=======
  visualSuite('textures in p5.strands', async () => {
    visualTest('uniformTexture() works', async (p5, screenshot) => {
      p5.createCanvas(50, 50, p5.WEBGL);
      const tex = await p5.loadImage('/unit/assets/cat.jpg');
      const shader = p5.baseMaterialShader().modify(() => {
        const texUniform = p5.uniformTexture(() => tex)
        p5.getPixelInputs((inputs) => {
          inputs.color = p5.getTexture(texUniform, inputs.texCoord);
          return inputs;
        });
      }, { p5, tex });
      p5.shader(shader);
      p5.rect(-20, -20, 40, 40);
>>>>>>> 424d2e87
      screenshot();
    });
  });
});<|MERGE_RESOLUTION|>--- conflicted
+++ resolved
@@ -692,7 +692,6 @@
     });
   });
 
-<<<<<<< HEAD
   visualSuite('Tessellation', function() {
     visualTest('Handles nearly identical consecutive vertices from textToContours', async function(p5, screenshot) {
       p5.createCanvas(200, 200, p5.WEBGL);
@@ -721,7 +720,6 @@
         p5.endShape(p5.CLOSE);
       }
 
-=======
   visualSuite('textures in p5.strands', async () => {
     visualTest('uniformTexture() works', async (p5, screenshot) => {
       p5.createCanvas(50, 50, p5.WEBGL);
@@ -735,7 +733,6 @@
       }, { p5, tex });
       p5.shader(shader);
       p5.rect(-20, -20, 40, 40);
->>>>>>> 424d2e87
       screenshot();
     });
   });
