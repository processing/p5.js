--- conflicted
+++ resolved
@@ -31,12 +31,8 @@
     "file-saver": "^1.3.8",
     "gifenc": "^1.0.3",
     "libtess": "^1.2.2",
-<<<<<<< HEAD
     "omggif": "^1.0.10",
     "pako": "^2.1.0"
-=======
-    "omggif": "^1.0.10"
->>>>>>> ed6a7ec6
   },
   "devDependencies": {
     "@rollup/plugin-alias": "^5.1.1",
