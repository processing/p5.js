--- conflicted
+++ resolved
@@ -31,12 +31,8 @@
     "earcut": "^3.0.1",
     "file-saver": "^1.3.8",
     "gifenc": "^1.0.3",
-<<<<<<< HEAD
-=======
     "i18next": "^19.0.2",
     "i18next-browser-languagedetector": "^4.0.1",
-    "libtess": "^1.2.2",
->>>>>>> 21167f05
     "omggif": "^1.0.10",
     "pako": "^2.1.0",
     "zod": "^3.23.8"
